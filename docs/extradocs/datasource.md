--- conflicted
+++ resolved
@@ -31,6 +31,7 @@
   * `int32` - for larger integers e.g. genomic co-ordinates (represented by an `int32`)
 
 * **values** - For text and multitext columns, this will be an array of the possible values, the raw data will contain the index(es) of the value(s) in the array. Text columns can't have more than 256 values and multitext no more than 65536
+* **values** - For text and multitext columns, this will be an array of the possible values, the raw data will contain the index(es) of the value(s) in the array. Text columns can't have more than 256 values and multitext no more than 65536
 
 * **colors** - An array of colors (in hex format). Only used for text/multitext and
 integer/double columns. In the former the colors array is mapped to the values array. In the latter, the colors are interpolated between max and min values (or quantiles if specified). Default colors will be used if not supplied
@@ -41,6 +42,7 @@
 
 * **editable** - specifies a column can be edited.
 
+* **is_url** - the column contains url links (unique and text columns)
 * **is_url** - the column contains url links (unique and text columns)
 
 * **minMax** - for integer and double columns, the minimum/maximum values in an array of length 2
@@ -204,13 +206,8 @@
             "node_size": "mean cell 1 number"
         },
         //optional
-<<<<<<< HEAD
         "interaction_matrix": {
             "groups": ["Cell Type 1 group", "Cell Type 2 group"]
-=======
-        "interaction_matrix":{
-            "groups":["Cell Type 1 group","Cell Type 2 group"]
->>>>>>> cd547d86
         },
         "cell_radial_chart": {
             "link_thickness": "gr20",
@@ -519,16 +516,8 @@
         "size": 101737,
         "columns": [
             {
-<<<<<<< HEAD
                 "name": "sample_id",
-                "datatype2: "text"
-=======
-                "name":"sample_id",
-                "datatype:"text"
-<<<<<<< HEAD
->>>>>>> origin/main
-=======
->>>>>>> cd547d86
+                "datatype": "text"
             },
             //the following columns will get their data from the samples DataStore
             {
@@ -692,6 +681,4 @@
     rangeDim.filter("filterRange", ["x"], {min: 5, min: 10}, false);
     catDim.filter("filterCategories", ["color"], "blue", false);
     datastore.triggerFilter();
-```
-
-    +```