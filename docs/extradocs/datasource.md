
The DataStore is created with a size (number of rows) and a config 

```
const ds = new DataStore(1000, {....})
```
In theory The config is optional, columns and their data can be added later, but practically a config is required and  can contain the following  

## Config

### name

The name of the DataStore - should be human readable

### columns

An array of column objects 

The DataStore can contain a number of columns. Each column can have the following

* **name** The column's label that is exposed to the user
* **field** The column's id - should be unique

* **datatype**

  * `text` - string can't have more than 256 values 
  * `integer` - an integer (represented by float32)
  * `double` - a floating point number (represented by float32)
  * `unique` - any text
  * `multitext` - A field that can have more than one value eg `'red'`, `'red, blue'`
  * `int32` - for larger integers e.g. genomic co-ordinates (represented by an `int32`)

* **values** - For text and multitext columns, this will be an array of the possible values, the raw data will contain the index(es) of the value(s) in the array. Text columns can't have more than 256 values and multitext no more than 65536
* **values** - For text and multitext columns, this will be an array of the possible values, the raw data will contain the index(es) of the value(s) in the array. Text columns can't have more than 256 values and multitext no more than 65536

* **colors** - An array of colors (in hex format). Only used for text/multitext and
integer/double columns. In the former the colors array is mapped to the values array. In the latter, the colors are interpolated between max and min values (or quantiles if specified). Default colors will be used if not supplied

* **stringLength** - for unique columns, this is the length of the longest value and for multitext the maximum number of values associated with a data item.

* **colorLogScale** - true of false - for number columns, whether the color should be a log scale 

* **editable** - specifies a column can be edited.

* **is_url** - the column contains url links (unique and text columns)
* **is_url** - the column contains url links (unique and text columns)

* **minMax** - for integer and double columns, the minimum/maximum values in an array of length 2

* **quantiles** - an object with 0.05, 0.01 and 0.001 as keys, with each entry and array of the x and 1-x quantiles
```
    {
        "quantiles": {
            "0.05": [x, y]
            "0.01": [x, y]
            "0.001": [x, y]
        }   
    }
```


* **data** -  the actual data of the column either an array or SharedArrayBuffer. Usually the column data is loaded in later on demand see column data



If the column's data is supplied as an array, then values and stringLength need not be supplied and can be calculated. However if the column's data is supplied as a SharedArray Buffer these values are required. 

minMax and quantiles will be calculated if not supplied but this may be slow for large datasets and hence should be given in the config

### columnGroups

A list of logically grouped columns, in the following format. Columns should be referenced by their field values. A column can belong to more than one group
```
    "columnGroups": [
        {
            "columns": [
                "area",
                "eccentricity",
                "perimeter"
            ],
            "name": "cell Stats"
        },
         {
            "columns": [
                "CD34",
                "CD38",
                "GranzymeB"
            ],
            "name": "markers"
        }
    ]
```


### links
A dictionary where the keys are the dataStores that this dataStore should link with and the entries are objects describing the links. See the section for linking to other DataStores

```
    "links": {
        "ds1": {.....},
        "ds2": {.....}
    }
```

### images

Represent thumbnails for each data item. It should be an object containing 'image sets', with the key being the name of the set. Each set should have:

* `base_url` - the base url of the image -  the images key and type will be appended to this url
* `key_column` - the column in the dataStore that contains the keys for each image
* `type` - the type of image

```
    {
        "images": {
            "set1": {
                "base_url": "./my_thumbnails/set1/"
                "key_column": "set1_image_key",
                "type": "png"
            }
        }
    }
```
Charts that use the images in set1 would then associate the row whose `set1_image_key` was `26373` with the following url:  
    
    `/my_thumbnails/set1/26373.png`


### large_images

These have exactly the same format as above, but represent much larger images, which are intended only to be displayed one or two at a time.



### regions
The data contains a number of separate regions, with each data point a location in this region. The name of the field which specifies the region and the fields which specify the x, y co-ordinates, 

all_regions is a dictionary with the name of the region (the value in the region field) as the key, it contains the following:

* `roi` the limits of the regions
* `images` a dictionary of images describing the file, its position and height, width and name. The image can be enlarged or offset from the points
* `default_image` - the name of the image that will be loaded - if null or missing, no background image will be loaded

scale - in mm

*`ome_tiff` - the name of the ometiff image associated with the region. It is assumed to be in the location specified by `base_url` 

`base_url` - url where the images reside the image will be
<!-- todo ^^^ -->


```json
 "regions": {
        "position_fields": ["x", "y"],
        "region_field": "sample_id",
        "default_color": "annotation",
        "scale_unit": "mm",
        "scale": 0.001,
        "base_url": "./images/",
        "all_regions": {
            "IPF_SAMPLE_104F_ROI_1": {
                "roi": {
                    "min_x": 0,
                    "max_x": 1000,
                    "min_y": 0,
                    "max_y": 1000
                },
                "default_image": "cellmask",
                "images": {
                    "cellmask": {
                        "file": "jssRG6.png",
                        "position": [0, 0],
                        "height": 1000,
                        "width": 1000,
                        "name": "cellmask"
                    }
                },
                "ome_tiff": "IPF_SAMPLE_104F_ROI_1.ome.tiff"
            }
        }
    }

```

### interactions

This is for a dataset that contains information about the interactions of set of objects (cells) for a number of regions/, a pivot column
<!-- ^^ ?? -->
* **`pivot_column`** this is the column each pairwise interactions can be in a region or a group of regions
* **`interaction_columns`** The two columns that are the objects (cell types) that interact
* **`is_single_region`** the interactions are for single region as opposed to a condition/state composed of many regions
* **

Also the default values for a few charts also need to be described

```json
 "interactions": {
        "pivot_column": "condition",
        "interaction_columns": ["Cell Type 1", "Cell Type 2"],
        "is_single_region": false

        "spatial_connectivity_map": {
            "link_length": "gr20",
            "link_thickness": "gr20",
            "link_color": "%contacts",
            "node_size": "mean cell 1 number"
        },
        //optional
        "interaction_matrix": {
            "groups": ["Cell Type 1 group", "Cell Type 2 group"]
        },
        "cell_radial_chart": {
            "link_thickness": "gr20",
        }
    },
```

### offsets

Sometimes, the  x and y co-ordinates of certain groups within the data need to be changed to align with each other. 
This is enabled by adding an offsets parameter to the config which is comprised of:

* `param` -  the columns that can be offset (e.g. "x" and "y" )
* `groups` - which column specifies the groups that can be offset
* `background_filter` - if the data consists of multiple spatial data, a background_filter referring to the column which represents each spatial entity e.g."ROI"
* `values` -  a nested dictionary for each filter and group describing its offset and rotation. This is optional, and can be omitted if there are currently no offsets or rotations. Each value should contain the following:
    * `rotation` - rotation +/- in degrees
    * `offset` - array with x and y offsets
    * `rotation_center` - the relative rotation point - the actual point is +/- the offsets. if omitted, a default value based on the center if of all the points is used



An example for x and y columns, where each panel can be offset in each ROI and the offset/rotation for panel1 in ROI_1 is specified is shown below:

```
    "offsets": {
        "param": ["x", "y"]
        "groups": "panels",
        "background_filter": "ROI",
        "values": {
            "ROI_1": {
                "panel1": {
                    "offset": [10, 20],
                    "rotation": 12
                }
            }
        }
    }
```
If no background filter is specified then a single entry "all" should be used in values:
```
    "offsets": {
        "param": ["x", "y"]
        "groups": "panels",
        "values": {
            "all": {
                "panel1": {
                    "offset": [10, 20],
                    "rotation": 12
                }
            }
        }
    }
```


To set the values use the `setColumnOffset` method 

```
//rotate by 45 deg
let  data = {group: "panel1", rotation: 45, filter: "ROI_1"};
ds.setColumnOffset(data);
//translate by 30, 30
data = {group: "panel1", offsets: [30, 30], filter: "ROI_1"};
//passing true as a second parameter will update all listeners
ds.setColumnOffset(data, true);
```
If no background filter has been specified, you should omit the filter value or set it to "all"

To reset a group's offsets to the original values use `resetColumnOffsets`
```
ds.resetColumnOffsets("ROI_1", "panel1", true)
```
The first parameter should be null or "all" if there is no background filter


### Genome Browser

Allows a genome browser, to be added as a chart. The default feature track will show each item in the DataStore.Has the following parameters:

* **default_parameters** (optional) an object containing parameters for the Genome Browser

* **default_track** The track associated with the data. Needs to be  gzipped bed file, indexed using tabix and have 4 columns:  chromosome, start, end and the id of the row in the DataStore
    * **label** The name of this track
    * **url** The url of track

* **default_track_parameters** (optional) - An object containing parameters for the feature track

* **location_fields** An array containing the id of the corresponding columns in the DataStore for chr start and end

* **default_tracks** (optional) A list of track configs for any tracks which will be displayed when the genome browser is added (A ruler track is always added and need not be specified here)

* **atac_bam_track** (optional) This track will cluster reads based on the barcode tag in the bam file. The DataSource needs to be linked to another DataStore that has these barcodes in order for the atac_bam_track to display e.g.
     ```
     "links": {
        "cells": {
            "index": "cell_id",
            "access_data": true
        }
     }
     ```
     * **url** the url of the bam track
     * **cluster_read** the field in the linked dataset with which to cluster the reads


Example:
```js
    


```

## Column data

Internally every column is a typed array, which makes manipulation much quicker and allows webworkers to work on them without holding up the main thread

Column data can be added by the following

* Adding a data parameter to the column objects in the columns parameter of the config passed to the DataStores's constructor

* Using the DataStore's `addColumn` method passing the data parameter as the second parameter
    ```
        ds.addColumn({datatype: "text", "field": "myvals", name: "My Vals"}, data)

    ```

* If a column has already been added,  use  `setColumn` method with the column's field and data
    ```
        ds.setColumnData("myvals", data)
    ```

In each case, data can either be an array of values or a SharedArrayBuffer containing the raw format of the column. Using an array, although more convenient, will be slow, as it has to be converted to the native format


### datatype - text
The column should not contain more than 256 unique values.
* JavaScript Array(string) 
* SharedArrayBuffer(uint8) - each position in the underlying array represents the index in the column's value array 

```
    ["blue", "green", "green", "yellow", "blue", "green"]
    //would be converted to 
    values: ["green", "blue", yellow]
    data: [1, 0, 0, 2, 1, 0] //(Uint8Array)
```

### datatype - text16
The same as as text except can have have up to 65536 unique values, but cannot be used in as many charts
* JavaScript Array(string) 
* SharedArrayBuffer(uint16) - each position in the underlying array represents the index in the column's value array 


### datatype- multitext
A column that can hold multiple (or no values)
* JavaScript Array(string) - each string should contain comma delimited values (or an empty string) 
* SharedArrayBuffer(uint16) - each data item is stringLength portion of the array with each position being the index of the value's array. 65535 represents no value

```
    [ "A, B, C", "B, A", "A, B", "D, E", "E, C, D" ]
    //would be converted to
    values: ["A", "B", "C", "D", "E"]
    stringLength: 3
    data: [0, 1, 2, 1, 0, 65535, 0, 1, 65535, 3, 4, 65535, 0, 2, 3] //(Uint16Array)
```

### datatype - unique
A unique column represents text that can contain more than 256 values
* JavaScript Array(string) - Can contain any number of unique values. 
* SharedArrayBuffer(uint8)  - Each value is encoded by a set number (stringLength) of bytes (utf), padded by 0 values. stringLength is set by the longest value, so is not very efficient for an array containing a few long strings and many shorter ones.  
```
    ["ZX1212", "X21", "F232", "D1"]
    //would be converted to
    data: [90, 88, 49, 50, 49, 50, 88, 50, 49, 0, 0, 0, 70, 50, 51, 50, 0, 0, 68, 49, 0, 0, 0, 0] //(Uint8Array)
    stringLength: 6
```

### datatype integer/double
These are treated the same and are represented by Float32Array
* JavaScript Array(number) -  an array of numbers
* SharedArrayBuffer(Float32) 
```
[1.2, 3, 4.5.7]
//would be converted to
data: [1.2, 3, 4.5.7] //(Float32Array)
```

### datatype int32
This is represented by a Int32Array and is better far larger integers. e.g.  genomic locations. However, it can't hold an NaN which represents missing data
* JavaScript Array(number) -  an array of numbers
* SharedArrayBuffer(int32) 
```
[1.2, 3, 4.5.7]
//would be converted to
data: [1.2, 3, 4.5.7] //(Float32Array)
```


## Linking to other DataStores

The links parameter of a DataStore's config  allows different types of communication between other datastores.


### interactions
For the situation, where one datasource e.g cells has a column specifying cell types (e.g. annotations) and a second datasource has interactions between these cell types e.g. has columns for cell type 1, cell type 2 and sphere of interaction (e.g. ROI,sample,disease_state) plus various columns with stats about the interactions ( e.g. gr(20), %contacts etc.)

The link needs to contain the following information
* interaction columns -  a list where the first two entries are the columns in the interaction datastore which specify which two cell types are interacting. The third entry is the column in the 'cells' dataset which defines the cell types e.g. annotations
* pivot column -  a column present in both the interaction and cell datasets which defines the sphere of interaction e.g sample_id, ROI, disease state etc.
* is_single_region - if true then the sphere of interaction is a single region

example

```json
{
<<<<<<< HEAD
    "links": {
        "cells": {
	        "interactions": {
		        "interaction_columns": ["Cell Type 1", "Cell Type 2", "annotations"],
	            "pivot_column": ["sample_id"],
                "is_single_region": true
=======
    "name":"spatial stats",
    "links":{
        "cells":{
	        "interactions":{
		        "interaction_columns":["Cell Type 1",
                                        "Cell Type 2",
                                        "annotations"],
	            "pivot_column":["sample_id"],
                "is_single_region":true
>>>>>>> 4e97f9c8
            }
        }
    }
}

```
The above will have the following effects:-
* It will sync the colors of the  Cell Type 1  and Cell Type 2  columns in the spatial stats datasource with the colors of the annotations in the cell's datasource. It will also sunc colors in the pivot column (sample_id) between datasources.
* When  an item (interaction) is highlighted in the spatial stats datasource, the two interacting cell types will be filtered in the annotations column of the cell's datasource. In addition, if is_single_region is true, then a centroid plot of the highlighted region will be created in the cell's view (if one is not already present)



### rows_as_columns
<<<<<<< HEAD
This specifies that the DataStore can contain data linked to the rows another DataStore. 
For example, in single cell data, the cell DataStore would be linked to the gene DataStore. Data such as gene expression per cell could then be added to the cell DataStore as columns (on demand - not all at once). It should have the following parameters:
=======
This specifies that the DataStore can contain data linked to the rows of another DataStore. 
For example, in single cell data, the cell DataStore would be linked to the gene DataStore. Data such as gene expression per cell could then be added to the cell DataStore as columns (on demand - not all at once). It should have the following parameters:-
>>>>>>> 4e97f9c8

* **name_column** - the column in the linked dataset which identifies the row e.g. gene name (must be datatype unique)
* **name** - the human readable name of the dataset e.g Gene Scores
* **subgroups** - this specifies the  different groups of data available. It consists of a dictionary, with the identifying stub of the subgroup pointing to the name, type and label (what the user will see) of the subgroup.

        "subgroups": {
            "gs": {
                "name": "gene_scores",
                "type": "sparse",
                "label": "Gene Score"
            },
            "igs": {
                "name": "imp_gene_scores",
                "label": "Imputed Gene Score"
            }
        }

The number of columns could potentially be very large, depending on the number of rows in the linked dataset, thus unlike other columns these are not explicitly specified in the DataStore's config. The column's field will have the following format:

    <stub>|<name>|<index>

* **stub** is the identifier of the subgroup
* **name** is the name shown to the user
* **index** the index of the associated row in the linked dataset and should also be used retrieve the data for this column. For example, a config for a histogram of imputed gene score for gene EMB

        {   
            "type": "bar_chart",
            "param": "igs|EMB(igs)|342"
        }


The columns's data will be loaded in the normal way by the specified dataloader, but the column object passed to the dataloader will also have the following fields:

* **sgindex** the unique identifier 
* **sgtype** the type of data e.g. sparse
* **subgroup** the stub of subgroup


example
```json
   [
        {
            "name": "cells",
            "columns": [],
            "links": {
                "genes": {
                    "rows_as_columns": {
                        "name_column": "gene_name",
                        "name": "Gene Scores",
                        "subgroups": {
                            "gs": {
                                "name": "gene_scores",
                                "type": "sparse",
                                "label": "Gene Score"
                            },
                            "igs": {
                                "name": "imp_gene_scores",
                                "label": "Imputed Gene Score"
                            }
                        }
                    }
                }
            }
        },
        {
            "name": "genes",
            "columns": [
                {
                    "name": "Gene name",
                    "field": "name",
                    "datatype": "unique"
                }
            ]
        }
   ]
``` 


### columns

You can link columns from two DataStores in order to minimize the duplication of data. For example if a cell dataset contained cells from different samples and a sample dataset contained information about these samples, the cell DataStore should have access to this metadata, without the duplication of data. To achieve this, include a link to the other DatStore, specifying which columns are needed from that DataStore and the index, which is the column that the two DataStores share and must be of datatype text. You must also describe the  linked columns in the 'columns' parameter with the fields matching the linked DataStore.  The colors/values can be omitted as these will be taken from the linked DataStore.  However column names(what the user sees) can differ

example

```json
 {
        "name": "cells",
        "size": 101737,
        "columns": [
            {
<<<<<<< HEAD
                "name": "sample_id",
                "datatype": "text"
=======
                "name":"sample_id",
                "datatype":"text"
>>>>>>> 4e97f9c8
            },
            //the following columns will get their data from the samples DataStore
            {
                "name": "sample condition",
                "datatype": "text",
                "field": "condition"
            },
            {
                "name": "sample sex",
                "datatype": "text",
                "field": "sex"
            }
        ],
        "links": {
            "samples": {
                "columns": ["condition", "sex"],
                "index": "sample_id"
            }
        }
    },
    {
        "name": "samples",
        "size": 11,
        "columns": [
            {
                "name": "sample_id",
                "datatype": "text",
                "values": ["1", "2", "3", "4"]
            },
            {
                "name": "condition",
                "datatype": "text",
                "values": ["sick", "healthy"],
                "colors": ["red", "green"]
            },
            {
                "name": "sex",
                "datatype": "text",
                "values": ["male", "female"],
                "colors": ["blue", "pink"]
            }
        ]
    }

```


### access_data

For a dataStore to access from a another datastore, specify access_data in the link. The index specifies a column in the linked datastore, but does not have to be used 

```json
{
    "name":"genes",
    "links":{
        "cells":{
            "index":"cell_id",
            "access_data":true
        }

    }
}
```
<<<<<<< HEAD
links: {
      "cells": {
        "index": "cell_id",
        "access_data": true
      }
=======
With the above example, when a chart in the gene's datasource is created, the setupLinks method (if it exists) will be called passing the cell datastore, the name of the index and a function. This functions will load (if necessary) any column data from the cell's datastore. The 'index' column is implicitly loaded and need not be specified in this function
```javascript
setupLinks(dataStore,index,func){
    //keep for future use
    this.dataLink= {
        dataStore:dataStore,
        index:index,
        getDataFunction:func
    }
    //make sure cell_size data has been loaded
    func(["cell_size"],()=>{
        //if you need an index
        const cell_index = dataStore.getColumnIndex(index);
        const cell_size = dataStore.getRawColumn("cell_size");
        //do stuff
        //add listeners to the datastore
    })
>>>>>>> 4e97f9c8

}


```



### sync_column_colors

To link column colors , specify the column from the linked DataStore you wish the colors to match (link_to) and the column you want to match  (col) . You can link one column to many

example

```json
{
<<<<<<< HEAD
    name: "cell interactions",
    links: {
        "cells": {
            "sync_column_colors": [
                {
                    link_to: "Cell Type",
                    col: "Cell Type 1"

                },
                {
                    link_to: "Cell Type",
                    col: "Cell Type 2"
=======
    "name":"cell interactions",
    "links":{
        "cells":{
            "sync_column_colors":[
                {
                    "link_to":"annotations",
                    "col":"Cell Type 1"

                },
                {
                    "link_to":"annotations",
                    "col":"Cell Type 2"
>>>>>>> 4e97f9c8
                }
            ]
        }
    }
}
```
In the above a value in the Cell Type 1 or Cell Type 2 columns in the cell interactions datasource will be the same color as it is in the cells annotation column

## Listeners

Listeners can be added/removed from the DataStore with the `addListener` and `removeListener` methods. The callback passed to the addListener will be invoked with the type of event and any data relevant to the event.

* data_changed
    *  columns - a list of column fields where the data had changed
    *  hasFiltered - true if the changing the data has caused the refiltering of the DataStore 

* filtered - The DataStore has been filtered, no data is passed to the listener unless all filters have been removed, in which case 'all_removed' is passed.

* column_removed - called when a column is removed passing the column's field (id)

* data_highlighted 
    * indexes - a list of indexes of the highlighted items(rows)
    * source - the object doing the highlighting




## Filtering

This is achieved by getting a dimension from the datastore, then calling the filter() on the dimension, specifying the filter method, columns and arguments

### category dimension

This has two filtering methods filterCategories works on a single column whereas filterMultipleCategories works on multiple columns

    

```
    const dim = datastore.getDimension("category_dimension");
    //filter items with red in color column
    dim.filter("filterCategories", ["color"], "blue");
    dim.removeFilter();
    //filter items that are red or blue
    dim.filter("filterCategories", ["color"], ["red", "blue"]);
    dim.removeFilter();
    //filter items that are red and have a shape value of square
    dim.filter("filterMultipleCategories", ["color", "shape"], ["red", "square"])
``` 


### range dimension

```

    const dim = datastore.getDimension("range_dimension");
    //filter on between 5 and 10
    dim.filter("filterRange", ["x"], {min: 5, min: 10});
    dim.removeFilter();
    //filter on x and y (a square)
    dim.filter("filterSquare", ["x", "y"], {
        range1: [5, 10],
        range2: [5, 10]
    });
    dim.removeFilter();
    //filter based on a polygon- just supply the points
    dim.filter("filterPoly", ["x", "y"], [[0, 0], [2, 0], [1, 2]])
```

All dimensions can filter on an arbitrary set of items using the item's index

```

    const indexes = new Set([4, 5, 10, 12]);
    const dim = datastore.getDimension("range_dimension");
    dim.filter("filterOnIndex", null, indexes)
``` 

When a filter is called on a dimension - the datastore informs all listeners and hence any updates are performed, which is likely to be expensive. Therefore, if you want to perform multiple filters, pass false as the fourth argument and then call triggerFilter on the datastore

```
    rangeDim.filter("filterRange", ["x"], {min: 5, min: 10}, false);
    catDim.filter("filterCategories", ["color"], "blue", false);
    datastore.triggerFilter();
```<|MERGE_RESOLUTION|>--- conflicted
+++ resolved
@@ -422,24 +422,15 @@
 
 ```json
 {
-<<<<<<< HEAD
+    "name":"spatial stats",
     "links": {
         "cells": {
 	        "interactions": {
-		        "interaction_columns": ["Cell Type 1", "Cell Type 2", "annotations"],
+		        "interaction_columns": ["Cell Type 1",
+                                         "Cell Type 2",
+                                         "annotations"],
 	            "pivot_column": ["sample_id"],
                 "is_single_region": true
-=======
-    "name":"spatial stats",
-    "links":{
-        "cells":{
-	        "interactions":{
-		        "interaction_columns":["Cell Type 1",
-                                        "Cell Type 2",
-                                        "annotations"],
-	            "pivot_column":["sample_id"],
-                "is_single_region":true
->>>>>>> 4e97f9c8
             }
         }
     }
@@ -453,13 +444,8 @@
 
 
 ### rows_as_columns
-<<<<<<< HEAD
 This specifies that the DataStore can contain data linked to the rows another DataStore. 
-For example, in single cell data, the cell DataStore would be linked to the gene DataStore. Data such as gene expression per cell could then be added to the cell DataStore as columns (on demand - not all at once). It should have the following parameters:
-=======
-This specifies that the DataStore can contain data linked to the rows of another DataStore. 
 For example, in single cell data, the cell DataStore would be linked to the gene DataStore. Data such as gene expression per cell could then be added to the cell DataStore as columns (on demand - not all at once). It should have the following parameters:-
->>>>>>> 4e97f9c8
 
 * **name_column** - the column in the linked dataset which identifies the row e.g. gene name (must be datatype unique)
 * **name** - the human readable name of the dataset e.g Gene Scores
@@ -550,13 +536,8 @@
         "size": 101737,
         "columns": [
             {
-<<<<<<< HEAD
                 "name": "sample_id",
                 "datatype": "text"
-=======
-                "name":"sample_id",
-                "datatype":"text"
->>>>>>> 4e97f9c8
             },
             //the following columns will get their data from the samples DataStore
             {
@@ -620,13 +601,6 @@
     }
 }
 ```
-<<<<<<< HEAD
-links: {
-      "cells": {
-        "index": "cell_id",
-        "access_data": true
-      }
-=======
 With the above example, when a chart in the gene's datasource is created, the setupLinks method (if it exists) will be called passing the cell datastore, the name of the index and a function. This functions will load (if necessary) any column data from the cell's datastore. The 'index' column is implicitly loaded and need not be specified in this function
 ```javascript
 setupLinks(dataStore,index,func){
@@ -644,7 +618,6 @@
         //do stuff
         //add listeners to the datastore
     })
->>>>>>> 4e97f9c8
 
 }
 
@@ -661,20 +634,6 @@
 
 ```json
 {
-<<<<<<< HEAD
-    name: "cell interactions",
-    links: {
-        "cells": {
-            "sync_column_colors": [
-                {
-                    link_to: "Cell Type",
-                    col: "Cell Type 1"
-
-                },
-                {
-                    link_to: "Cell Type",
-                    col: "Cell Type 2"
-=======
     "name":"cell interactions",
     "links":{
         "cells":{
@@ -687,7 +646,6 @@
                 {
                     "link_to":"annotations",
                     "col":"Cell Type 2"
->>>>>>> 4e97f9c8
                 }
             ]
         }
