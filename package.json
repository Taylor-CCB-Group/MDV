--- conflicted
+++ resolved
@@ -23,13 +23,8 @@
     "poetry-setup": "curl -sSL https://install.python-poetry.org | python3 -",
     "python-setup": "python -m venv venv && source venv/bin/activate && cd python && poetry install --with dev && npm run build-flask-vite",
     "mdv_desktop": "source venv/bin/activate && python -m mdvtools.mdv_desktop",
-<<<<<<< HEAD
-    "docker_build": "docker-compose build && docker-compose -f docker-compose-dev.yml up -d --force-recreate",
-    "docker_dev": "docker-compose -f docker-secrets.yml up -d --force-recreate",
-=======
     "docker_build": "docker compose build && docker compose -f docker-compose-dev.yml up -d --force-recreate",
     "docker_dev": "docker compose -f docker-secrets.yml up -d --force-recreate",
->>>>>>> 0c7d2586
     "docker_purge": "docker rm -f $(docker ps -a -q) && docker rmi -f $(docker images -q) && docker volume rm $(docker volume ls -q)",
     "docker_stack_rm": "docker stack rm mdv_stack",
     "docker_createandpush": "docker build -t my_mdv_app_image:latest . && docker tag my_mdv_app_image:latest jayeshire/my_mdv_app_image:latest && docker push jayeshire/my_mdv_app_image:latest",
