# Build the frontend with npm
# warning - we had an obscure npm error with cross-env not found, and it seems like using an earlier nodejs version fixed it
# for some reason node_modules/.bin wasn't populated after `RUN npm install` - but manually running it in the container worked
# not sure if there's a way of pinning a more specific build of the base image. May want to see if we can reproduce this issue outside of docker.
FROM nikolaik/python-nodejs:python3.12-nodejs20 AS frontend-builder

# this layer will change less frequently than the others, so it's good to have it first
# Install HDF5 library, for some reason poetry can't install it in this context as of now
# see https://github.com/h5py/h5py/issues/2146 for similar-ish issue
RUN apt-get update && apt-get install -y libhdf5-dev || (cat /var/log/apt/term.log && exit 1)
RUN apt-get install -y netcat-openbsd || (cat /var/log/apt/term.log && exit 1)
RUN apt-get install -y telnet || (cat /var/log/apt/term.log && exit 1)
RUN apt-get install -y iputils-ping || (cat /var/log/apt/term.log && exit 1)

# Install Python dependencies using Poetry
# this should be early in the process because it's less likely to change
WORKDIR /app
# copy poetry files first to cache the install step
COPY python/pyproject.toml ./python/
COPY python/poetry.lock ./python/
WORKDIR /app/python
RUN poetry config virtualenvs.create false
# trouble with this is that it doesn't have the mdvtools code yet...
# still worth installing heavy dependencies here
# BUT - 
#16 20.81 Installing the current project: mdvtools (0.0.1)
#16 20.81 
#16 20.81 Warning: The current project could not be installed: [Errno 2] No such file or directory: '/app/python/README.md'
#16 20.81 If you do not want to install the current project use --no-root.
#16 20.81 If you want to use Poetry only for dependency management but not for packaging, you can disable package mode by setting package-mode = false in your pyproject.toml file.
#16 20.81 In a future version of Poetry this warning will become an error!
# seems to be ok to first install with --no-root for dependencies, then install the root package later
# we don't want to set package-mode = false in pyproject.toml
RUN poetry install --with dev,backend,auth --no-root

WORKDIR /app
# copy the package.json and package-lock.json as a separate step so npm install can be cached
COPY package*.json ./
## Install npm dependencies
RUN npm install


# Copy the entire project to the working directory
COPY . .


# & start dev server (should only happen in dev - but other yml configs won't expose the port)
# RUN npm run dev # run manually in container

## Run the npm build script for Flask and Vite
# this will often change, so it's good to have it last... doesn't seem to be cached
RUN npm run build-flask-dockerjs


WORKDIR /app/python
# installing again so we have mdvtools as a module, on top of the previous install layer with dependencies
# this step should be very fast
# if we don't have this, the server itself runs, but anything that doesn't run from this workdir will fail to import mdvtools
RUN poetry install --with dev,backend,auth 

# Expose the port that Flask will run on
EXPOSE 5055 

# something changed causing npm to need this in order for `source` to work in npm scripts
RUN npm config set script-shell "/bin/bash"

# Create logs directory and set permissions before switching user
RUN mkdir -p /app/logs && \
    touch /app/logs/error.log /app/logs/access.log && \
    chmod -R 755 /app/logs

# Create non-root user and assign permissions
RUN useradd -u 1010 -m mdvuser \
    && chown -R mdvuser:mdvuser /app

# Switch to non-root user
USER mdvuser
# apply the same config to the user so that `poetry run` works for tests etc.
RUN poetry config virtualenvs.create false

# Command to run Gunicorn
<<<<<<< HEAD
# nb -t 0 means no timeout, this is a dev setting, chat requests are long running & should be made async
# for SocketIO, we also need to run with --worker-class eventlet or gevent https://flask-socketio.readthedocs.io/en/latest/deployment.html
# adding `-k gevent` for this
CMD ["poetry", "run", "gunicorn", "-k", "gevent", "-w", "1", "-b", "0.0.0.0:5055", "--reload", "--access-logfile", "/app/logs/access.log", "--error-logfile", "/app/logs/error.log", "--capture-output", "mdvtools.dbutils.mdv_server_app:app"]
=======
CMD ["poetry", "run", "gunicorn", "-k", "gevent", "-w", "1", "-b", "0.0.0.0:5055", "--reload", "--access-logfile", "/app/logs/access.log", "--error-logfile", "/app/logs/error.log", "--capture-output", "mdvtools.dbutils.safe_mdv_app:app"]
>>>>>>> 949b48d4
#CMD ["poetry", "run", "python", "-m", "mdvtools.dbutils.mdv_server_app"]

<|MERGE_RESOLUTION|>--- conflicted
+++ resolved
@@ -78,14 +78,8 @@
 # apply the same config to the user so that `poetry run` works for tests etc.
 RUN poetry config virtualenvs.create false
 
+
 # Command to run Gunicorn
-<<<<<<< HEAD
-# nb -t 0 means no timeout, this is a dev setting, chat requests are long running & should be made async
-# for SocketIO, we also need to run with --worker-class eventlet or gevent https://flask-socketio.readthedocs.io/en/latest/deployment.html
-# adding `-k gevent` for this
-CMD ["poetry", "run", "gunicorn", "-k", "gevent", "-w", "1", "-b", "0.0.0.0:5055", "--reload", "--access-logfile", "/app/logs/access.log", "--error-logfile", "/app/logs/error.log", "--capture-output", "mdvtools.dbutils.mdv_server_app:app"]
-=======
 CMD ["poetry", "run", "gunicorn", "-k", "gevent", "-w", "1", "-b", "0.0.0.0:5055", "--reload", "--access-logfile", "/app/logs/access.log", "--error-logfile", "/app/logs/error.log", "--capture-output", "mdvtools.dbutils.safe_mdv_app:app"]
->>>>>>> 949b48d4
 #CMD ["poetry", "run", "python", "-m", "mdvtools.dbutils.mdv_server_app"]
 
