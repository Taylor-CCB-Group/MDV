--- conflicted
+++ resolved
@@ -29,11 +29,7 @@
 import ProjectRenameModal from "./ProjectRenameModal";
 import ProjectSettingsModal from "./ProjectSettingsModal";
 import type { ProjectAccessType } from "./utils/projectUtils";
-<<<<<<< HEAD
-import axios from "axios";
-=======
 import ProjectShareModal from "./ProjectShareModal";
->>>>>>> 3350a16e
 
 export interface ProjectCardProps {
     id: string;
