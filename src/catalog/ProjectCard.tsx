import {
    Delete as DeleteIcon,
    DriveFileRenameOutline,
    Image as ImageIcon,
    Info,
    LockPerson as LockPersonIcon,
    MoreVert,
    Upload as UploadIcon,
    Settings,
    Share as ShareIcon,
} from "@mui/icons-material";
import {
    Card,
    CardContent,
    CardMedia,
    Divider,
    IconButton,
    ListItemIcon,
    ListItemText,
    Menu,
    MenuItem,
    Typography,
    useTheme,
} from "@mui/material";
import type React from "react";
import { useEffect, useState } from "react";
import ProjectDeleteModal from "./ProjectDeleteModal";
import ProjectInfoModal from "./ProjectInfoModal";
import ProjectRenameModal from "./ProjectRenameModal";
import ProjectSettingsModal from "./ProjectSettingsModal";
<<<<<<< HEAD
import type { Permissions, ProjectAccessType } from "./utils/projectUtils";
=======
import type { ProjectAccessType } from "./utils/projectUtils";
>>>>>>> 8f51e88a
import ProjectShareModal from "./ProjectShareModal";

export interface ProjectCardProps {
    id: string;
    name: string;
    type: ProjectAccessType;
    lastModified: string;
    createdAt: string;
    owner: string;
    collaborators: string[];
    numberOfStructures: string;
    numberOfImages: string;
    permissions: Permissions;
    onDelete: (id: string) => Promise<void>;
    onRename: (id: string, newName: string) => Promise<void>;
    onChangeType: (
        id: string,
        newType: ProjectAccessType,
    ) => Promise<void>;
    onAddCollaborator: (email: string) => void;
    onExport: (id: string, name: string) => Promise<void>;
    thumbnail?: string;
}

const ProjectCard: React.FC<ProjectCardProps> = ({
    id,
    name,
    type,
    lastModified,
    createdAt,
    owner,
    collaborators,
    numberOfStructures,
    numberOfImages,
    permissions,
    onDelete,
    onRename,
    onChangeType,
    onAddCollaborator,
    onExport,
    thumbnail,
}) => {
    const [anchorEl, setAnchorEl] = useState<null | HTMLElement>(null);
    const [isInfoModalOpen, setIsInfoModalOpen] = useState(false);
    const [isSettingsModalOpen, setIsSettingsModalOpen] = useState(false);
    const [isShareModalOpen, setIsShareModalOpen] = useState(false);
    const [isRenameModalOpen, setIsRenameModalOpen] = useState(false);
    const [isDeleteModalOpen, setIsDeleteModalOpen] = useState(false);
    const [isAccessModalOpen, setIsAccessModalOpen] = useState(false);
    const theme = useTheme();
    
    // todo - review how we do stuff like this
    const base = import.meta.env.DEV
        ? "http://localhost:5170?dir=/"
        : "";
    const href = `${base}project/${id}`;
    
    const handleMenuOpen = (event: React.MouseEvent<HTMLButtonElement>) => {
        event.stopPropagation();
        setAnchorEl(event.currentTarget);
    };

    const handleMenuClose = () => {
        setAnchorEl(null);
    };

    return (
        <Card
            sx={{
                aspectRatio: "1 / 1",
                width: "100%",
                display: "flex",
                flexDirection: "column",
                position: "relative",
            }}
        >
            <a
                href={href}
                style={{
                    cursor: "pointer",
                    flexGrow: 1,
                    display: "flex",
                    flexDirection: "column",
                }}
            >
                <CardMedia
                    component="div"
                    sx={{
                        flexGrow: 1,
                        display: "flex",
                        alignItems: "center",
                        justifyContent: "center",
                        bgcolor: thumbnail ? "inherit" : "grey.200",
                    }}
                >
                    {thumbnail ? (
                        <img src={thumbnail} alt="project_thumbnail" style={{ objectFit: "contain", width: "90%", aspectRatio: 3/2 }} />
                    ) : (
                        <ImageIcon sx={{ fontSize: 80, color: "text.secondary" }} />
                    )}
                </CardMedia>

                <Divider />

                <CardContent
                    sx={{
                        padding: "16px",
                        paddingBottom: "12px !important",
                        display: "flex",
                        flexDirection: "column",
                        justifyContent: "flex-end",
                    }}
                >
                    <Typography
                        gutterBottom
                        variant="h6"
                        component="div"
                        noWrap
                        color="text.primary"
                        sx={{ marginBottom: "4px" }}
                    >
                        {name}
                    </Typography>
                    <Typography
                        variant="body2"
                        color="text.secondary"
                        sx={{ marginBottom: "0" }}
                    >
                        Last modified: {lastModified}
                    </Typography>
                </CardContent>
            </a>

            <IconButton
                className="menu-button"
                aria-label="project options"
                onClick={handleMenuOpen}
                sx={{
                    position: "absolute",
                    top: 8,
                    right: 8,
                    bgcolor: "background.paper",
                    "&:hover": { 
                        bgcolor: "grey.500"
                    },
                    zIndex: 1,
                }}
            >
                <MoreVert />
            </IconButton>

            <Menu
                anchorEl={anchorEl}
                open={Boolean(anchorEl)}
                onClose={handleMenuClose}
                onClick={(e) => e.stopPropagation()}
            >
                <MenuItem
                    onClick={() => {
                        setIsInfoModalOpen(true);
                        handleMenuClose();
                    }}
                >
                    <ListItemIcon>
                        <Info fontSize="small" />
                    </ListItemIcon>
                    <ListItemText>Project Info</ListItemText>
                </MenuItem>
                <MenuItem
                    onClick={() => {
                        setIsRenameModalOpen(true);
                        handleMenuClose();
                    }}
                    disabled={!permissions.edit}
                >
                    <ListItemIcon>
                        <DriveFileRenameOutline fontSize="small" />
                    </ListItemIcon>
                    <ListItemText>Rename Project</ListItemText>
                </MenuItem>
                <MenuItem
                    onClick={() => {
                        handleMenuClose();
                        onExport(id, name)
                    }}
                    disabled={!permissions.edit}
                >
                    <ListItemIcon>
                        <UploadIcon fontSize="small" />
                    </ListItemIcon>
                    <ListItemText>Export Project (as *.zip)</ListItemText>
                </MenuItem>
                <MenuItem
                    onClick={() => {
                        setIsShareModalOpen(true);
                        handleMenuClose();
                    }}
                    disabled={!permissions.edit}
                >
                    <ListItemIcon>
                        <ShareIcon fontSize="small" />
                    </ListItemIcon>
                    <ListItemText>Share Project</ListItemText>
                </MenuItem>
                <MenuItem
                    onClick={() => {
                        setIsDeleteModalOpen(true);
                        handleMenuClose();
                    }}
                    sx={{color: theme.palette.error.main}}
                    disabled={!permissions.edit}
                >
                    <ListItemIcon>
                        <DeleteIcon color="error" fontSize="small" />
                    </ListItemIcon>
                    <ListItemText>Delete Project</ListItemText>
                </MenuItem>
                <MenuItem
                    onClick={() => {
                        setIsShareModalOpen(true);
                        handleMenuClose();
                    }}
                >
                    <ListItemIcon>
                        <ShareIcon fontSize="small" />
                    </ListItemIcon>
                    <ListItemText>Share Project</ListItemText>
                </MenuItem>
            </Menu>

            <ProjectInfoModal
                open={isInfoModalOpen}
                onClose={() => setIsInfoModalOpen(false)}
                name={name}
                createdAt={createdAt}
                lastModified={lastModified}
                owner={owner}
                collaborators={collaborators}
                numberOfStructures={numberOfStructures}
                numberOfImages={numberOfImages}
            />
            
            {permissions.edit && (
                <>
                    <ProjectSettingsModal
                        id={id}
                        name={name}
                        type={type}
                        open={isSettingsModalOpen}
                        onRename={onRename}
                        onChangeType={onChangeType}
                        onDelete={onDelete}
                        onClose={() => setIsSettingsModalOpen(false)}
                    />

                    <ProjectShareModal
                        open={isShareModalOpen}
                        onClose={() => setIsShareModalOpen(false)}
                        projectId={id}
                    />

<<<<<<< HEAD
                    <ProjectRenameModal
                        id={id}
                        name={name}
                        open={isRenameModalOpen}
                        onRename={onRename}
                        onClose={() => setIsRenameModalOpen(false)}
                    />
=======
            <ProjectShareModal
                open={isShareModalOpen}
                onClose={() => setIsShareModalOpen(false)}
                projectId={id}
            />
>>>>>>> 8f51e88a

                    <ProjectDeleteModal
                        id={id}
                        open={isDeleteModalOpen}
                        onDelete={onDelete}
                        onClose={() => setIsDeleteModalOpen(false)}
                    />
                </>
            )}
        </Card>
    );
};

export default ProjectCard;<|MERGE_RESOLUTION|>--- conflicted
+++ resolved
@@ -28,11 +28,7 @@
 import ProjectInfoModal from "./ProjectInfoModal";
 import ProjectRenameModal from "./ProjectRenameModal";
 import ProjectSettingsModal from "./ProjectSettingsModal";
-<<<<<<< HEAD
 import type { Permissions, ProjectAccessType } from "./utils/projectUtils";
-=======
-import type { ProjectAccessType } from "./utils/projectUtils";
->>>>>>> 8f51e88a
 import ProjectShareModal from "./ProjectShareModal";
 
 export interface ProjectCardProps {
@@ -250,17 +246,6 @@
                     </ListItemIcon>
                     <ListItemText>Delete Project</ListItemText>
                 </MenuItem>
-                <MenuItem
-                    onClick={() => {
-                        setIsShareModalOpen(true);
-                        handleMenuClose();
-                    }}
-                >
-                    <ListItemIcon>
-                        <ShareIcon fontSize="small" />
-                    </ListItemIcon>
-                    <ListItemText>Share Project</ListItemText>
-                </MenuItem>
             </Menu>
 
             <ProjectInfoModal
@@ -288,13 +273,6 @@
                         onClose={() => setIsSettingsModalOpen(false)}
                     />
 
-                    <ProjectShareModal
-                        open={isShareModalOpen}
-                        onClose={() => setIsShareModalOpen(false)}
-                        projectId={id}
-                    />
-
-<<<<<<< HEAD
                     <ProjectRenameModal
                         id={id}
                         name={name}
@@ -302,13 +280,12 @@
                         onRename={onRename}
                         onClose={() => setIsRenameModalOpen(false)}
                     />
-=======
-            <ProjectShareModal
-                open={isShareModalOpen}
-                onClose={() => setIsShareModalOpen(false)}
-                projectId={id}
-            />
->>>>>>> 8f51e88a
+
+                    <ProjectShareModal
+                        open={isShareModalOpen}
+                        onClose={() => setIsShareModalOpen(false)}
+                        projectId={id}
+                    />
 
                     <ProjectDeleteModal
                         id={id}
