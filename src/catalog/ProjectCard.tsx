--- conflicted
+++ resolved
@@ -162,15 +162,10 @@
                     position: "absolute",
                     top: 8,
                     right: 8,
-<<<<<<< HEAD
                     bgcolor: "background.paper",
                     "&:hover": { 
                         bgcolor: "grey.500"
                     },
-=======
-                    bgcolor: "inherit",
-                    "&:hover": { bgcolor: "inherit" },
->>>>>>> 313ddee9
                     zIndex: 1,
                 }}
             >
@@ -216,7 +211,6 @@
                     </ListItemIcon>
                     <ListItemText>Delete Project</ListItemText>
                 </MenuItem>
-<<<<<<< HEAD
                 <MenuItem
                     onClick={() => {
                         setIsAccessModalOpen(true);
@@ -239,8 +233,6 @@
                     </ListItemIcon>
                     <ListItemText>Share Project</ListItemText>
                 </MenuItem>
-=======
->>>>>>> 313ddee9
             </Menu>
 
             <ProjectInfoModal
