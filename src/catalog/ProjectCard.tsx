import {
    Delete as DeleteIcon,
    DriveFileRenameOutline,
    Image as ImageIcon,
    Info,
    LockPerson as LockPersonIcon,
    MoreVert,
    Upload as UploadIcon,
    Settings,
    Share as ShareIcon,
} from "@mui/icons-material";
import {
    Card,
    CardContent,
    CardMedia,
    Divider,
    IconButton,
    ListItemIcon,
    ListItemText,
    Menu,
    MenuItem,
    Tooltip,
    Typography,
    useTheme,
} from "@mui/material";
import type React from "react";
import { useEffect, useMemo, useState } from "react";
import ProjectDeleteModal from "./ProjectDeleteModal";
import ProjectInfoModal from "./ProjectInfoModal";
import ProjectRenameModal from "./ProjectRenameModal";
import ProjectSettingsModal from "./ProjectSettingsModal";
import type { Permissions, ProjectAccessType } from "./utils/projectUtils";
import ProjectShareModal from "./ProjectShareModal";
import usePermissions from "./PermissionsContext";

export interface ProjectCardProps {
    id: string;
    name: string;
    type: ProjectAccessType;
    lastModified: string;
    createdAt: string;
    owner: string[];
    collaborators: string[];
    numberOfStructures: string;
    numberOfImages: string;
    permissions: Permissions;
    onDelete: (id: string) => Promise<void>;
    onRename: (id: string, newName: string) => Promise<void>;
    onChangeType: (
        id: string,
        newType: ProjectAccessType,
    ) => Promise<void>;
    onAddCollaborator: (email: string) => void;
    onExport: (id: string, name: string) => Promise<void>;
    thumbnail?: string;
    readme?: string;
}

const ProjectCard: React.FC<ProjectCardProps> = ({
    id,
    name,
    type,
    lastModified,
    permissions,
    onDelete,
    onRename,
    onChangeType,
    onExport,
    thumbnail,
    readme,
}) => {
    const [anchorEl, setAnchorEl] = useState<null | HTMLElement>(null);
    const [isInfoModalOpen, setIsInfoModalOpen] = useState(false);
    const [isSettingsModalOpen, setIsSettingsModalOpen] = useState(false);
    const [isShareModalOpen, setIsShareModalOpen] = useState(false);
    const [isRenameModalOpen, setIsRenameModalOpen] = useState(false);
    const [isDeleteModalOpen, setIsDeleteModalOpen] = useState(false);
    const [isAccessModalOpen, setIsAccessModalOpen] = useState(false);
    const theme = useTheme();
    const { permissions: operationPermissions, isPublicPage } = usePermissions();
    
    // todo - review how we do stuff like this
    const base = import.meta.env.DEV
        ? "http://localhost:5170?dir=/"
        : "";
    const href = `${base}project/${id}`;
    
    const handleMenuOpen = (event: React.MouseEvent<HTMLButtonElement>) => {
        event.stopPropagation();
        setAnchorEl(event.currentTarget);
    };

    const handleMenuClose = () => {
        setAnchorEl(null);
    };

    const hasReadme = useMemo(() => !!readme, [readme]);
    const hasPermissions = useMemo(
        () =>
            permissions.edit &&
            (operationPermissions.renameProject ||
                operationPermissions.deleteProject ||
                operationPermissions.exportProject ||
                operationPermissions.shareProject),
        [permissions.edit, operationPermissions],
    );

    // todo: Update this component for more cleaner code
    return (
        <Card
            sx={{
                aspectRatio: "1 / 1",
                width: "100%",
                display: "flex",
                flexDirection: "column",
                position: "relative",
            }}
            data-testid="project_card"
            data-project-id={id}
        >
            <a
                href={href}
                style={{
                    cursor: "pointer",
                    flexGrow: 1,
                    display: "flex",
                    flexDirection: "column",
                }}
                aria-label={`open project ${name} (${id})`}
                data-testid={`project_open_${id}`}
            >
                <CardMedia
                    component="div"
                    sx={{
                        flexGrow: 1,
                        display: "flex",
                        alignItems: "center",
                        justifyContent: "center",
                        bgcolor: thumbnail ? "inherit" : "grey.200",
                    }}
                >
                    {thumbnail ? (
                        <img src={thumbnail} alt="project_thumbnail" style={{ objectFit: "contain", width: "90%", aspectRatio: 3/2 }} />
                    ) : (
                        <ImageIcon sx={{ fontSize: 80, color: "text.secondary" }} />
                    )}
                </CardMedia>

                <Divider />

                <CardContent
                    sx={{
                        padding: "16px",
                        paddingBottom: "12px !important",
                        display: "flex",
                        flexDirection: "column",
                        justifyContent: "flex-end",
                    }}
                >
                    <Tooltip 
                        title={name} 
                        placement="bottom-start"
                        enterDelay={500}
                        slotProps={{
                            popper: {
                                modifiers: [
                                    {
                                        name: 'offset',
                                        options: {
                                            offset: [0, -8],
                                        }
                                    }
                                ]
                            },
                            tooltip: {
                                sx: {
                                    fontSize: "0.9rem",
                                    fontWeight: "normal",
                                }
                            },
                        }}
                    >
                        <Typography
                            gutterBottom
                            variant="h6"
                            component="div"
                            noWrap
                            color="text.primary"
                            sx={{ marginBottom: !isPublicPage ? "4px" : "12px" }}
                        >
                            {name}
                        </Typography>
                    </Tooltip>
                    {!isPublicPage && (
                        <Typography
                            variant="body2"
                            color="text.secondary"
                            sx={{ marginBottom: "0" }}
                        >
                            Last modified: {lastModified}
                        </Typography>
                    )}
                </CardContent>
            </a>

<<<<<<< HEAD
            <IconButton
                className="menu-button"
                aria-label="project options"
                onClick={handleMenuOpen}
                sx={{
                    position: "absolute",
                    top: 8,
                    right: 8,
                    bgcolor: "background.paper",
                    "&:hover": { 
                        bgcolor: "grey.500"
                    },
                    zIndex: 1,
                }}
                data-testid={`project_menu_${id}`}
            >
                <MoreVert />
            </IconButton>

            <Menu
                anchorEl={anchorEl}
                open={Boolean(anchorEl)}
                onClose={handleMenuClose}
                onClick={(e) => e.stopPropagation()}
            >
                <MenuItem
                    onClick={() => {
                        setIsInfoModalOpen(true);
                        handleMenuClose();
                    }}
                    data-testid={`project_info_${id}`}
                >
                    <ListItemIcon>
                        <Info fontSize="small" />
                    </ListItemIcon>
                    <ListItemText>Project Info</ListItemText>
                </MenuItem>
                <MenuItem
                    onClick={() => {
                        setIsRenameModalOpen(true);
                        handleMenuClose();
                    }}
                    disabled={!permissions.edit}
                    data-testid={`project_rename_${id}`}
                >
                    <ListItemIcon>
                        <DriveFileRenameOutline fontSize="small" />
                    </ListItemIcon>
                    <ListItemText>Rename Project</ListItemText>
                </MenuItem>
                <MenuItem
                    onClick={() => {
                        handleMenuClose();
                        onExport(id, name)
                    }}
                    disabled={!permissions.edit}
                    data-testid={`project_export_${id}`}
                >
                    <ListItemIcon>
                        <UploadIcon fontSize="small" />
                    </ListItemIcon>
                    <ListItemText>Export Project (as *.mdv.zip)</ListItemText>
                </MenuItem>
                <MenuItem
                    onClick={() => {
                        setIsShareModalOpen(true);
                        handleMenuClose();
                    }}
                    disabled={!permissions.edit}
                    data-testid={`project_share_${id}`}
                >
                    <ListItemIcon>
                        <ShareIcon fontSize="small" />
                    </ListItemIcon>
                    <ListItemText>Share Project</ListItemText>
                </MenuItem>
                <MenuItem
                    onClick={() => {
                        setIsDeleteModalOpen(true);
                        handleMenuClose();
                    }}
                    sx={{color: theme.palette.error.main}}
                    disabled={!permissions.edit}
                    data-testid={`project_delete_${id}`}
                >
                    <ListItemIcon>
                        <DeleteIcon color="error" fontSize="small" />
                    </ListItemIcon>
                    <ListItemText>Delete Project</ListItemText>
                </MenuItem>
            </Menu>
=======
            {(hasReadme || hasPermissions) && 
                (
                <>
                    <IconButton
                        className="menu-button"
                        aria-label="project options"
                        onClick={handleMenuOpen}
                        sx={{
                            position: "absolute",
                            top: 8,
                            right: 8,
                            bgcolor: "background.paper",
                            "&:hover": { 
                                bgcolor: "grey.500"
                            },
                            zIndex: 1,
                        }}
                    >
                        <MoreVert />
                    </IconButton>

                    <Menu
                        anchorEl={anchorEl}
                        open={Boolean(anchorEl)}
                        onClose={handleMenuClose}
                        onClick={(e) => e.stopPropagation()}
                    >
                        {hasReadme && (
                            <MenuItem
                                onClick={() => {
                                    setIsInfoModalOpen(true);
                                    handleMenuClose();
                                }}
                            >
                                <ListItemIcon>
                                    <Info fontSize="small" />
                                </ListItemIcon>
                                <ListItemText>Project Info</ListItemText>
                            </MenuItem>
                        )}
                        {operationPermissions.renameProject && (
                            <MenuItem
                                onClick={() => {
                                    setIsRenameModalOpen(true);
                                    handleMenuClose();
                                }}
                                disabled={!permissions.edit}
                            >
                                <ListItemIcon>
                                    <DriveFileRenameOutline fontSize="small" />
                                </ListItemIcon>
                                <ListItemText>Rename Project</ListItemText>
                            </MenuItem>
                        )}
                        {operationPermissions.exportProject && (
                            <MenuItem
                                onClick={() => {
                                    handleMenuClose();
                                    onExport(id, name)
                                }}
                                disabled={!permissions.edit}
                            >
                                <ListItemIcon>
                                    <UploadIcon fontSize="small" />
                                </ListItemIcon>
                                <ListItemText>Export Project (as *.mdv.zip)</ListItemText>
                            </MenuItem>
                        )}
                        {operationPermissions.shareProject && (
                            <MenuItem
                                onClick={() => {
                                    setIsShareModalOpen(true);
                                    handleMenuClose();
                                }}
                                disabled={!permissions.edit}
                            >
                                <ListItemIcon>
                                    <ShareIcon fontSize="small" />
                                </ListItemIcon>
                                <ListItemText>Share Project</ListItemText>
                            </MenuItem>
                        )}
                        {operationPermissions.deleteProject && (
                            <MenuItem
                                onClick={() => {
                                    setIsDeleteModalOpen(true);
                                    handleMenuClose();
                                }}
                                sx={{color: theme.palette.error.main}}
                                disabled={!permissions.edit}
                            >
                                <ListItemIcon>
                                    <DeleteIcon color="error" fontSize="small" />
                                </ListItemIcon>
                                <ListItemText>Delete Project</ListItemText>
                            </MenuItem>
                        )}
                    </Menu>
                </>
            )}
>>>>>>> 4680e7a0

            {hasReadme && (
                <ProjectInfoModal
                    open={isInfoModalOpen}
                    onClose={() => setIsInfoModalOpen(false)}
                    readme={readme}
                />
            )}
            
            {permissions.edit && (
                <>
                    <ProjectSettingsModal
                        id={id}
                        name={name}
                        type={type}
                        open={isSettingsModalOpen}
                        onRename={onRename}
                        onChangeType={onChangeType}
                        onDelete={onDelete}
                        onClose={() => setIsSettingsModalOpen(false)}
                    />

                    {operationPermissions.renameProject && <ProjectRenameModal
                        id={id}
                        name={name}
                        open={isRenameModalOpen}
                        onRename={onRename}
                        onClose={() => setIsRenameModalOpen(false)}
                    />}

                    {operationPermissions.shareProject && <ProjectShareModal
                        open={isShareModalOpen}
                        onClose={() => setIsShareModalOpen(false)}
                        projectId={id}
                    />}

                    {operationPermissions.deleteProject && <ProjectDeleteModal
                        id={id}
                        open={isDeleteModalOpen}
                        onDelete={onDelete}
                        onClose={() => setIsDeleteModalOpen(false)}
                    />}
                </>
            )}
        </Card>
    );
};

export default ProjectCard;<|MERGE_RESOLUTION|>--- conflicted
+++ resolved
@@ -203,99 +203,6 @@
                 </CardContent>
             </a>
 
-<<<<<<< HEAD
-            <IconButton
-                className="menu-button"
-                aria-label="project options"
-                onClick={handleMenuOpen}
-                sx={{
-                    position: "absolute",
-                    top: 8,
-                    right: 8,
-                    bgcolor: "background.paper",
-                    "&:hover": { 
-                        bgcolor: "grey.500"
-                    },
-                    zIndex: 1,
-                }}
-                data-testid={`project_menu_${id}`}
-            >
-                <MoreVert />
-            </IconButton>
-
-            <Menu
-                anchorEl={anchorEl}
-                open={Boolean(anchorEl)}
-                onClose={handleMenuClose}
-                onClick={(e) => e.stopPropagation()}
-            >
-                <MenuItem
-                    onClick={() => {
-                        setIsInfoModalOpen(true);
-                        handleMenuClose();
-                    }}
-                    data-testid={`project_info_${id}`}
-                >
-                    <ListItemIcon>
-                        <Info fontSize="small" />
-                    </ListItemIcon>
-                    <ListItemText>Project Info</ListItemText>
-                </MenuItem>
-                <MenuItem
-                    onClick={() => {
-                        setIsRenameModalOpen(true);
-                        handleMenuClose();
-                    }}
-                    disabled={!permissions.edit}
-                    data-testid={`project_rename_${id}`}
-                >
-                    <ListItemIcon>
-                        <DriveFileRenameOutline fontSize="small" />
-                    </ListItemIcon>
-                    <ListItemText>Rename Project</ListItemText>
-                </MenuItem>
-                <MenuItem
-                    onClick={() => {
-                        handleMenuClose();
-                        onExport(id, name)
-                    }}
-                    disabled={!permissions.edit}
-                    data-testid={`project_export_${id}`}
-                >
-                    <ListItemIcon>
-                        <UploadIcon fontSize="small" />
-                    </ListItemIcon>
-                    <ListItemText>Export Project (as *.mdv.zip)</ListItemText>
-                </MenuItem>
-                <MenuItem
-                    onClick={() => {
-                        setIsShareModalOpen(true);
-                        handleMenuClose();
-                    }}
-                    disabled={!permissions.edit}
-                    data-testid={`project_share_${id}`}
-                >
-                    <ListItemIcon>
-                        <ShareIcon fontSize="small" />
-                    </ListItemIcon>
-                    <ListItemText>Share Project</ListItemText>
-                </MenuItem>
-                <MenuItem
-                    onClick={() => {
-                        setIsDeleteModalOpen(true);
-                        handleMenuClose();
-                    }}
-                    sx={{color: theme.palette.error.main}}
-                    disabled={!permissions.edit}
-                    data-testid={`project_delete_${id}`}
-                >
-                    <ListItemIcon>
-                        <DeleteIcon color="error" fontSize="small" />
-                    </ListItemIcon>
-                    <ListItemText>Delete Project</ListItemText>
-                </MenuItem>
-            </Menu>
-=======
             {(hasReadme || hasPermissions) && 
                 (
                 <>
@@ -313,6 +220,7 @@
                             },
                             zIndex: 1,
                         }}
+                        data-testid={`project_menu_${id}`}
                     >
                         <MoreVert />
                     </IconButton>
@@ -329,6 +237,7 @@
                                     setIsInfoModalOpen(true);
                                     handleMenuClose();
                                 }}
+                                data-testid={`project_info_${id}`}
                             >
                                 <ListItemIcon>
                                     <Info fontSize="small" />
@@ -343,6 +252,7 @@
                                     handleMenuClose();
                                 }}
                                 disabled={!permissions.edit}
+                                data-testid={`project_rename_${id}`}
                             >
                                 <ListItemIcon>
                                     <DriveFileRenameOutline fontSize="small" />
@@ -357,6 +267,7 @@
                                     onExport(id, name)
                                 }}
                                 disabled={!permissions.edit}
+                                data-testid={`project_export_${id}`}
                             >
                                 <ListItemIcon>
                                     <UploadIcon fontSize="small" />
@@ -371,6 +282,7 @@
                                     handleMenuClose();
                                 }}
                                 disabled={!permissions.edit}
+                                data-testid={`project_share_${id}`}
                             >
                                 <ListItemIcon>
                                     <ShareIcon fontSize="small" />
@@ -386,6 +298,7 @@
                                 }}
                                 sx={{color: theme.palette.error.main}}
                                 disabled={!permissions.edit}
+                                data-testid={`project_delete_${id}`}
                             >
                                 <ListItemIcon>
                                     <DeleteIcon color="error" fontSize="small" />
@@ -396,7 +309,6 @@
                     </Menu>
                 </>
             )}
->>>>>>> 4680e7a0
 
             {hasReadme && (
                 <ProjectInfoModal
