--- conflicted
+++ resolved
@@ -46,13 +46,8 @@
             Filter:
             <input type='text' placeholder='Search projects...' 
             className='p-2 m-8 bg-slate-100 rounded-xl'
-<<<<<<< HEAD
-            onChange={e => setFilter(e.target.value)} value={filter}></input>
+            onChange={e => setFilter(e.target.value)} value={filter} />
             <div className='flex flex-wrap w-full gap-4'>
-=======
-            onChange={e => setFilter(e.target.value)} value={filter} />
-            <div className='grid grid-flow-row grid-cols-8 w-full items-center gap-4'>
->>>>>>> d0e2bd0b
                 {filteredProjects.map(p => <ProjectTile key={p.id} name={p.name} id={p.id} />)}
                 {error && <div className='bg-red-500'>{error}</div>}
             </div>
