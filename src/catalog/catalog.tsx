import { useEffect, useState } from "react";
import "./catalog_index.css";
import ProjectTemplates from "./CreateProject";
import { BugPlay } from "lucide-react";

/**
 * We should have better ways of documenting & specifying the types of the data we're working with.
 * We might use zod or similar to validate the data we're working with in front-end.
 */
type ProjectMetadata = {
    id: string;
    name: string;
};

const ProjectTile = ({ name, id }: ProjectMetadata) => {
    return (
        <div className="container w-32 h-32 p-5 outline rounded-xl">
            <a href={`project/${id}/`}>{name}</a>
            {import.meta.env.DEV && (
                <a href={`http://localhost:5170?dir=/project/${id}`}>
                    <BugPlay />
                </a>
            )}
            <button
                type="button"
                className="text-red-500"
                onClick={async () => {
                    await fetch(`delete_project/${id}`, { method: "DELETE" });
                    window.location.reload(); //probably should use react-router-dom or generally consider flow here.
                }}
            >
                Delete
            </button>
        </div>
    );
};

const Projects = () => {
    const [projects, setProjects] = useState<ProjectMetadata[]>([]);
    const [error, setError] = useState<string | null>(null);
    const [filter, setFilter] = useState<string>('');
    useEffect(() => {
        (async () => {
            const response = await fetch("projects");
            const data = await response.json();
            setProjects(data);
        })();
    }, []);
    const filteredProjects = filter
        ? projects.filter((p) => p.name.includes(filter))
        : projects;
    return (
        <div className="p-10 outline-dashed rounded-3xl">
            Filter:
<<<<<<< HEAD
            <input type='text' placeholder='Search projects...' 
            className='p-2 m-8 bg-slate-100 rounded-xl'
            onChange={e => setFilter(e.target.value)} value={filter} />
            <div className='flex flex-wrap w-full gap-4'>
                {filteredProjects.map(p => <ProjectTile key={p.id} name={p.name} id={p.id} />)}
                {error && <div className='bg-red-500'>{error}</div>}
            </div>
        </div>
    )
}

const ChatExperiment = () => {
    return (
        <div className='p-10'>
            <a href='/'>
                <h1 className="text-6xl text-center m-10">Chat Experiment</h1>
            </a>
        </div>
    );
}

=======
            <input
                type="text"
                placeholder="Search projects..."
                className="p-2 m-8 bg-slate-100 rounded-xl"
                onChange={(e) => setFilter(e.target.value)}
                value={filter||""}
            />
            <div className="grid grid-flow-row grid-cols-8 w-full items-center gap-4">
                {filteredProjects.map((p) => (
                    <ProjectTile key={p.id} name={p.name} id={p.id} />
                ))}
                {error && <div className="bg-red-500">{error}</div>}
            </div>
        </div>
    );
};
>>>>>>> 38fb3a57

export default function App() {
    return (
        <div className="p-10">
            <h1 className="text-6xl text-center m-10">MDV</h1>
            <ProjectTemplates />
            <Projects />
            <ChatExperiment />
        </div>
    );
}<|MERGE_RESOLUTION|>--- conflicted
+++ resolved
@@ -52,29 +52,6 @@
     return (
         <div className="p-10 outline-dashed rounded-3xl">
             Filter:
-<<<<<<< HEAD
-            <input type='text' placeholder='Search projects...' 
-            className='p-2 m-8 bg-slate-100 rounded-xl'
-            onChange={e => setFilter(e.target.value)} value={filter} />
-            <div className='flex flex-wrap w-full gap-4'>
-                {filteredProjects.map(p => <ProjectTile key={p.id} name={p.name} id={p.id} />)}
-                {error && <div className='bg-red-500'>{error}</div>}
-            </div>
-        </div>
-    )
-}
-
-const ChatExperiment = () => {
-    return (
-        <div className='p-10'>
-            <a href='/'>
-                <h1 className="text-6xl text-center m-10">Chat Experiment</h1>
-            </a>
-        </div>
-    );
-}
-
-=======
             <input
                 type="text"
                 placeholder="Search projects..."
@@ -91,7 +68,6 @@
         </div>
     );
 };
->>>>>>> 38fb3a57
 
 export default function App() {
     return (
