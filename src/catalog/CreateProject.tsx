import { BotMessageSquare, SquareTerminal } from 'lucide-react';

function ChatProject() {
    return (
        <button type="button" className="flex flex-col place-content-center w-32 h-32 p-2 m-2 bg-blue-500 text-white rounded-xl"
            onClick={async () => {
                const d = new Date();
                const id = `chat ${d.toDateString()} ${d.toLocaleTimeString().replaceAll(':', '.')}`;
                const response = await fetch('/create_project', {
                    method: 'POST',
                    headers: {
                        'Content-Type': 'application/json'
                    },
                    body: JSON.stringify({
                        id,
                        ai_query: prompt('describe what charts you want to create...')
                    })
                });
                if (response.ok) {
                    // go to the new project from response link...
                    // location.reload();
                    const data = await response.json();
                    window.location.href = `/project/${data.id}`;
                } else {
                    console.error(response);
                    alert(response.statusText);
                }
            }}
        >
            <BotMessageSquare size={64} className='absolute self-center' />
        </button>
    )
}

function EmptyProject() {
    return (
<<<<<<< HEAD
        <button
=======
        <div className="grid p-5 m-5 outline-dashed rounded-3xl">
            <h2 className="text-4xl text-center">Create Project...</h2>
            <button type="button"
>>>>>>> d0e2bd0b
            className="w-32 h-32 p-2 m-2 bg-blue-500 text-white rounded-xl"
            onClick={async () => {
                const response = await fetch('/create_project', {
                    method: 'POST',
                    headers: {
                        'Content-Type': 'application/json'
                    },
                    body: JSON.stringify({
                        id: prompt('Enter project name')
                    })
                });
                if (response.ok) {
                    // go to the new project from response link...
                    // location.reload();
                    const data = await response.json();
                    window.location.href = `/project/${data.id}`;
                } else {
                    alert(response.statusText);
                }
            }}>
<<<<<<< HEAD
            <div className="text-6xl mb-2">+</div>
            <div className="text-sm">Empty Project</div>
        </button>
    )
}


export default function ProjectTemplates() {
    return (
        <div className="p-5 m-5 outline-dashed rounded-3xl">
            <h2 className="text-4xl text-center">Create Project...</h2>
            <div className='flex'>
                <EmptyProject />
                <ChatProject />
            </div>
=======
                <div className="text-6xl mb-2">+</div>
                <div className="text-sm">Empty Project</div>
            </button>
>>>>>>> d0e2bd0b
        </div>
    )
}<|MERGE_RESOLUTION|>--- conflicted
+++ resolved
@@ -34,13 +34,9 @@
 
 function EmptyProject() {
     return (
-<<<<<<< HEAD
-        <button
-=======
         <div className="grid p-5 m-5 outline-dashed rounded-3xl">
             <h2 className="text-4xl text-center">Create Project...</h2>
             <button type="button"
->>>>>>> d0e2bd0b
             className="w-32 h-32 p-2 m-2 bg-blue-500 text-white rounded-xl"
             onClick={async () => {
                 const response = await fetch('/create_project', {
@@ -61,10 +57,10 @@
                     alert(response.statusText);
                 }
             }}>
-<<<<<<< HEAD
-            <div className="text-6xl mb-2">+</div>
-            <div className="text-sm">Empty Project</div>
+                <div className="text-6xl mb-2">+</div>
+                <div className="text-sm">Empty Project</div>
         </button>
+        </div>
     )
 }
 
@@ -77,11 +73,6 @@
                 <EmptyProject />
                 <ChatProject />
             </div>
-=======
-                <div className="text-6xl mb-2">+</div>
-                <div className="text-sm">Empty Project</div>
-            </button>
->>>>>>> d0e2bd0b
         </div>
     )
 }