--- conflicted
+++ resolved
@@ -2,22 +2,6 @@
     return (
         <div className="grid p-5 m-5 outline-dashed rounded-3xl">
             <h2 className="text-4xl text-center">Create Project...</h2>
-<<<<<<< HEAD
-            <button 
-                type="button"
-                className="w-32 h-32 p-2 m-2 bg-blue-500 text-white rounded-xl"
-                onClick={async () => {
-                    const response = await fetch('/carroll/create_project', {
-                        method: 'POST',
-                        headers: {
-                            'Content-Type': 'application/json'
-                        },
-                        body: JSON.stringify({
-                            id: prompt('Enter project name')
-                        })
-                    });
-
-=======
             <button
                 type="button"
                 className="w-32 h-32 p-2 m-2 bg-blue-500 text-white rounded-xl"
@@ -31,16 +15,11 @@
                             id: prompt("Enter project name"),
                         }),
                     });
->>>>>>> 39b236a9
                     if (response.ok) {
                         // go to the new project from response link...
                         // location.reload();
                         const data = await response.json();
-<<<<<<< HEAD
-                        window.location.href = `/carroll/project/${data.id}`;
-=======
                         window.location.href = `/project/${data.id}`;
->>>>>>> 39b236a9
                     } else {
                         alert(response.statusText);
                     }
