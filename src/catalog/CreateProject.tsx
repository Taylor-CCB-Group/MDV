--- conflicted
+++ resolved
@@ -1,42 +1,4 @@
-<<<<<<< HEAD
-import { BotMessageSquare, SquareTerminal } from 'lucide-react';
-
-function ChatProject() {
-    return (
-        <button type="button" className="flex flex-col place-content-center w-32 h-32 p-2 m-2 bg-blue-500 text-white rounded-xl"
-            onClick={async () => {
-                const d = new Date();
-                const id = `chat ${d.toDateString()} ${d.toLocaleTimeString().replaceAll(':', '.')}`;
-                const response = await fetch('/create_project', {
-                    method: 'POST',
-                    headers: {
-                        'Content-Type': 'application/json'
-                    },
-                    body: JSON.stringify({
-                        id,
-                        ai_query: prompt('describe what charts you want to create...')
-                    })
-                });
-                if (response.ok) {
-                    // go to the new project from response link...
-                    // location.reload();
-                    const data = await response.json();
-                    window.location.href = `/project/${data.id}`;
-                } else {
-                    console.error(response);
-                    alert(response.statusText);
-                }
-            }}
-        >
-            <BotMessageSquare size={64} className='absolute self-center' />
-        </button>
-    )
-}
-
-function EmptyProject() {
-=======
 export default function ProjectTemplates() {
->>>>>>> 38fb3a57
     return (
         <div className="grid p-5 m-5 outline-dashed rounded-3xl">
             <h2 className="text-4xl text-center">Create Project...</h2>
@@ -67,18 +29,5 @@
                 <div className="text-sm">Empty Project</div>
         </button>
         </div>
-    )
-}
-
-
-export default function ProjectTemplates() {
-    return (
-        <div className="p-5 m-5 outline-dashed rounded-3xl">
-            <h2 className="text-4xl text-center">Create Project...</h2>
-            <div className='flex'>
-                <EmptyProject />
-                <ChatProject />
-            </div>
-        </div>
     );
 }