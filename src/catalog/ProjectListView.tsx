--- conflicted
+++ resolved
@@ -119,17 +119,6 @@
                                 {!isPublicPage && <TableCell>{project.lastModified}</TableCell>}
                                 <TableCell>{project.type}</TableCell>
                                 <TableCell align="right">
-<<<<<<< HEAD
-                                    <IconButton
-                                        onClick={(e) =>
-                                            handleMenuClick(e, project)
-                                        }
-                                        size="small"
-                                        data-testid={`project_menu_${project.id}`}
-                                    >
-                                        <MoreVert />
-                                    </IconButton>
-=======
                                 {(hasReadme(project) || hasPermissions(project)) && 
                                     (
                                         <IconButton
@@ -137,11 +126,11 @@
                                                 handleMenuClick(e, project)
                                             }
                                             size="small"
+                                            data-testid={`project_menu_${project.id}`}
                                         >
                                             <MoreVert />
                                         </IconButton>
                                 )}
->>>>>>> 4680e7a0
                                 </TableCell>
                             </TableRow>
                         ))}
