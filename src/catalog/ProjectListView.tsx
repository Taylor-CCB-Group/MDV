import {
    Delete,
    DriveFileRenameOutline,
    Image as ImageIcon,
    Info,
    LockPerson,
    MoreVert,
<<<<<<< HEAD
    Upload as UploadIcon,
=======
    Share as ShareIcon
>>>>>>> 3350a16e
} from "@mui/icons-material";
import {
    IconButton,
    ListItemIcon,
    ListItemText,
    Menu,
    MenuItem,
    Paper,
    Table,
    TableBody,
    TableCell,
    TableContainer,
    TableHead,
    TableRow,
    Typography,
    useTheme,
} from "@mui/material";
import { useCallback, useState } from "react";
import ProjectDeleteModal from "./ProjectDeleteModal";
import ProjectInfoModal from "./ProjectInfoModal";
import ProjectRenameModal from "./ProjectRenameModal";
import type { Project } from "./utils/projectUtils";
import type { ProjectAccessType } from "./utils/projectUtils";
import ProjectShareModal from "./ProjectShareModal";

export type Pvoid = Promise<void>;
export type ProjectListViewProps = {
    projects: Project[];
    onDelete: (id: string) => Pvoid;
    onRename: (id: string, name: string) => Pvoid;
    onChangeType: (id: string, type: ProjectAccessType) => Pvoid;
    onExport: (id: string, name: string) => Pvoid;
};
export type MouseEv = React.MouseEvent<HTMLElement>;
const ProjectListView = ({ projects, onDelete, onRename, onExport, onChangeType }: ProjectListViewProps) => {
    const [anchorEl, setAnchorEl] = useState<HTMLElement | null>();
    const [selectedProject, setSelectedProject] = useState<Project>();

    const [isInfoModalOpen, setIsInfoModalOpen] = useState(false);
    const [isRenameModalOpen, setIsRenameModalOpen] = useState(false);
    const [isDeleteModalOpen, setIsDeleteModalOpen] = useState(false);
    const [isAccessModalOpen, setIsAccessModalOpen] = useState(false);
<<<<<<< HEAD
    const theme = useTheme();
=======
    const [isShareModalOpen, setIsShareModalOpen] = useState(false);
>>>>>>> 3350a16e

    const handleMenuClick = useCallback((event: MouseEv, project: Project) => {
        event.stopPropagation();
        setAnchorEl(event.currentTarget);
        setSelectedProject(project);
    }, []);

    const handleMenuClose = useCallback(() => {
        setAnchorEl(null);
    }, []);

    const handleRowClick = useCallback((projectId: Project['id']) => {
        const base = import.meta.env.DEV ? "http://localhost:5170?dir=/" : "";
        window.location.href = `${base}project/${projectId}`;
    }, []);

    const handleModalOpen = useCallback((modalSetter: typeof setIsAccessModalOpen) => {
        handleMenuClose();
        modalSetter(true);
    }, [handleMenuClose]);

    return (
        <>
            <TableContainer component={Paper}>
                <Table>
                    <TableHead>
                        <TableRow>
                            <TableCell>Name</TableCell>
                            <TableCell>Owner</TableCell>
                            <TableCell>Last Modified</TableCell>
                            <TableCell>Type</TableCell>
                            <TableCell align="right">Actions</TableCell>
                        </TableRow>
                    </TableHead>
                    <TableBody>
                        {projects.map((project) => (
                            <TableRow
                                key={project.id}
                                hover
                                onClick={() => handleRowClick(project.id)}
                                sx={{ cursor: "pointer" }}
                            >
                                <TableCell>
                                    <div className="flex items-center gap-3">
                                        <ImageIcon
                                            sx={{ color: "text.secondary" }}
                                        />
                                        <Typography>{project.name}</Typography>
                                    </div>
                                </TableCell>
                                <TableCell>{project.owner}</TableCell>
                                <TableCell>{project.lastModified}</TableCell>
                                <TableCell>{project.type}</TableCell>
                                <TableCell align="right">
                                    <IconButton
                                        onClick={(e) =>
                                            handleMenuClick(e, project)
                                        }
                                        size="small"
                                    >
                                        <MoreVert />
                                    </IconButton>
                                </TableCell>
                            </TableRow>
                        ))}
                    </TableBody>
                </Table>
            </TableContainer>

            <Menu
                anchorEl={anchorEl}
                open={Boolean(anchorEl)}
                onClose={handleMenuClose}
            >
                <MenuItem onClick={() => handleModalOpen(setIsInfoModalOpen)}>
                    <ListItemIcon>
                        <Info fontSize="small" />
                    </ListItemIcon>
                    <ListItemText>Project Info</ListItemText>
                </MenuItem>
                <MenuItem onClick={() => handleModalOpen(setIsRenameModalOpen)}>
                    <ListItemIcon>
                        <DriveFileRenameOutline fontSize="small" />
                    </ListItemIcon>
                    <ListItemText>Rename Project</ListItemText>
                </MenuItem>
                <MenuItem onClick={() => {
                    if (selectedProject) {
                        handleMenuClose();
                        onExport(selectedProject.id, selectedProject.name);
                    }
                }}>
                    <ListItemIcon>
                        <UploadIcon fontSize="small" />
                    </ListItemIcon>
                    <ListItemText>Export Project (as *.zip)</ListItemText>
                </MenuItem>
                <MenuItem onClick={() => handleModalOpen(setIsDeleteModalOpen)} sx={{color: theme.palette.error.main}}>
                    <ListItemIcon>
                        <Delete color="error" fontSize="small" />
                    </ListItemIcon>
                    <ListItemText>Delete Project</ListItemText>
                </MenuItem>
                <MenuItem onClick={() => handleModalOpen(setIsShareModalOpen)}>
                    <ListItemIcon>
                        <ShareIcon fontSize="small" />
                    </ListItemIcon>
                    <ListItemText>Share Project</ListItemText>
                </MenuItem>
            </Menu>

            {selectedProject && (
                <>
                    <ProjectInfoModal
                        open={isInfoModalOpen}
                        onClose={() => setIsInfoModalOpen(false)}
                        name={selectedProject.name}
                        createdAt={selectedProject.createdAt}
                        lastModified={selectedProject.lastModified}
                        owner={selectedProject.owner}
                        collaborators={selectedProject.collaborators}
                        numberOfStructures={selectedProject.numberOfStructures}
                        numberOfImages={selectedProject.numberOfImages}
                    />

                    <ProjectRenameModal
                        id={selectedProject.id}
                        name={selectedProject.name}
                        open={isRenameModalOpen}
                        onRename={onRename}
                        onClose={() => setIsRenameModalOpen(false)}
                    />

                    <ProjectDeleteModal
                        id={selectedProject.id}
                        open={isDeleteModalOpen}
                        onDelete={onDelete}
                        onClose={() => setIsDeleteModalOpen(false)}
                    />

                    <ProjectShareModal
                        open={isShareModalOpen}
                        onClose={() => setIsShareModalOpen(false)}
                        projectId={selectedProject.id}
                    />
                </>
            )}
        </>
    );
};

export default ProjectListView;<|MERGE_RESOLUTION|>--- conflicted
+++ resolved
@@ -5,11 +5,8 @@
     Info,
     LockPerson,
     MoreVert,
-<<<<<<< HEAD
     Upload as UploadIcon,
-=======
     Share as ShareIcon
->>>>>>> 3350a16e
 } from "@mui/icons-material";
 import {
     IconButton,
@@ -52,11 +49,8 @@
     const [isRenameModalOpen, setIsRenameModalOpen] = useState(false);
     const [isDeleteModalOpen, setIsDeleteModalOpen] = useState(false);
     const [isAccessModalOpen, setIsAccessModalOpen] = useState(false);
-<<<<<<< HEAD
+    const [isShareModalOpen, setIsShareModalOpen] = useState(false);
     const theme = useTheme();
-=======
-    const [isShareModalOpen, setIsShareModalOpen] = useState(false);
->>>>>>> 3350a16e
 
     const handleMenuClick = useCallback((event: MouseEv, project: Project) => {
         event.stopPropagation();
