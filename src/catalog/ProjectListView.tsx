import {
    Delete,
    DriveFileRenameOutline,
    Image as ImageIcon,
    Info,
    LockPerson,
    MoreVert,
    Share as ShareIcon
} from "@mui/icons-material";
import {
    IconButton,
    ListItemIcon,
    ListItemText,
    Menu,
    MenuItem,
    Paper,
    Table,
    TableBody,
    TableCell,
    TableContainer,
    TableHead,
    TableRow,
    Typography,
} from "@mui/material";
import { useCallback, useState } from "react";
import ProjectDeleteModal from "./ProjectDeleteModal";
import ProjectInfoModal from "./ProjectInfoModal";
import ProjectRenameModal from "./ProjectRenameModal";
import type { Project } from "./utils/projectUtils";
import type { ProjectAccessType } from "./utils/projectUtils";
import ProjectShareModal from "./ProjectShareModal";

export type Pvoid = Promise<void>;
export type ProjectListViewProps = {
    projects: Project[];
    onDelete: (id: string) => Pvoid;
    onRename: (id: string, name: string) => Pvoid;
    onChangeType: (id: string, type: ProjectAccessType) => Pvoid;
};
export type MouseEv = React.MouseEvent<HTMLElement>;
const ProjectListView = ({ projects, onDelete, onRename, onChangeType }: ProjectListViewProps) => {
    const [anchorEl, setAnchorEl] = useState<HTMLElement | null>();
    const [selectedProject, setSelectedProject] = useState<Project>();

    const [isInfoModalOpen, setIsInfoModalOpen] = useState(false);
    const [isRenameModalOpen, setIsRenameModalOpen] = useState(false);
    const [isDeleteModalOpen, setIsDeleteModalOpen] = useState(false);
    const [isAccessModalOpen, setIsAccessModalOpen] = useState(false);
    const [isShareModalOpen, setIsShareModalOpen] = useState(false);

    const handleMenuClick = useCallback((event: MouseEv, project: Project) => {
        event.stopPropagation();
        setAnchorEl(event.currentTarget);
        setSelectedProject(project);
    }, []);

    const handleMenuClose = useCallback(() => {
        setAnchorEl(null);
    }, []);

    const handleRowClick = useCallback((projectId: Project['id']) => {
        const base = import.meta.env.DEV ? "http://localhost:5170?dir=/" : "";
        window.location.href = `${base}project/${projectId}`;
    }, []);

    const handleModalOpen = useCallback((modalSetter: typeof setIsAccessModalOpen) => {
        handleMenuClose();
        modalSetter(true);
    }, [handleMenuClose]);

    return (
        <>
            <TableContainer component={Paper}>
                <Table>
                    <TableHead>
                        <TableRow>
                            <TableCell>Name</TableCell>
                            <TableCell>Owner</TableCell>
                            <TableCell>Last Modified</TableCell>
                            <TableCell>Type</TableCell>
                            <TableCell align="right">Actions</TableCell>
                        </TableRow>
                    </TableHead>
                    <TableBody>
                        {projects.map((project) => (
                            <TableRow
                                key={project.id}
                                hover
                                onClick={() => handleRowClick(project.id)}
                                sx={{ cursor: "pointer" }}
                            >
                                <TableCell>
                                    <div className="flex items-center gap-3">
                                        <ImageIcon
                                            sx={{ color: "text.secondary" }}
                                        />
                                        <Typography>{project.name}</Typography>
                                    </div>
                                </TableCell>
                                <TableCell>{project.owner}</TableCell>
                                <TableCell>{project.lastModified}</TableCell>
                                <TableCell>{project.type}</TableCell>
                                <TableCell align="right">
                                    <IconButton
                                        onClick={(e) =>
                                            handleMenuClick(e, project)
                                        }
                                        size="small"
                                    >
                                        <MoreVert />
                                    </IconButton>
                                </TableCell>
                            </TableRow>
                        ))}
                    </TableBody>
                </Table>
            </TableContainer>

            <Menu
                anchorEl={anchorEl}
                open={Boolean(anchorEl)}
                onClose={handleMenuClose}
            >
                <MenuItem onClick={() => handleModalOpen(setIsInfoModalOpen)}>
                    <ListItemIcon>
                        <Info fontSize="small" />
                    </ListItemIcon>
                    <ListItemText>Project Info</ListItemText>
                </MenuItem>
                <MenuItem onClick={() => handleModalOpen(setIsRenameModalOpen)}>
                    <ListItemIcon>
                        <DriveFileRenameOutline fontSize="small" />
                    </ListItemIcon>
                    <ListItemText>Rename Project</ListItemText>
                </MenuItem>
                <MenuItem onClick={() => handleModalOpen(setIsDeleteModalOpen)}>
                    <ListItemIcon>
                        <Delete fontSize="small" />
                    </ListItemIcon>
                    <ListItemText>Delete Project</ListItemText>
                </MenuItem>
<<<<<<< HEAD
                <MenuItem onClick={() => handleModalOpen(setIsAccessModalOpen)}>
                    <ListItemIcon>
                        <LockPerson fontSize="small" />
                    </ListItemIcon>
                    <ListItemText>Project Access</ListItemText>
                </MenuItem>
                <MenuItem onClick={() => handleModalOpen(setIsShareModalOpen)}>
                    <ListItemIcon>
                        <ShareIcon fontSize="small" />
                    </ListItemIcon>
                    <ListItemText>Share Project</ListItemText>
                </MenuItem>
=======
>>>>>>> 313ddee9
            </Menu>

            {selectedProject && (
                <>
                    <ProjectInfoModal
                        open={isInfoModalOpen}
                        onClose={() => setIsInfoModalOpen(false)}
                        name={selectedProject.name}
                        createdAt={selectedProject.createdAt}
                        lastModified={selectedProject.lastModified}
                        owner={selectedProject.owner}
                        collaborators={selectedProject.collaborators}
                        numberOfStructures={selectedProject.numberOfStructures}
                        numberOfImages={selectedProject.numberOfImages}
                    />

                    <ProjectRenameModal
                        id={selectedProject.id}
                        name={selectedProject.name}
                        open={isRenameModalOpen}
                        onRename={onRename}
                        onClose={() => setIsRenameModalOpen(false)}
                    />

                    <ProjectDeleteModal
                        id={selectedProject.id}
                        open={isDeleteModalOpen}
                        onDelete={onDelete}
                        onClose={() => setIsDeleteModalOpen(false)}
                    />
<<<<<<< HEAD

                    <ProjectAccessModal
                        id={selectedProject.id}
                        type={selectedProject.type}
                        open={isAccessModalOpen}
                        onChangeType={onChangeType}
                        onClose={() => setIsAccessModalOpen(false)}
                    />

                    <ProjectShareModal
                        open={isShareModalOpen}
                        onClose={() => setIsShareModalOpen(false)}
                        projectId={selectedProject.id}
                    />
=======
>>>>>>> 313ddee9
                </>
            )}
        </>
    );
};

export default ProjectListView;<|MERGE_RESOLUTION|>--- conflicted
+++ resolved
@@ -139,7 +139,6 @@
                     </ListItemIcon>
                     <ListItemText>Delete Project</ListItemText>
                 </MenuItem>
-<<<<<<< HEAD
                 <MenuItem onClick={() => handleModalOpen(setIsAccessModalOpen)}>
                     <ListItemIcon>
                         <LockPerson fontSize="small" />
@@ -152,8 +151,6 @@
                     </ListItemIcon>
                     <ListItemText>Share Project</ListItemText>
                 </MenuItem>
-=======
->>>>>>> 313ddee9
             </Menu>
 
             {selectedProject && (
@@ -184,7 +181,6 @@
                         onDelete={onDelete}
                         onClose={() => setIsDeleteModalOpen(false)}
                     />
-<<<<<<< HEAD
 
                     <ProjectAccessModal
                         id={selectedProject.id}
@@ -199,8 +195,6 @@
                         onClose={() => setIsShareModalOpen(false)}
                         projectId={selectedProject.id}
                     />
-=======
->>>>>>> 313ddee9
                 </>
             )}
         </>
