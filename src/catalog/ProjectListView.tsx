--- conflicted
+++ resolved
@@ -5,10 +5,7 @@
     Info,
     LockPerson,
     MoreVert,
-<<<<<<< HEAD
     Upload as UploadIcon,
-=======
->>>>>>> 8f51e88a
     Share as ShareIcon
 } from "@mui/icons-material";
 import {
@@ -53,10 +50,7 @@
     const [isDeleteModalOpen, setIsDeleteModalOpen] = useState(false);
     const [isAccessModalOpen, setIsAccessModalOpen] = useState(false);
     const [isShareModalOpen, setIsShareModalOpen] = useState(false);
-<<<<<<< HEAD
     const theme = useTheme();
-=======
->>>>>>> 8f51e88a
 
     const handleMenuClick = useCallback((event: MouseEv, project: Project) => {
         event.stopPropagation();
@@ -179,12 +173,6 @@
                     </ListItemIcon>
                     <ListItemText>Delete Project</ListItemText>
                 </MenuItem>
-                <MenuItem onClick={() => handleModalOpen(setIsShareModalOpen)}>
-                    <ListItemIcon>
-                        <ShareIcon fontSize="small" />
-                    </ListItemIcon>
-                    <ListItemText>Share Project</ListItemText>
-                </MenuItem>
             </Menu>
 
             {selectedProject && (
@@ -211,35 +199,20 @@
                                 onClose={() => setIsRenameModalOpen(false)}
                             />
 
-<<<<<<< HEAD
+                            <ProjectShareModal
+                                open={isShareModalOpen}
+                                onClose={() => setIsShareModalOpen(false)}
+                                projectId={selectedProject.id}
+                            />
+
                             <ProjectDeleteModal
                                 id={selectedProject.id}
                                 open={isDeleteModalOpen}
                                 onDelete={onDelete}
                                 onClose={() => setIsDeleteModalOpen(false)}
                             />
-
-                            <ProjectShareModal
-                                open={isShareModalOpen}
-                                onClose={() => setIsShareModalOpen(false)}
-                                projectId={selectedProject.id}
-                            />
                         </>
                     )}
-=======
-                    <ProjectDeleteModal
-                        id={selectedProject.id}
-                        open={isDeleteModalOpen}
-                        onDelete={onDelete}
-                        onClose={() => setIsDeleteModalOpen(false)}
-                    />
-
-                    <ProjectShareModal
-                        open={isShareModalOpen}
-                        onClose={() => setIsShareModalOpen(false)}
-                        projectId={selectedProject.id}
-                    />
->>>>>>> 8f51e88a
                 </>
             )}
         </>
