--- conflicted
+++ resolved
@@ -24,11 +24,8 @@
 import DeleteIcon from "@mui/icons-material/Delete";
 import useProjectShare, { type UserPermission, type RegisteredUser } from "./hooks/useProjectShare";
 import { useState } from "react";
-<<<<<<< HEAD
 import { DialogCloseIconButton } from "./ProjectRenameModal";
-=======
 import { matchEmail } from "@/lib/utils";
->>>>>>> 3350a16e
 
 export interface ProjectShareModalProps {
     open: boolean;
@@ -83,52 +80,11 @@
     };
 
     return (
-<<<<<<< HEAD
-        <Dialog open={open} onClose={onClose} maxWidth="sm" fullWidth>
-            <DialogTitle>
-                Share Project
-                <DialogCloseIconButton onClose={onClose} />
-            </DialogTitle>
-            <DialogContent>
-                <Box sx={{ mt: 2 }}>
-                    <Typography variant="subtitle1" gutterBottom>
-                        Invite Collaborator
-                    </Typography>
-                    <Box sx={{ display: "flex", gap: 1, mb: 3 }}>
-                        <TextField
-                            fullWidth
-                            size="small"
-                            type="email"
-                            value={email}
-                            onChange={(e) => setEmail(e.target.value)}
-                            placeholder="example@mail.com"
-                            variant="outlined"
-                        />
-                        <Button
-                            variant="contained"
-                            color="primary"
-                            onClick={handleAdd}
-                            startIcon={<EmailIcon />}
-                        >
-                            Invite
-                        </Button>
-=======
         <>
             <Dialog open={open} onClose={onClose} maxWidth="sm" fullWidth>
                 <DialogTitle>
                     Manage Project Sharing
-                    <IconButton
-                        aria-label="close"
-                        onClick={onClose}
-                        sx={{
-                            position: "absolute",
-                            right: 8,
-                            top: 8,
-                            color: (theme) => theme.palette.grey[500],
-                        }}
-                    >
-                        <CloseIcon />
-                    </IconButton>
+                    <DialogCloseIconButton onClose={onClose} />
                 </DialogTitle>
                 <DialogContent dividers>
                     <Box sx={{ mt: 2 }}>
@@ -265,7 +221,6 @@
                                 )}
                             </>
                         )}
->>>>>>> 3350a16e
                     </Box>
                 </DialogContent>
                 <DialogActions sx={{ py: 2 }}>
