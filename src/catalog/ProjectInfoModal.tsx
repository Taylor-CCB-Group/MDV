--- conflicted
+++ resolved
@@ -24,7 +24,6 @@
     readme,
 }) => {
     return (
-<<<<<<< HEAD
         <Dialog
             open={open}
             onClose={onClose}
@@ -33,10 +32,6 @@
             fullWidth
         >
             <DialogTitle id="project_info_dialog-title">
-=======
-        <Dialog open={open} onClose={onClose} aria-labelledby="project-info-dialog-title" maxWidth="sm" fullWidth>
-            <DialogTitle id="project-info-dialog-title">
->>>>>>> 4680e7a0
                 Project Information
                 <DialogCloseIconButton onClose={onClose} />
             </DialogTitle>
