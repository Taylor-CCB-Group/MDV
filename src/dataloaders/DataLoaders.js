/**
*  A collection of dataloaders and helper functions that can
* can be used with {@link ChartManager}
* @module DataLoaders
*
* 
**/

/**
* @memberof module:DataLoaders
* @param data {ArrayBuffer} - an array buffer containing raw concatenated
* column data
* @param {object} columns - any array of column objects 
* <ul>
*   <li> field </li>
*   <li> datatype </li>
*   <li> sgtype </li>
* </ul>
* @param size {integer} - the size of the columns
* @returns {object[]} a list of objects containing each colums's field name
* and data
**/
function processArrayBuffer(data,columns,size){
    const dataList= [];
	let offset=0;
	for (let column of columns){
        //default values for numbers
		let arrayType= column.datatype==="int32"?Int32Array:Float32Array;
        //the length of the typed array
		let arr_len=size;
        //the number of bytes for each item in the column's data
 		let bytes=4;
        //set the correct values for other datatypes
		if (column.datatype=="unique" || column.datatype=="text"){
			arrayType=Uint8Array;
 			bytes=1;
			if(column.datatype=="unique"){
				bytes=column.stringLength;
				arr_len=size*bytes;
			}
		}
        else if (column.datatype==="multitext"){
            arrayType=Uint16Array;
            bytes=column.stringLength*2;
            arr_len=size*column.stringLength;
        }
        //special way to deal with sparse data 
        //assumes all sparse data is integer/double
        //the first 4 bytes specifies the number of values (n)
        //The next n*4 bytes are the indexes of these values (Uint32)
        //the next n*4 bytes are the actual values (Float32) 
		if (column.sgtype=="sparse"){
			//first byte is length of data
			const l = new Uint32Array(data,offset,1)[0];
			offset+=4;
            //get the indexes
			const indexes = new Uint32Array(data,offset,l);
			offset+=l*4;
            //get the values
			const values = new Float32Array(data,offset,l)
			offset+=l*4;
			const sab = new SharedArrayBuffer(size*4);
			const new_arr= new Float32Array(sab);
            //fill array with missing values
			new_arr.fill(NaN);
            //add the sparse data
			for (let i=0;i<indexes.length;i++){
				new_arr[indexes[i]]=values[i];	
			}
			dataList.push({data:sab,field:column.field});
		}
		else{
			const len  = size*bytes;
            //get the data from the arraybuffer into a SharedArrayBuffer
            //unfortunately cannot be copied directly-  have to via a typed Array
			let arr = new arrayType(data,offset,arr_len);
			const sab = new SharedArrayBuffer(len);
			const new_arr =  new arrayType(sab)
			new_arr.set(arr,0);
			dataList.push({data:sab,field:column.field})
			offset+=len;
		}		
	}
	return dataList;
}

/**
* Gets bytes from an API. The data loader will send a post request 
* to the url with with a jsonified object containing the datasource
* and column information 
* <pre>
* {
*    "data_source":"mydataource"
*    "columns":[{"field":"x1","datatype":"integer"}]
* }
* </pre>
* returns a dataloader
* @memberof module:DataLoaders
* @param url {string} - The url of the api
* @returns {function} a dataloader that can be used to construct {@link ChartManager}
**/
function getArrayBufferDataLoader(url){
	return async(columns,dataSource,size)=>{
		//get the data
		const response = await fetch(url,{
			method:"POST",
			body:JSON.stringify({columns:columns,data_source:dataSource}),
			headers: {
				'Content-Type': 'application/json'
			}
		});
		//the data is any arraybuffer containing each individual 
		//column's raw data
		const data = await response.arrayBuffer();
		return processArrayBuffer(data,columns,size);
	}
}

/**
* Gets bytes from the server form static compressed binary files
* The files will be in in the supplied folder , one per datsource
* named dsname1.gz dsname2.gz etc.
*
* returns a dataLoader
* @memberof module:DataLoaders
* @param {string} - The url of the remote folder
* @returns {function} a dataloader that can be used to construct {@link ChartManager}
**/

function getLocalCompressedBinaryDataLoader(dataSources,folder){
    const loaders = {}
    for (let ds of dataSources) {
        loaders[ds.name] = new CompressedBinaryDataLoader(`${folder}/${ds.name}.gz`, ds.size);
    }
    return async (columns, dataSource, size) => {
        return await loaders[dataSource].getColumnData(columns,size);
    }
}


class CompressedBinaryDataLoader {
    constructor(url, size) {
        this.url = url;
        this.index = null;
        this.size = size;
    }
    async getColumnData(cols,size) {
        const {default:pako} = await import ("pako");
        if (!this.index) {
            const iurl = this.url.replace(".gz", '.json')
            const resp = await fetch(iurl);
            this.index = await resp.json();
        }
        //unable to request multiple ranges, which would be more efficient
        //send off request for each column separately and then return all of them
        return await Promise.all(cols.map(async (c) => {
            let  lu =  c.field;
            if (c.subgroup){
                const arr =c.field.split("|");
                lu = arr[0]+arr[2];
            }
            const i = this.index[lu];

            let resp = null;
            const args={
                headers:{
                    responseType: "arraybuffer",
                    range: `bytes=${i[0]}-${i[1]}`
                }
            }
            try{
               resp = await fetch(this.url,args)
            } catch (e){
                //lets try again
               resp = await fetch(this.url,args)
            }
            const bytes = await resp.arrayBuffer();
<<<<<<< HEAD
            const output = pako.inflate(bytes);

            if (c.sgtype==="sparse"){
                const b = output.buffer
                const l = new Uint32Array(b,0,1)[0];
                //get the indexes
			    const indexes = new Uint32Array(b,4,l);
                //get the values
			    const values = new Float32Array(b,(l*4)+4,l);
                const sb = new SharedArrayBuffer(size*4)
			    const new_arr= new Float32Array(sb);
                //fill array with missing values
			    new_arr.fill(NaN);
                for (let i=0;i<indexes.length;i++){
                    new_arr[indexes[i]]=values[i];	
                }
                return { data: sb, field: c.field };
=======
            const expectedLength = i[1] - i[0] + 1;
            if (bytes.byteLength !== expectedLength) {
                console.warn(`Expected ${expectedLength} bytes but got ${bytes.byteLength} for ${c.field}... is the server correctly configured to Accept-Ranges?`);
>>>>>>> 8d8b89b4
            }
            try {
                const output = pako.inflate(bytes);
    
                if (c.sgtype==="sparse"){
                    const l = new Uint32Array(output,0,1)[0];
                    //get the indexes
                    const indexes = new Uint32Array(output,4,l);
                    //get the values
                    const values = new Float32Array(output,(l*4)+1,l);
                    const sb = new SharedArrayBuffer(size*4)
                    const new_arr= new Float32Array(sb);
                    //fill array with missing values
                    new_arr.fill(NaN);
                    for (let i=0;i<indexes.length;i++){
                        new_arr[indexes[i]]=values[i];	
                    }
                    return { data: sb, field: c.field };
                }
                else{
                    const sb = new SharedArrayBuffer(output.length)
                    const f = new Uint8Array(sb);
                    f.set(output, 0);
                    return { data: sb, field: c.field };
                }
            } catch (e) {
                console.warn(`Error inflating ${c.field}: ${e}`);
            }
        }));
    }
}

export {getArrayBufferDataLoader,processArrayBuffer,getLocalCompressedBinaryDataLoader};<|MERGE_RESOLUTION|>--- conflicted
+++ resolved
@@ -175,39 +175,20 @@
                resp = await fetch(this.url,args)
             }
             const bytes = await resp.arrayBuffer();
-<<<<<<< HEAD
-            const output = pako.inflate(bytes);
-
-            if (c.sgtype==="sparse"){
-                const b = output.buffer
-                const l = new Uint32Array(b,0,1)[0];
-                //get the indexes
-			    const indexes = new Uint32Array(b,4,l);
-                //get the values
-			    const values = new Float32Array(b,(l*4)+4,l);
-                const sb = new SharedArrayBuffer(size*4)
-			    const new_arr= new Float32Array(sb);
-                //fill array with missing values
-			    new_arr.fill(NaN);
-                for (let i=0;i<indexes.length;i++){
-                    new_arr[indexes[i]]=values[i];	
-                }
-                return { data: sb, field: c.field };
-=======
             const expectedLength = i[1] - i[0] + 1;
             if (bytes.byteLength !== expectedLength) {
                 console.warn(`Expected ${expectedLength} bytes but got ${bytes.byteLength} for ${c.field}... is the server correctly configured to Accept-Ranges?`);
->>>>>>> 8d8b89b4
             }
             try {
                 const output = pako.inflate(bytes);
     
                 if (c.sgtype==="sparse"){
-                    const l = new Uint32Array(output,0,1)[0];
+                    const b = output.buffer;
+                    const l = new Uint32Array(b,0,1)[0];
                     //get the indexes
-                    const indexes = new Uint32Array(output,4,l);
+                    const indexes = new Uint32Array(b,4,l);
                     //get the values
-                    const values = new Float32Array(output,(l*4)+1,l);
+                    const values = new Float32Array(b,(l*4)+1,l);
                     const sb = new SharedArrayBuffer(size*4)
                     const new_arr= new Float32Array(sb);
                     //fill array with missing values
