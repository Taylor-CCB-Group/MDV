import { createEl } from "@/utilities/ElementsTyped";
import type { Datasource } from "../modules/static_index";
import { getArrayBufferDataLoader, getLocalCompressedBinaryDataLoader } from "./DataLoaders";

let projectRoot = "";
export async function fetchJsonConfig(url: string, root: string) {
    try {
        const resp = await fetch(url);
        const config = await resp.json();
        //rewriteBaseUrlRecursive(config, root); //removed.
        return config;
    } catch (e) {
        console.error(`Error fetching ${url}: ${e}`);
<<<<<<< HEAD
        return {error: e};
=======
        return { error: e };
>>>>>>> 0b45a9e7
    }
}

export function setProjectRoot(root: string) {
    projectRoot = root;
}

//https://stackoverflow.com/questions/29855098/is-there-a-built-in-javascript-function-similar-to-os-path-join
export function buildPath(...args: string[]) {
    return args.map((part, i) => {
        if (i === 0) {
            return part.trim().replace(/[\/]*$/g, '')
        }
            return part.trim().replace(/(^[\/]*|[\/]*$)/g, '')
    }).filter(x => x.length).join('/')
}

/**
 * Given a url that is relative to the project root, return a more API-appropriate URL.
 * 
 * ==This needs a rethink.==
 * Been meaning to change to `project=...` in the URL, especially now that `dir` gets rewritten
 * and ugli-fied.
 * 
 * - where does this get applied? I missed `feature.js` - are there other places?
 * - there may be occasions where a project is setup with references to external resources
 */
export function getProjectURL(url: string, trailingSlash = true) {
    if (url.startsWith(projectRoot)) return url;//<<--- review this, test calling it multiple times
    const p = buildPath(projectRoot, url).replace("./", "/") + (trailingSlash ? '/' : '');
    // https://github.com/hms-dbmi/viv/issues/756
    if (p.startsWith("/")) return new URL(p, window.location.href).href;
    return p;
}


export function getDataLoader(isStaticFolder: boolean, datasources: Datasource[], views: any, url: string) {
    const root = url.endsWith("/") ? url.substring(0, url.length-1) : url;

    return isStaticFolder ? {
        function: getLocalCompressedBinaryDataLoader(datasources, root),
        viewLoader: async (view: string) => views[view],
        rowDataLoader: loadRowDataStatic,
        binaryDataLoader: loadBinaryDataStatic
    } : {
        function: getArrayBufferDataLoader(`${root}/get_data`),
        viewLoader: getView,
        rowDataLoader: loadRowData,
        binaryDataLoader: loadBinaryData
    }
    //PJT - want to clarify /binarydata/ & /rowdata/ folders, and use of .b vs .gz

    async function loadRowDataStatic(datasource: string, index: string) {
        const resp = await fetch(`${root}/rowdata/${datasource}/${index}.json`);
        if (resp.status !== 200) {
            return null
        }
        return await resp.json()
    }
    //load arbritray data
    async function loadBinaryDataStatic(datasource: string, name: string) {
        const resp = await fetch(`${root}/binarydata/${datasource}/${name}.b`);
        return await resp.arrayBuffer();
    }
}


//loads unstructured data for each row
async function loadRowData(datasource: string, index: string) {
    return await getPostData(`${projectRoot}/get_row_data`, { datasource, index })
}
//load view from API
async function getView(view?: string) {
    if (!view) return undefined; //this seems to be a somewhat reasonable way to handle empty project with no views - but could do with more testing...
    try {
        return await getPostData(`${projectRoot}/get_view`, { view })
    } catch (e) {
        //todo nicer dialog
        const dialog = createEl("dialog", { title: "Error loading view"});
        dialog.innerText = e.message;
        dialog.addEventListener("click", () => dialog.close());
        document.body.appendChild(dialog);
        dialog.showModal();
        console.error(e);
        // return {initialCharts: {}};
        return undefined;
    }
}

async function loadBinaryData(datasource: string, name: string) {
    return await getPostData(`${projectRoot}/get_binary_data`, { datasource, name }, "arraybuffer");
}
//send json args and return json/array buffer response
export async function getPostData(url: string, args, return_type = "json") {
    const resp = await fetch(url, {
        method: "POST",
        body: JSON.stringify(args),
        headers: {
            "Accept": "application/json,text/plain,*/*",
            "Content-Type": "application/json"
        }
    });
    if (!resp.ok) {
        throw new Error(`Error fetching '${url}': ${resp.statusText}`);
    }
    if (return_type === "json") {
        return await resp.json();
    }
    
        return await resp.arrayBuffer();
}<|MERGE_RESOLUTION|>--- conflicted
+++ resolved
@@ -11,11 +11,7 @@
         return config;
     } catch (e) {
         console.error(`Error fetching ${url}: ${e}`);
-<<<<<<< HEAD
-        return {error: e};
-=======
         return { error: e };
->>>>>>> 0b45a9e7
     }
 }
 
