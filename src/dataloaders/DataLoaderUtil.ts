--- conflicted
+++ resolved
@@ -3,12 +3,8 @@
     getArrayBufferDataLoader,
     getLocalCompressedBinaryDataLoader,
 } from "./DataLoaders";
-<<<<<<< HEAD
-import type { DataSource, DataType, LoadedDataColumn } from "@/charts/charts";
+import type { DataSource, DataColumn, DataType, LoadedDataColumn } from "@/charts/charts";
 import { isColumnLoaded } from "@/lib/columnTypeHelpers";
-=======
-import type { DataColumn, DataType, LoadedDataColumn } from "@/charts/charts";
->>>>>>> 00b9528d
 
 let projectRoot = "";
 export async function fetchJsonConfig(url: string, root: string) {
@@ -168,19 +164,14 @@
                 window.mdv.chartManager.loadColumnSet(
                     [columnName],
                     datasourceName,
-<<<<<<< HEAD
-                    () => {
+                    (failedColumns: DataColumn<any>[]) => {
                         if (!isColumnLoaded(column)) throw "broken promise for loading column"
-                        return resolve(column);
-=======
-                    (failedColumns: DataColumn<any>[]) => {
                         if (failedColumns.length) {
                             // reject(new Error(`Failed to load column ${columnName}`));
                             console.error(`Failed to load column ${columnName}`);
                         }
-                        resolve(column)
->>>>>>> 00b9528d
-                    },
+                        return resolve(column);
+                    }
                 );
             }
         } catch (e) {
