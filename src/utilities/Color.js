--- conflicted
+++ resolved
@@ -94,28 +94,20 @@
 
         }
 
-<<<<<<< HEAD
-        createSVGEl("text",{
+        const t= createSVGEl("text",{
             y:((i+1)*2)+(i*h_fac)+6+3,
             x:t_offset,
             //Firefox was wrong. Changing to "center" made Chrome wrong in same way
             // "alignment-baseline":"middle", 
             //so... since change to "center" makes them consistent, adjusting "+6" offset above by "+3" to compensate
             "alignment-baseline":"center",
-=======
-        const t= createSVGEl("text",{
-            y:((i+1)*2)+(i*h_fac)+6,
-            x:t_offset,
-            "alignment-baseline":"middle",
-            //"fill":"currentColor",
->>>>>>> c8939944
             styles:{
                 "font-size":"12px",
                 "fill":"currentcolor"
             },
             text:names[i]===""?"none":names[i]
         },legendg);
-        select(t).style("fill","currentcolor");
+        select(t).style("fill","currentcolor"); //seems redundant?
         
     }
 
