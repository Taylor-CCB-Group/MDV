--- conflicted
+++ resolved
@@ -35,15 +35,10 @@
         }
 
     }
-<<<<<<< HEAD
     /** TODO */
     folder(s, d) {
         const container = d;
     }
-=======
-
-
->>>>>>> 90b1ead5
     spinner(s,d){
          
         let sp =createEl("input",{
@@ -103,18 +98,13 @@
         });
         const change = (values) => {
             s.func(parseFloat(values[0]))
-<<<<<<< HEAD
         };
         sl.noUiSlider.on("end", change);
         if (s.continuous) {
             console.log('adding update listener for ', s.label);
             sl.noUiSlider.on("update", change);
         }
-=======
-        });
         return sl;
-
->>>>>>> 90b1ead5
     }
 
     check(s,d){
@@ -206,7 +196,6 @@
             },
             documentElement:s.doc
         });
-<<<<<<< HEAD
         const change = (values) => {
             s.func(parseFloat(values[0]), parseFloat(values[1]))
         };
@@ -214,13 +203,7 @@
         if (s.continuous) {
             sl.noUiSlider.on("update", change);
         }
-=======
-        sl.noUiSlider.on("end",(values)=>{
-            s.func(parseFloat(values[0]),parseFloat(values[1]))
-        });
         return sl;
-
->>>>>>> 90b1ead5
     }
 
     text(s,d){
