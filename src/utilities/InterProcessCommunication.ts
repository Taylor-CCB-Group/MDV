--- conflicted
+++ resolved
@@ -58,14 +58,6 @@
  *      e.g. about new data (e.g. from some kind of data pipeline), or about new views to load.
  */
 export default async function connectIPC(cm: ChartManager) {
-<<<<<<< HEAD
-    // not sure we'd get this from params - needs to match the server's socket.io endpoint
-    // which might need to be not at the root - but also at a higher level than us... 
-    // unless we have separate SocketIO instances for each project - may be reasonable.
-    const params = new URLSearchParams(window.location.search);
-    const url = params.get("socket") || undefined;
-=======
->>>>>>> 0ab29e7b
     let initialized = false;
     cm.addListener(
         "ipc",
@@ -90,14 +82,10 @@
         },
     );
     // const socket = { on: (s: any, f: any) => {}, emit: (...args: any[])=>{} }; //io(url);
-<<<<<<< HEAD
-    const socket = io(url);
-=======
     // we should configure this with appropriate auth if needed, a namespace, etc.
     // const url = `${location.origin}/${location.pathname}`;
     // should use a better way of joining paths
     const socket = io(undefined, {path: `${cm.config.mdv_api_root}socket.io`});
->>>>>>> 0ab29e7b
 
     function sendMessage(msg: MDVMessage) {
         socket.emit("message", msg);
