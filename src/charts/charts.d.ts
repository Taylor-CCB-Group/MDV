--- conflicted
+++ resolved
@@ -59,6 +59,7 @@
     /**In the case of a double/integer (number) column, the array
      * buffer should be the appropriate size to contain float32s. For text it should be Uint8
      * and contain numbers corresponding to the indexes in the values parameter. For a column of
+     * type unique it should be a JavaScript array. This parameter is optional as the data can
      * be added later see {@link DataStore#setColumnData}.
      * A {@link LoadedDataColumn<T>} can be used to represent a column that is known to have loaded data.
      */
@@ -188,19 +189,6 @@
 export type GuiSpec<T extends GuiSpecType> = {
     readonly type: T;
     label: string;
-<<<<<<< HEAD
-    // name: string; //unused - wrongly added in the original type
-    current_value?: GuiValueTypes[T];
-    func?: (v: GuiValueTypes[T]) => void; //optional but ts insists on it?
-    values?: T extends ("dropdown" | "multidropdown") ? DropDownValues : never;
-    // choices is only used for radiobuttons, so we should infer if T is radiobuttons, otherwise never
-    choices?: T extends "radiobuttons" ? [string, string][] : never;
-    min?: number;
-    max?: number;
-    step?: number;
-    defaultVal?: GuiValueTypes[T];
-    columnSelection?: T extends ("column" | "multicolumn") ? ColumnSelectionParameters : never;
-=======
     current_value: GV<T>;
     // is this optional or not? depends slightly how much we lean on mobx current_value mutation for reactivity...
     func?: GuiFunc<T>;
@@ -215,7 +203,6 @@
     continuous?: GV<T> extends number ? boolean : GV<T> extends [number, number] ? boolean : never;
     defaultVal?: GV<T>;
     columnSelection?: T extends "column" ? ColumnSelectionParameters : never;//what about multicolumn?
->>>>>>> 206cbb30
 };
 // export type GuiSpecs = Array<GuiSpec<GuiSpecType>>;
 // This creates a union of `GuiSpec<"folder"> | GuiSpec<"slider"> | ...`
