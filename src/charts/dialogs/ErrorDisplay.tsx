import { useProject } from "@/modules/ProjectContext";
import {
    Check,
    ContentCopy,
    Error as ErrorIcon,
    ExpandLess,
    ExpandMore,
} from "@mui/icons-material";
import {
    Alert,
    AlertTitle,
    Button,
    Collapse,
    Container,
    Divider,
    IconButton,
    Paper,
    Snackbar,
    TextareaAutosize,
    Tooltip,
    Typography,
} from "@mui/material";
import { useState } from "react";
import JsonView from "react18-json-view";

/** Any extra information we may want to use
 *
 * @remarks Only an object is expected, large objects like data store will break the ErrorDisplay component
 */
//! Don't send large objects like DataStore which will break the ErrorDisplay component, also look for an alternative way to handle this issue
export type ErrorMetadata = object;
export interface ErrorDisplayProps {
    error: {
        message: string;
        traceback?: string;
    };
    title?: string;
    extraMetadata?: ErrorMetadata;
}

const ErrorDisplay = ({
    error,
    title = "Error Occurred",
    extraMetadata,
}: ErrorDisplayProps) => {
    const [expanded, setExpanded] = useState(false);
    const [copied, setCopied] = useState(false);
    const [userComments, setUserComments] = useState<string>();
<<<<<<< HEAD
    const info = useProject();
    const buildInfo = info?.buildInfo || {};
=======
    // const { buildInfo } = useProject();
>>>>>>> b4635c15

    // Send the error details and the user's comments (if any) to the support email address
    const handleSend = () => {
        const errorDetails = {
            message: error.message,
            traceback: error?.traceback,
            userComments: userComments ? userComments : null,
            extraMetadata: extraMetadata ? extraMetadata : null,
            // buildInfo
        };
        //todo: Add the logic to send the error details to the email address and display the corresponding message to user
        console.log("Send", errorDetails);
    };

    const handleCopy = async () => {
        try {
            await navigator.clipboard.writeText(
                `Error: ${error.message}\n\nTraceback:\n${error.traceback}${extraMetadata ? `\n\nMetaData:\n${JSON.stringify(extraMetadata, null, 2)}` : ""}`,
            );
            setCopied(true);
            setTimeout(() => setCopied(false), 2000);
        } catch (err) {
            console.error("Failed to copy error details:", err);
        }
    };

    return (
        <div
            style={{
                maxWidth: 800,
                minWidth: 500,
                margin: "20px auto",
                width: "90%",
            }}
        >
            <Paper
                elevation={3}
                sx={{
                    bgcolor: "var(--background_color_error)",
                    color: "var(--text_color)",
                }}
            >
                <Alert
                    severity="error"
                    icon={
                        <ErrorIcon
                            sx={{
                                fontSize: 25,
                                color: "red",
                                marginTop: "1px",
                            }}
                        />
                    }
                    sx={{
                        "& .MuiAlert-message": {
                            width: "100%",
                        },
                        bgcolor: "transparent",
                        color: "var(--text_color)",
                        "& .MuiAlert-icon": {
                            color: "var(--icon_color_error)",
                        },
                    }}
                >
                    <AlertTitle
                        sx={{
                            fontSize: "1.1rem",
                            fontWeight: "bold",
                            display: "flex",
                            alignItems: "center",
                            justifyContent: "space-between",
                            color: "var(--text_color_error)",
                        }}
                    >
                        {title}
                        {error.traceback && (
                            <Tooltip title="Copy error details">
                                <IconButton
                                    size="small"
                                    onClick={handleCopy}
                                    sx={{
                                        ml: 1,
                                        color: "var(--text_color_error)",
                                        "&:hover": {
                                            backgroundColor:
                                                "var(--background_color)",
                                        },
                                    }}
                                >
                                    {copied ? <Check /> : <ContentCopy />}
                                </IconButton>
                            </Tooltip>
                        )}
                    </AlertTitle>

                    <div style={{ marginTop: "12px" }}>
                        <p
                            style={{
                                margin: "0 0 12px 0",
                                lineHeight: "1.6",
                                padding: "4px 8px",
                                color: "var(--text_color_error)",
                                whiteSpace: "pre-wrap",
                                wordBreak: "break-word",
                            }}
                        >
                            {error.message}
                        </p>

                        {error.traceback && (
                            <div>
                                <IconButton
                                    size="medium"
                                    onClick={() => setExpanded(!expanded)}
                                    sx={{
                                        mb: 1,
                                        fontSize: "0.875rem",
                                        display: "flex",
                                        alignItems: "center",
                                        justifyContent: "center",
                                        padding: "6px 12px",
                                        borderRadius: "6px",
                                        color: "var(--icon_color_error)",
                                        "&:hover": {
                                            backgroundColor:
                                                "var(--background_color_hover)",
                                        },
                                    }}
                                >
                                    {expanded ? <ExpandLess /> : <ExpandMore />}
                                    <span style={{ marginLeft: "6px" }}>
                                        {expanded
                                            ? "Hide Details"
                                            : "Show Details"}
                                    </span>
                                </IconButton>

                                <Collapse in={expanded}>
                                    {extraMetadata && (
                                        <JsonView
                                            src={{
                                                ...extraMetadata,
                                                // buildInfo,
                                                stackTrace: error?.traceback,
                                            }}
                                            collapsed={1}
                                        />
                                    )}
                                </Collapse>
                            </div>
                        )}
                    </div>
                </Alert>
                <Divider />
                <Container
                    sx={{
                        pt: 2,
                    }}
                >
                    <Typography variant="h6" sx={{ mb: 2 }}>
                        We are sorry for the inconvenience.
                    </Typography>
                    <Typography sx={{ mb: 2 }}>
                        To help us diagnose and fix the problem, please click on
                        the send button below to send error details.
                    </Typography>
                    <TextareaAutosize
                        minRows={3}
                        style={{
                            width: "100%",
                            padding: "10px 10px",
                            marginTop: 2,
                            backgroundColor: "var(--input_background_color)",
                            borderWidth: 2,
                            borderColor: "var(--input_border_color)",
                        }}
                        placeholder="Please provide any additional comments (optional)"
                        value={userComments}
                        onChange={(e) => setUserComments(e.target.value)}
                    />
                    <Button
                        variant="contained"
                        color="primary"
                        sx={{ mt: 2, mb: 3, justifySelf: "flex-start" }}
                        onClick={handleSend}
                    >
                        Send
                    </Button>
                </Container>
            </Paper>

            <Snackbar
                open={copied}
                autoHideDuration={2000}
                onClose={() => setCopied(false)}
                message="Error details copied to clipboard"
                anchorOrigin={{ vertical: "bottom", horizontal: "center" }}
            />
        </div>
    );
};

export default ErrorDisplay;<|MERGE_RESOLUTION|>--- conflicted
+++ resolved
@@ -46,12 +46,8 @@
     const [expanded, setExpanded] = useState(false);
     const [copied, setCopied] = useState(false);
     const [userComments, setUserComments] = useState<string>();
-<<<<<<< HEAD
     const info = useProject();
     const buildInfo = info?.buildInfo || {};
-=======
-    // const { buildInfo } = useProject();
->>>>>>> b4635c15
 
     // Send the error details and the user's comments (if any) to the support email address
     const handleSend = () => {
