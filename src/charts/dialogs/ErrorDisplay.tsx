--- conflicted
+++ resolved
@@ -50,10 +50,8 @@
     const [expanded, setExpanded] = useState(true);
     const [copied, setCopied] = useState(false);
     const [userComments, setUserComments] = useState<string>();
-<<<<<<< HEAD
     const info = useBuildInfo();
     const buildInfo = info?.buildInfo || {};
-=======
     const [isLoading, setIsLoading] = useState(false);
     const [emailSent, setEmailSent] = useState(false);
     const [emailNotSent, setEmailNotSent] = useState(false);
@@ -70,25 +68,10 @@
                 ...(error?.stack != null && { stack: error?.stack }),
             });
     }, [extraMetadata, error]);
-    // const { buildInfo } = useProject();
->>>>>>> 43c50a91
 
     // todo: Uncomment later
     //todo: Add the logic to send the error details to the email address and display the corresponding message to user
     // Send the error details and the user's comments (if any) to the support email address
-<<<<<<< HEAD
-    const handleSend = () => {
-        const errorDetails = {
-            message: error.message,
-            traceback: error?.traceback,
-            userComments: userComments ? userComments : null,
-            extraMetadata: extraMetadata ? extraMetadata : null,
-            buildInfo
-        };
-        //todo: Add the logic to send the error details to the email address and display the corresponding message to user
-        console.log("Send", errorDetails);
-    };
-=======
     // const handleSend = async () => {
     //     setIsLoading(true);
     //     setEmailSent(false);
@@ -114,7 +97,6 @@
     //     }
     //     console.log("Send", errorDetails);
     // };
->>>>>>> 43c50a91
 
     const handleCopy = async () => {
         try {
@@ -357,68 +339,6 @@
                                         mt: 1,
                                     }}
                                 >
-<<<<<<< HEAD
-                                    {expanded ? <ExpandLess /> : <ExpandMore />}
-                                    <span style={{ marginLeft: "6px" }}>
-                                        {expanded
-                                            ? "Hide Details"
-                                            : "Show Details"}
-                                    </span>
-                                </IconButton>
-
-                                <Collapse in={expanded}>
-                                    {extraMetadata && (
-                                        <JsonView
-                                            src={{
-                                                ...extraMetadata,
-                                                buildInfo,
-                                                stackTrace: error?.traceback,
-                                            }}
-                                            collapsed={1}
-                                        />
-                                    )}
-                                </Collapse>
-                            </div>
-                        )}
-                    </div>
-                </Alert>
-                <Divider />
-                <Container
-                    sx={{
-                        pt: 2,
-                    }}
-                >
-                    <Typography variant="h6" sx={{ mb: 2 }}>
-                        We are sorry for the inconvenience.
-                    </Typography>
-                    <Typography sx={{ mb: 2 }}>
-                        To help us diagnose and fix the problem, please click on
-                        the send button below to send error details.
-                    </Typography>
-                    <TextareaAutosize
-                        minRows={3}
-                        style={{
-                            width: "100%",
-                            padding: "10px 10px",
-                            marginTop: 2,
-                            backgroundColor: "var(--input_background_color)",
-                            borderWidth: 2,
-                            borderColor: "var(--input_border_color)",
-                        }}
-                        placeholder="Please provide any additional comments (optional)"
-                        value={userComments}
-                        onChange={(e) => setUserComments(e.target.value)}
-                    />
-                    <Button
-                        variant="contained"
-                        color="primary"
-                        sx={{ mt: 2, mb: 3, justifySelf: "flex-start" }}
-                        onClick={handleSend}
-                    >
-                        Send
-                    </Button>
-                </Container>
-=======
                                     Something went wrong, please try again.
                                 </Typography>
                             )}
@@ -433,7 +353,6 @@
                         </Container>
                     </>
                 )}
->>>>>>> 43c50a91
             </Paper>
 
             <Snackbar
