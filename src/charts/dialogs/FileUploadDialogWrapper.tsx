import { createMdvPortal } from "@/react/react_utils";
import { BaseDialog } from "../../utilities/Dialog";
import FileUploadDialogComponent from "./FileUploadDialog";
import { ProjectProvider} from "../../modules/ProjectContext";
class FileUploadDialogReact extends BaseDialog {
    root: ReturnType<typeof createMdvPortal>;

    constructor() {
        super(
            {
                title: "File Upload",
                width: 450,
                height: 295,
            },
            null
        );
        this.outer.classList.add("fileUploadDialog");
        if (this.dialog) {
<<<<<<< HEAD
            this.root = createRoot(this.dialog);
            this.root.render(
            <ProjectProvider>
                <FileUploadDialogComponent onClose={() => this.close()} />
            </ProjectProvider>
        );
=======
            this.root = createMdvPortal(<FileUploadDialogComponent onClose={() => this.close()} />, this.dialog);
>>>>>>> 5b590512
        } else {
            console.error("Dialog element not found");
        }
    }

    close(): void {
        super.close();
        if (this.root) {
            this.root.unmount();
        }
    }
}

BaseDialog.experiment["FileUploadDialogReact"] = FileUploadDialogReact;

export default FileUploadDialogReact;<|MERGE_RESOLUTION|>--- conflicted
+++ resolved
@@ -16,16 +16,7 @@
         );
         this.outer.classList.add("fileUploadDialog");
         if (this.dialog) {
-<<<<<<< HEAD
-            this.root = createRoot(this.dialog);
-            this.root.render(
-            <ProjectProvider>
-                <FileUploadDialogComponent onClose={() => this.close()} />
-            </ProjectProvider>
-        );
-=======
             this.root = createMdvPortal(<FileUploadDialogComponent onClose={() => this.close()} />, this.dialog);
->>>>>>> 5b590512
         } else {
             console.error("Dialog element not found");
         }
