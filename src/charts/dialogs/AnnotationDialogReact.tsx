import { useEffect, useMemo, useState } from "react";
import type DataStore from "../../datastore/DataStore.js";
import TagModel from "../../table/TagModel";
import { BaseDialog } from "../../utilities/Dialog.js";
import { createMdvPortal } from "@/react/react_utils";
import { X } from "lucide-react";


function MTag({tag, tagModel}: {tag: string, tagModel: TagModel}) {
    return (
    <div className="bg-blue-600 p-2 m-1 rounded-lg flex justify-between items-center">
        {tag}
        <button type="button" onClick={() => tagModel.setTag(tag, false)}>
            <X />
        </button>
    </div>
    )
}

function TagInput({tagModel}: {tagModel: TagModel}) {

    return (
        <input className="p-2" placeholder="annotation..." onKeyDown={e => {
            if (e.key === "Enter") {
                if (e.currentTarget.value === '') return;
                tagModel.setTag(e.currentTarget.value, true);
                e.currentTarget.value = '';
            }
        }} />
    )
}

function ChooseColumn() {

}


function AnnotationDialogComponent({dataStore}: {dataStore: DataStore}) {
    const tagModel = useMemo(() => new TagModel(dataStore), [dataStore]);
    const [tagList, setTagList] = useState(tagModel.getTags());
    const [tagsInSelection, setTagsInSelection] = useState(tagModel.getTagsInSelection());
    useEffect(() => {
        const listener = tagModel.addListener(() => {
            console.log('tagModel changed');
            setTagList(tagModel.getTags());
            setTagsInSelection(tagModel.getTagsInSelection());
        });
        return () => {
            tagModel.removeListener(listener);
        }
    })
    
    return (
        <>
        <div className="flex flex-col m-4 gap-2">
            <TagInput tagModel={tagModel} />
            <h2>Tags in selection:</h2>
            <div className="flex flex-row">
                {[...tagsInSelection].map(tag => <MTag key={`a${tag}`} tagModel={tagModel} tag={tag}/>)}
            </div>
            {/* <h2>All tags:</h2>
            <div className="flex flex-row">
                {[...tagList].map(tag => <MTag key={'b'+tag} tagModel={tagModel} tag={tag}/>)}
            </div> */}
        </div>
        </>
    )
}


class AnnotationDialogReact extends BaseDialog {
    // tagModel: TagModel; //prefer to keep this state in react... but we do need to know what the dataStore is.
    // tagColumn: DataColumn<'text'>;
    // dataModel: DataModel;
    // tagListElement: HTMLDivElement;
    // tagInput: any;
    root: ReturnType<typeof createMdvPortal>;
    constructor(dataStore: DataStore) {
        super({
            title: `Annotate '${dataStore.name}'`,
            width: 400,
            height: 200,
        }, null);
        // this.outer.classList.add('annotationDialog');
        // this.tagModel = new TagModel(dataStore);
<<<<<<< HEAD
        // this.tagModel = tagModel;
        this.root = createMdvPortal(<AnnotationDialogComponent dataStore={dataStore} />, this.dialog);
=======
        this.tagModel = tagModel;
        this.root = createMdvPortal(<AnnotationDialogComponent tagModel={this.tagModel} />, this.dialog, this);
>>>>>>> 85518b2d
    }
    close(): void {
        super.close();
        this.root.unmount();
    }
}
// https://github.com/Taylor-CCB-Group/MDV/discussions/44
BaseDialog.experiment['AnnotationDialogReact'] = AnnotationDialogReact;
export default 'AnnotationDialogReact loaded';<|MERGE_RESOLUTION|>--- conflicted
+++ resolved
@@ -83,13 +83,8 @@
         }, null);
         // this.outer.classList.add('annotationDialog');
         // this.tagModel = new TagModel(dataStore);
-<<<<<<< HEAD
         // this.tagModel = tagModel;
-        this.root = createMdvPortal(<AnnotationDialogComponent dataStore={dataStore} />, this.dialog);
-=======
-        this.tagModel = tagModel;
-        this.root = createMdvPortal(<AnnotationDialogComponent tagModel={this.tagModel} />, this.dialog, this);
->>>>>>> 85518b2d
+        this.root = createMdvPortal(<AnnotationDialogComponent dataStore={dataStore} />, this.dialog, this);
     }
     close(): void {
         super.close();
