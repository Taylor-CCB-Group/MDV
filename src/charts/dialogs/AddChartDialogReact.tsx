--- conflicted
+++ resolved
@@ -9,11 +9,7 @@
 import BaseChart from "../BaseChart";
 import { DataStoreContext, useDataStore } from "@/react/context.js";
 import JsonView from "react18-json-view";
-<<<<<<< HEAD
-import { Button, Dialog, Divider, IconButton, Paper, Typography } from "@mui/material";
-=======
 import { Button, Dialog, DialogActions, DialogContent, DialogTitle, Divider, IconButton, Paper, Typography } from "@mui/material";
->>>>>>> 5631ca38
 import Grid from "@mui/material/Grid2";
 import ColumnSelectionComponent from "@/react/components/ColumnSelectionComponent.js";
 import { action, observable, reaction, toJS } from "mobx";
