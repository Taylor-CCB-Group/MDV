--- conflicted
+++ resolved
@@ -492,31 +492,9 @@
 ): Promise<H5Metadata> => {
     const { onProgress, memoryThreshold = 0.8 } = options;
 
-<<<<<<< HEAD
-    const arrayBuffer = await file.arrayBuffer();
-    const uint8Array = new Uint8Array(arrayBuffer);
-    FS.writeFile(virtualPath, uint8Array);
-
-    const h5File = new hdf5.File(virtualPath, 'r');
-    entities.push(h5File);
-
-    // Check for compression before processing
-    const groupsToCheck = ['X', 'layers', 'obsm', 'varm', 'obsp', 'varp'];
-    for (const group of groupsToCheck) {
-      const compression = await detectCompression(h5File, group);
-      //PJT - skipping this check pending better fix
-      // if (compression) {
-      //   throw new CompressionError(
-      //     `The system currently supports only uncompressed AnnData files. However, this file uses ${compression} compression, which is not supported.`,
-      //     compression
-      //   );
-      // }
-    }
-=======
     const chunkSize = getOptimalChunkSize(file.size);
     const entities: H5Entity[] = [];
     const virtualPath = "/uploaded.h5";
->>>>>>> 96225724
 
     try {
         await hdf5.ready;
