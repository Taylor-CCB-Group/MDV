import type React from "react";
import {
    useState,
    useCallback,
    useReducer,
    type PropsWithChildren,
    forwardRef,
    useEffect,
} from "react";
import { useDropzone } from "react-dropzone";
import { observer } from "mobx-react-lite";

import axios, { type AxiosProgressEvent } from "axios";
import { useProject } from "../../modules/ProjectContext";
import { ColumnPreview } from "./ColumnPreview";

import {
    useViewerStoreApi,
    useChannelsStoreApi,
    type PixelSource,
    type Metadata,
} from "../../react/components/avivatorish/state";
import { createLoader } from "../../react/components/avivatorish/utils";
import { unstable_batchedUpdates } from "react-dom";

import { TiffPreview } from "./TiffPreview";
import { TiffMetadataTable } from "./TiffMetadataTable";
import TiffVisualization from "./TiffVisualization";
import { DatasourceDropdown } from "./DatasourceDropdown";
import CloudUploadIcon from "@mui/icons-material/CloudUpload";
import { Dialog, Paper } from "@mui/material";
import { isArray } from "@/lib/utils";
<<<<<<< HEAD
import processH5File from "./utils/h5Processing";
import H5MetadataPreview from "./H5MetadataPreview";
=======
>>>>>>> 0c7d2586

// Use dynamic import for the worker
const DatasourceWorker = new Worker(new URL("./datasourceWorker.ts", import.meta.url), {
    type: "module",
});

const Container = ({ children }: PropsWithChildren) => {
    return (
        <div className="flex flex-col content-center items-center h-max dark:bg-black-800 dark:text-white">
            {children}
        </div>
    );
};

const StatusContainer = ({ children }: PropsWithChildren) => {
    return (
        <div className="flex flex-col justify-center items-center w-full h-150 dark:bg-#333">
            {children}
        </div>
    );
};

const SuccessContainer = ({ children }: PropsWithChildren) => (
    <div className="flex flex-col items-center justify-center bg-[#f0f8ff] shadow-md border border-[#e0e0e0] m-4 dark:bg-black dark:border-gray-600">
        {children}
    </div>
);

const SuccessHeading = ({ children }: PropsWithChildren) => (
    <h1 className="text-[#333] mb-1 dark:text-white">{children}</h1>
);

const SuccessText = ({ children }: PropsWithChildren) => (
    <p className="text-2xl text-[#555] mb-3 text-center dark:text-gray-300">
        {children}
    </p>
);

const DropzoneContainer = forwardRef(
    ({ isDragOver, children, ...props }: any, ref) => (
        <div
            {...props}
            ref={ref}
            className={`p-4 mt-2 z-50 text-center border-2 border-dashed rounded-lg ${isDragOver ? "bg-gray-300 dark:bg-slate-800" : "bg-white dark:bg-black"} min-w-[90%]`}
        >
            {children}
        </div>
    ),
);

//! warning: className isn't being merged etc, I think it just gets overriden.
// not sure if there's a better type for `htmlFor`.
const FileInputLabel = ({ children, ...props }: PropsWithChildren & {className: string, htmlFor: string}) => (
    <label
        {...props}
        className="mt-8 px-5 py-2.5 border bg-stone-200 hover:bg-stone-300 rounded cursor-pointer inline-block my-2.5 dark:bg-stone-600 dark:hover:bg-stone-500"
    >
        {children}
    </label>
);

const Spinner = () => {
    return (
        <div
            className="w-16 h-16 border-8 mt-10 border-blue-500 border-dashed rounded-full animate-spin"
            style={{
                borderColor: "blue transparent blue transparent",
            }}
        />
    );
};

const colorStyles = {
    blue: {
        bgColor: "bg-blue-600",
        hoverColor: "hover:bg-blue-700",
        darkBgColor: "dark:bg-blue-800",
        darkHoverColor: "dark:bg-blue-900",
    },
    red: {
        bgColor: "bg-red-600",
        hoverColor: "hover:bg-red-700",
        darkBgColor: "dark:bg-red-800",
        darkHoverColor: "dark:bg-red-900",
    },
    green: {
        bgColor: "bg-green-600",
        hoverColor: "hover:bg-green-700",
        darkBgColor: "dark:bg-green-800",
        darkHoverColor: "dark:bg-green-900",
    },
    gray: {
        bgColor: "bg-gray-600",
        hoverColor: "hover:bg-gray-700",
        darkBgColor: "dark:bg-gray-800",
        darkHoverColor: "dark:bg-gray-900",
    },
};
type ButtonProps = {
    onClick: () => void,
    color?: "blue" | "red" | "green" | "gray",
    disabled?: boolean,
    size?: string,
    marginTop?: string,
} & PropsWithChildren;
const Button = ({
    onClick,
    color = "blue",
    disabled = false,
    size = "px-5 py-2.5",
    marginTop = "mt-2.5",
    children,
}: ButtonProps) => {
    const { bgColor, hoverColor, darkBgColor, darkHoverColor } =
        colorStyles[color] || colorStyles.blue;

    return (
        <button
            type="button"
            onClick={onClick}
            className={`${size} ${marginTop} ${bgColor} ${hoverColor} ${darkBgColor} ${darkHoverColor} text-white rounded self-center cursor-pointer disabled:cursor-not-allowed disabled:bg-gray-500 disabled:opacity-70`}
            disabled={disabled}
        >
            {children}
        </button>
    );
};

//@ts-ignore CBA
const ProgressBar = ({ value, max }) => (
    <progress
        className="w-full h-8 mb-5 mt-10 bg-gray-200 dark:bg-white-200 border border-gray-300 rounded"
        value={value}
        max={max}
    />
);

const Message = ({ children }: PropsWithChildren) => (
    <p className="text-lg font-bold text-[#333] dark:text-white text-center">
        {children}
    </p>
);

const FileSummary = ({ children }: PropsWithChildren) => (
    <div className="max-w-[800px] w-[100%] text-center mb-5">{children}</div>
);

const FileSummaryHeading = ({ children }: PropsWithChildren) => (
    <h1 className="text-gray-800 dark:text-white mb-3">{children}</h1>
);

const FileSummaryText = ({ children }: PropsWithChildren) => (
    <>
        {typeof children === 'string' ? (
            <p className="text-lg text-gray-700 dark:text-white my-1">
                {children}
            </p>
        ) : (
            <div className="text-lg text-gray-700 dark:text-white my-1">
                {children}
            </div>
        )}
    </>
);

const ErrorContainer = ({ children }: PropsWithChildren) => (
    <div className="bg-[#fff0f0] text-[#d8000c] border border-[#ffbaba] p-5 my-5 rounded shadow-sm text-left w-[90%] max-w-[600px]">
        {children}
    </div>
);

const DynamicText = ({ text, className = "" }: { text: string, className: string }) => (
    <div className="w-96 h-20 overflow-hidden flex items-center justify-center">
        <p
            //consider using `cn()` from lib/utils
            className={`text-center m-0 font-bold text-sm sm:text-lg md:text-m ${className}`}
        >
            {text}
        </p>
    </div>
);

const ErrorHeading = ({ children }: PropsWithChildren) => (
    <h4 className="mt-0 text-lg font-bold">{children}</h4>
);
//@ts-ignore CBA
const DatasourceNameInput = ({ value, onChange, isDisabled }) => (
    <div className="flex-left items-center space-x-2 pr-4">
        <label className="text-lg text-gray-700 dark:text-white my-1">
            <strong>Datasouce Name:</strong>
        </label>
        <input
            id="datasourceName"
            type="text"
            value={value}
            onChange={onChange}
            className="p-2 border rounded focus:outline-none focus:ring focus:border-blue-300 dark:text-gray-300 dark:bg-gray-800 flex-grow"
            placeholder="Enter datasource name"
            disabled={isDisabled}
        />
    </div>
);

type UploadActionType = "SET_SELECTED_FILES" | "SET_IS_UPLOADING" 
| "SET_IS_INSERTING" | "SET_SUCCESS" | "SET_ERROR" | "SET_IS_VALIDATING" 
<<<<<<< HEAD
| "SET_VALIDATION_RESULT" | "SET_FILE_TYPE" | "SET_TIFF_METADATA"
| "SET_H5_METADATA" | "SET_FILE_SUMMARY";
=======
| "SET_VALIDATION_RESULT" | "SET_FILE_TYPE" | "SET_TIFF_METADATA" | "SET_FILE_SUMMARY";
>>>>>>> 0c7d2586
// Reducer function
const DEFAULT_REDUCER_STATE = {
    selectedFiles: [] as File[],
    isUploading: false,
    isInserting: false,
    isValidating: false,
    validationResult: null as unknown,
    success: false,
    error: null as unknown,
<<<<<<< HEAD
    fileType: null as "csv" | "tiff" | "tsv" | "h5" | null,
    tiffMetadata: null as unknown,
    h5Metadata: null as H5Metadata | unknown,
=======
    fileType: null as "csv" | "tiff" | "tsv" | null,
    tiffMetadata: null as unknown,
>>>>>>> 0c7d2586
} as const;
type ReducerState = typeof DEFAULT_REDUCER_STATE;
// TODO - would be good to type this, this is not how I should be spending my weekend.
//                                    ^^ only myself to blame for this - I should get a life
type ReducerPayload<T extends UploadActionType> = T extends "SET_SELECTED_FILES" ? File[]
: T extends "SET_IS_UPLOADING" ? boolean
: T extends "SET_IS_INSERTING" ? boolean
: T extends "SET_SUCCESS" ? boolean
: T extends "SET_ERROR" ? { message: string, status: number, traceback?: string }
: T extends "SET_IS_VALIDATING" ? boolean
: T extends "SET_VALIDATION_RESULT" ? { columnNames: string[], columnTypes: string[] }
: T extends "SET_FILE_TYPE" ? "csv" | "tiff" | "tsv" | null
: T extends "SET_TIFF_METADATA" ? unknown
: never;
type ReducerAction<T extends UploadActionType> = { type: T, payload: ReducerPayload<T> };
const reducer = <T extends UploadActionType,>(state: ReducerState, action: { type: T, payload: any }) => {
    switch (action.type) {
        case "SET_SELECTED_FILES":
            return { ...state, selectedFiles: action.payload };
        case "SET_IS_UPLOADING":
            return { ...state, isUploading: action.payload };
        case "SET_IS_INSERTING":
            return { ...state, isInserting: action.payload };
        case "SET_SUCCESS":
            return { ...state, success: action.payload };
        case "SET_ERROR":
            return { ...state, error: action.payload };
        case "SET_IS_VALIDATING":
            return { ...state, isValidating: action.payload };
        case "SET_VALIDATION_RESULT":
            return { ...state, validationResult: action.payload };
        case "SET_FILE_TYPE":
            return { ...state, fileType: action.payload };
        case "SET_TIFF_METADATA":
            return { ...state, tiffMetadata: action.payload };
        case "SET_H5_METADATA":
            return { ...state, h5Metadata: action.payload };
        default:
            return state;
    }
};

// Constants
const UPLOAD_INTERVAL = 30;
const UPLOAD_DURATION = 3000;
const UPLOAD_STEP = 100 / (UPLOAD_DURATION / UPLOAD_INTERVAL);

interface FileUploadDialogComponentProps {
    onClose: () => void;
    onResize: (width: number, height: number) => void; // Add this prop
}

// Define supported file types and their configurations
interface FileTypeConfig {
    type: string;
    extensions: string[];
    mimeTypes: string[];
    maxSize?: number; // in bytes
    processingConfig: {
        defaultWidth: number;
        defaultHeight: number;
        requiresMetadata?: boolean;
        endpoint: string;
    };
}

const FILE_TYPES: Record<string, FileTypeConfig> = {
    CSV: {
        type: 'csv',
        extensions: ['.csv'],
        mimeTypes: ['text/csv'],
        maxSize: 10000 * 1024 * 1024, // 10 GB
        processingConfig: {
            defaultWidth: 800,
            defaultHeight: 745,
            requiresMetadata: false,
            endpoint: 'add_datasource'
        }
    },
    TSV: {
        type: 'tsv',
        extensions: ['.tsv', '.tab', '.txt'],
        mimeTypes: ['text/tab-separated-values'],
        maxSize: 10000 * 1024 * 1024, // 10 GB
        processingConfig: {
            defaultWidth: 800,
            defaultHeight: 745,
            requiresMetadata: false,
            endpoint: 'add_datasource'
        }
    },
    TIFF: {
        type: 'tiff',
        extensions: ['.tiff', '.tif'],
        mimeTypes: ['image/tiff'],
        maxSize: 10000 * 1024 * 1024, // 10 GB
        processingConfig: {
            defaultWidth: 1032,
            defaultHeight: 580,
            requiresMetadata: true,
            endpoint: 'add_or_update_image_datasource'
        }
<<<<<<< HEAD
    },
    H5: {
        type: 'h5',
        extensions: ['.h5', '.h5ad'],
        mimeTypes: ['application/x-hdf5', 'application/x-hdf'],
        maxSize: 10000 * 1024 * 1024,
        processingConfig: {
            defaultWidth: 1000,
            defaultHeight: 800,
            requiresMetadata: true,
            endpoint: 'add_anndata'
        }
    }
};

interface H5Metadata {
    uns: Record<string, any>;
    obs: Record<string, any>;
    var: Record<string, any>;
}

=======
    }
};

>>>>>>> 0c7d2586
// Helper functions for file type checking
const getFileTypeFromExtension = (fileName: string): FileTypeConfig | null => {
    const extension = `.${fileName.split('.').pop()?.toLowerCase()}`;
    return Object.values(FILE_TYPES).find(config => 
        config.extensions.includes(extension)
    ) || null;
};

const generateDropzoneAccept = () => {
    return Object.values(FILE_TYPES).reduce((acc, config) => {
        config.mimeTypes.forEach(mimeType => {
            acc[mimeType] = config.extensions;
        });
        return acc;
    }, {} as Record<string, string[]>);
};

// Custom hook for file upload progress
const useFileUploadProgress = () => {
    const [progress, setProgress] = useState(0);

    const startProgress = useCallback(() => {
        setProgress(0);
        const interval = setInterval(() => {
            setProgress((prevProgress) => {
                const updatedProgress = prevProgress + UPLOAD_STEP;
                if (updatedProgress >= 100) {
                    clearInterval(interval);
                    return 100;
                }
                return updatedProgress;
            });
        }, UPLOAD_INTERVAL);
    }, []);

    const resetProgress = useCallback(() => {
        setProgress(0);
    }, []);

    return { progress, setProgress, startProgress, resetProgress };
};

//todo figure out why type inference is failing with observer if we take out the `React.FC<...>` here
//also - are we actually observing anything here? not that it particularly matters (apart from type inference, apparently)
const FileUploadDialogComponent: React.FC<FileUploadDialogComponentProps> = observer(({
    onClose,
    onResize,
}: FileUploadDialogComponentProps) => {
    const { root, projectName, chartManager } = useProject();

    const [selectedOption, setSelectedOption] = useState<string | null>(null);

    const [updatedNamesArray, setUpdatedNamesArray] = useState<string[]>([]);

    const handleSelect = useCallback((value: string) => {
        setSelectedOption(value);
        setDatasourceName(value);
        console.log("Selected:", value);
    }, []);

    const [datasourceName, setDatasourceName] = useState("");

    const [showMetadata, setShowMetadata] = useState(true);

    const toggleView = () => {
        setShowMetadata((prevState) => !prevState);
    };

    const [datasourceSummary, setDatasourceSummary] = useState({
        datasourceName: "",
        fileName: "",
        fileSize: "",
        rowCount: 0,
        columnCount: 0,
    });

    const [tiffSummary, settiffSummary] = useState({
        fileName: "",
        fileSize: "",
    });

    const [columnNames, setColumnNames] = useState<string[]>([]);
    const [columnTypes, setColumnTypes] = useState<string[]>([]);
    const [secondRowValues, setSecondRowValues] = useState<string[]>([]);

    // TIFF
    const channelsStore = useChannelsStoreApi();

    const [state, dispatch] = useReducer(reducer, DEFAULT_REDUCER_STATE);

    const viewerStore = useViewerStoreApi();

    const { progress, resetProgress, setProgress } = useFileUploadProgress();

    const onDrop = useCallback(
        async (acceptedFiles: File[]) => {
            if (acceptedFiles.length > 0) {
                const file = acceptedFiles[0];
                const fileConfig = getFileTypeFromExtension(file.name);
    
                if (!fileConfig) {
                    dispatch({
                        type: "SET_ERROR",
                        payload: {
                            message: "Unsupported file type",
                            status: 400,
                        },
                    });
                    return;
                }
    
                dispatch({
                    type: "SET_SELECTED_FILES",
                    payload: acceptedFiles,
                });
                dispatch({ type: "SET_IS_VALIDATING", payload: true });
    
                // Handle file based on its type
                switch (fileConfig.type) {
                    case 'tsv':
                    case 'csv': {
                        const newDatasourceName = file.name;
                        setDatasourceName(newDatasourceName);
                        setDatasourceSummary({
                            datasourceName: newDatasourceName,
                            fileName: file.name,
                            fileSize: (file.size / (1024 * 1024)).toFixed(2),
                            rowCount: 0,
                            columnCount: 0,
                        });
    
                        // Process CSV with Web Worker
                        DatasourceWorker.postMessage({
                            file: file,
                            fileType: fileConfig.type
                        });
                        DatasourceWorker.onmessage = (event: MessageEvent) => {
                            const {
                                columnNames,
                                columnTypes,
                                secondRowValues,
                                rowCount,
                                columnCount,
                                error,
                            } = event.data;
    
                            if (error) {
                                dispatch({
                                    type: "SET_ERROR",
                                    payload: {
                                        message: "Validation failed.",
                                        traceback: error,
                                    },
                                });
                                dispatch({
                                    type: "SET_IS_VALIDATING",
                                    payload: false,
                                });
                            } else {
                                setColumnNames(columnNames);
                                setColumnTypes(columnTypes);
                                setSecondRowValues(secondRowValues);
                                setDatasourceSummary((prevDatasrouceSummary) => ({
                                    ...prevDatasrouceSummary,
                                    rowCount,
                                    columnCount,
                                }));
    
                                const totalWidth = calculateTotalWidth(
                                    columnNames,
                                    columnTypes,
                                    secondRowValues,
                                );
                                onResize(totalWidth, 745);
                                dispatch({
                                    type: "SET_IS_VALIDATING",
                                    payload: false,
                                });
                                dispatch({
                                    type: "SET_VALIDATION_RESULT",
                                    payload: { columnNames, columnTypes },
                                });
                            }
                        };
                        break;
                    }
    
                    case 'tiff': {
                        const dataSources = window.mdv.chartManager?.dataSources ?? [];
                        const namesArray = dataSources.map(
                            (dataSource) => dataSource.name
                        );
                        setUpdatedNamesArray([...namesArray, "new datasource"]);
                        settiffSummary({
                            fileName: file.name,
                            fileSize: (file.size / (1024 * 1024)).toFixed(2),
                        });
                        
                        // Process TIFF file
                        handleSubmitFile(acceptedFiles);
                        onResize(fileConfig.processingConfig.defaultWidth, fileConfig.processingConfig.defaultHeight);
                        dispatch({ type: "SET_IS_VALIDATING", payload: false });
                        dispatch({
                            type: "SET_VALIDATION_RESULT",
                            payload: { columnNames, columnTypes },
                        });
                        break;
                    }
<<<<<<< HEAD

                    case 'h5': {
                        try {
                            const h5Metadata = await processH5File(file);
                            dispatch({ type: "SET_H5_METADATA", payload: h5Metadata });
                            
                            const newDatasourceName = file.name;
                            setDatasourceName(newDatasourceName);
                            
                            onResize(fileConfig.processingConfig.defaultWidth, fileConfig.processingConfig.defaultHeight);
                            dispatch({ type: "SET_IS_VALIDATING", payload: false });
                            dispatch({
                                type: "SET_VALIDATION_RESULT",
                                payload: { metadata: h5Metadata }
                            });
                        } catch (error) {
                            console.error('H5 processing error:', error);
                            dispatch({
                                type: "SET_ERROR",
                                payload: {
                                    message: "Error processing H5 file",
                                    traceback: error instanceof Error ? error.message : String(error),
                                },
                            });
                            dispatch({ type: "SET_IS_VALIDATING", payload: false });
                        }
                        break;
                    }
=======
>>>>>>> 0c7d2586
    
                    default:
                        console.warn('Unhandled file type:', fileConfig.type);
                        return;
                }
    
                // Set file type in state
                dispatch({ type: "SET_FILE_TYPE", payload: fileConfig.type });
            }
        },
        [onResize, columnNames, columnTypes],
    );

    const handleSubmitFile = useCallback(
        async (files: File[]) => {
            let newSource;
            if (files.length === 1) {
                newSource = {
                    urlOrFile: files[0],
                    description: files[0].name,
                };
            } else {
                newSource = {
                    urlOrFile: files,
                    description: "data.zarr",
                };
            }

            viewerStore.setState({ isChannelLoading: [true] });
            viewerStore.setState({ isViewerLoading: true });

            try {
                const newLoader = await createLoader(
                    newSource.urlOrFile,
                    () => {}, // placeholder for toggleIsOffsetsSnackbarOn
                    (message) => {
                        viewerStore.setState({
                            loaderErrorSnackbar: { on: true, message },
                        })
                    }
                );
                // types are still somewhat on a wing and a prayer... we'll get there
                let nextMeta: Metadata;
                let nextLoader: PixelSource['data'] | PixelSource['data'][];
                //let nextLoader: OME_TIFF['data'] | OME_TIFF['data'][];
                if (isArray(newLoader)) {
                    if (newLoader.length > 1) {
                        //@ts-ignore flagging so we can get back to this
                        nextMeta = newLoader.map((l) => l.metadata);
                        nextLoader = newLoader.map((l) => l.data);
                    } else {
                        nextMeta = newLoader[0].metadata;
                        nextLoader = newLoader[0].data;
                    }
                } else {
                    //@ts-ignore flagging so we can get back to this
                    nextMeta = newLoader.metadata;
                    nextLoader = newLoader.data;
                }

                if (nextLoader) {
                    console.log(
                        "Metadata (in JSON-like form) for current file being viewed: ",
                        nextMeta,
                    );

                    unstable_batchedUpdates(() => {
                        channelsStore.setState({ loader: nextLoader });
                        viewerStore.setState({ metadata: nextMeta });
                    });

                    dispatch({ type: "SET_TIFF_METADATA", payload: nextMeta });
                }
            } catch (error: any) {
                console.error("Error loading file:", error);
                dispatch({
                    type: "SET_ERROR",
                    payload: {
                        message: "Error loading TIFF file.",
                        traceback: error.message,
                    },
                });
            } finally {
                viewerStore.setState({ isChannelLoading: [false] });
                viewerStore.setState({ isViewerLoading: false });
            }
        },
        [viewerStore, channelsStore],
    );

    const handleDatasourceNameChange = useCallback((event: any) => {
        const { value } = event.target;
        setDatasourceName(value); // Update the state with the new value
        setDatasourceSummary((prevDatasrouceSummary) => ({
            ...prevDatasrouceSummary,
            datasourceName: value, // Update datasourceName in the summary object
        }));
    }, []);

    const { getRootProps, getInputProps, isDragActive, fileRejections } =
        useDropzone({
            onDrop,
            accept: generateDropzoneAccept(),
            maxSize: Math.max(...Object.values(FILE_TYPES).map(config => config.maxSize || 0))
        });

    const rejectionMessage =
        fileRejections.length > 0
            ? "Only CSV, TSV, and TIFF files can be selected"
            : "Drag and drop files here or click the button below to upload";

    const rejectionMessageStyle =
        fileRejections.length > 0 ? "text-red-500" : "";

    const getTextWidth = (
        canvas: HTMLCanvasElement,
        context: CanvasRenderingContext2D,
        text: string,
    ) => {
        context.font = `${getComputedStyle(document.body).fontSize} Arial`;
        return context.measureText(text).width;
    };

    // Function to calculate the maximum total width needed for the ColumnPreview component
    const calculateTotalWidth = (
        columnNames: string[],
        columnTypes: string[],
        secondRowValues: string[],
    ) => {
        const canvas = document.createElement("canvas");
        const context = canvas.getContext("2d");
        if (!context) throw new Error("Could not get 2D context from canvas");

        let maxColumnNameWidth = 0;
        let maxColumnTypeWidth = 0;
        let maxColumnSecondRowWidth = 0;

        // Calculate the maximum width of column names
        maxColumnNameWidth = Math.max(
            ...columnNames.map((name) => getTextWidth(canvas, context, name)),
        );

        // Calculate the maximum width of column types
        maxColumnTypeWidth = Math.max(
            ...columnTypes.map((type) => getTextWidth(canvas, context, type)),
        );

        // Calculate the maximum width of second row values
        maxColumnSecondRowWidth = Math.max(
            ...secondRowValues.map((value) =>
                getTextWidth(canvas, context, value),
            ),
        );

        // Calculate the total width needed for the ColumnPreview component
        const totalWidth =
            maxColumnNameWidth +
            maxColumnTypeWidth +
            maxColumnSecondRowWidth +
            32; // Add padding
        canvas.remove();
        return Math.max(800, totalWidth);
    };

    const handleUploadClick = async () => {
        if (!state.selectedFiles.length) {
            dispatch({
                type: "SET_ERROR",
                payload: {
                    message: "No files selected. Please select a file before uploading.",
                    status: 400,
                },
            });
            return;
        }

        const file = state.selectedFiles[0];
        const fileConfig = getFileTypeFromExtension(file.name);

        if (!fileConfig) {
            dispatch({
                type: "SET_ERROR",
                payload: {
                    message: "Unsupported file type",
                    status: 400,
                },
            });
            return;
        }

        dispatch({ type: "SET_IS_UPLOADING", payload: true });
        resetProgress();

        const config = {
            headers: {
                "Content-Type": "multipart/form-data",
            },
            onUploadProgress: (progressEvent: AxiosProgressEvent) => {
                if (progressEvent.total) {
                    const percentComplete = Math.round(
                        (progressEvent.loaded * 100) / progressEvent.total,
                    );
                    setProgress(percentComplete);
                } else {
                    // console.warn("Upload progress not computable");
                }
            },
        };

        try {
            const formData = new FormData();
            formData.append("file", file);

            // Add type-specific form data
            switch (fileConfig.type) {
                case 'tsv':
                case 'csv':
                    formData.append("name", datasourceName);
                    formData.append("replace", "");
                    break;

                case 'tiff':
                    formData.append("datasourceName", datasourceName);
                    if (fileConfig.processingConfig.requiresMetadata) {
                        try {
                            formData.append("tiffMetadata", JSON.stringify(state.tiffMetadata));
                        } catch (jsonError) {
                            throw new Error("Invalid JSON format in tiffMetadata");
                        }
                    }
                    break;
<<<<<<< HEAD
                case 'h5':
                    // Payload content depends on backend implementation
                    break;
        }

            const response = await axios.post(
                `${root}/${fileConfig.processingConfig.endpoint}`,
                formData,
                config
            );

=======
            }

            const response = await axios.post(
                `${root}/${fileConfig.processingConfig.endpoint}`,
                formData,
                config
            );

>>>>>>> 0c7d2586
            if (response.status === 200) {
                dispatch({ type: "SET_IS_UPLOADING", payload: false });
                dispatch({ type: "SET_SUCCESS", payload: true });

                if (fileConfig.type === 'tiff') {
                    chartManager.saveState();
                }
            } else {
                throw new Error(`Server responded with status ${response.status}`);
            }
        } catch (error) {
            console.error("Error uploading file:", error);
            handleUploadError(error);
        }
    };

    const handleUploadError = useCallback((error: any) => {
        const errorPayload = {
            message: `Upload failed with status: ${error.response?.status || "unknown"}`,
            status: error.response?.status || 500,
            traceback: error.message,
        };

        if (axios.isAxiosError(error)) {
            if (error.response?.status === 400) {
                errorPayload.message = "Bad Request: The server could not process the uploaded file.";
                errorPayload.status = 400;
            } else if (error.response?.status === 500) {
                errorPayload.message = "Server Error: An error occurred while processing the upload.";
                errorPayload.status = 500;
            }
        }

        dispatch({
            type: "SET_ERROR",
            payload: errorPayload,
        });
        dispatch({ type: "SET_IS_UPLOADING", payload: false });
    }, []);

    const handleClose = useCallback(async () => {
        dispatch({ type: "SET_FILE_SUMMARY", payload: null });
        onResize(450, 320);
        onClose();
    }, [onClose, onResize]);

    return (
        <Container>
            {state.isUploading ? (
                <StatusContainer>
                    <Message>
                        {"Your file is being uploaded, please wait..."}
                    </Message>
                    <ProgressBar value={progress} max="100" />
                </StatusContainer>
            ) : state.isInserting ? (
                <StatusContainer>
                    <Message>
                        {"Your file is being processed, please wait..."}
                    </Message>
                    <Spinner />
                </StatusContainer>
            ) : state.success ? (
                <>
                    <SuccessContainer>
                        <SuccessHeading>Success!</SuccessHeading>
                        <SuccessText>
                            The file was uploaded successfully to the database.
                        </SuccessText>
                    </SuccessContainer>
                    <Button
                        color="green"
                        onClick={() => window.location.reload()}
                    >
                        Refresh Page
                    </Button>
                </>
            ) : state.error ? (
                <>
                    <ErrorContainer>
                        <ErrorHeading>
                            An error occurred while uploading the file:
                        </ErrorHeading>
                        <p>{state.error.message}</p>
                        {state.error.traceback && (
                            <pre>{state.error.traceback}</pre>
                        )}
                    </ErrorContainer>
                </>
            ) : state.isValidating ? (
                <StatusContainer>
                    <Message>{"Validating data, please wait..."}</Message>
                    <Spinner />
                </StatusContainer>
            ) : state.validationResult ? (
                <>
                    {(state.fileType === "csv" || state.fileType === "tsv") && (
                        <>
                            <FileSummary>
                                <FileSummaryHeading>
                                    {"Uploaded File Summary"}
                                </FileSummaryHeading>
                                <FileSummaryText>
                                    <DatasourceNameInput
                                        value={datasourceName}
                                        onChange={handleDatasourceNameChange}
                                        isDisabled={
                                            state.selectedFiles.length === 0
                                        }
                                    />
                                </FileSummaryText>
                                <FileSummaryText>
                                    <strong>{"File name"}</strong>{" "}
                                    {datasourceSummary.fileName}
                                </FileSummaryText>
                                <FileSummaryText>
                                    <strong>{"Number of rows"}</strong>{" "}
                                    {datasourceSummary.rowCount}
                                </FileSummaryText>
                                <FileSummaryText>
                                    <strong>{"Number of columns"}</strong>{" "}
                                    {datasourceSummary.columnCount}
                                </FileSummaryText>
                                <FileSummaryText>
                                    <strong>{"File size"}</strong>{" "}
                                    {datasourceSummary.fileSize} MB
                                </FileSummaryText>
                            </FileSummary>
                            <ColumnPreview
                                columnNames={columnNames}
                                columnTypes={columnTypes}
                                secondRowValues={secondRowValues}
                            />

                            <div className="flex justify-center items-center gap-6 mt-4">
                                <Button
                                    marginTop="mt-1"
                                    onClick={handleUploadClick}
                                >
                                    {"Upload"}
                                </Button>
                                <Button
                                    color="red"
                                    size="px-6 py-2.5"
                                    marginTop="mt-1"
                                    onClick={handleClose}
                                >
                                    {"Cancel"}
                                </Button>
                            </div>
                        </>
                    )}

                    {state.fileType === "tiff" && state.tiffMetadata && (
                        <>
                            <div className="h-full w-full flex">
                                <div className="w-1/3 flex flex-col">
                                    <div className="flex items-center justify-center">
                                        <div className="flex items-start justify-start pt-5 pl-4">
                                            <FileSummary>
                                                <FileSummaryHeading>
                                                    {"Uploaded File Summary"}
                                                </FileSummaryHeading>
                                                <FileSummaryText>
                                                    <strong>
                                                        {"File name:"}
                                                    </strong>{" "}
                                                    {tiffSummary.fileName}
                                                </FileSummaryText>
                                                <FileSummaryText>
                                                    <strong>
                                                        {"File size:"}
                                                    </strong>{" "}
                                                    {tiffSummary.fileSize} MB
                                                </FileSummaryText>
                                                <DatasourceDropdown
                                                    options={updatedNamesArray}
                                                    onSelect={handleSelect}
                                                />
                                            </FileSummary>
                                        </div>
                                    </div>
                                    <div className="flex items-center justify-center">
                                        <div className="flex flex-col items-center justify-center ">
                                            <FileSummaryText>
                                                <strong>Image Preview:</strong>
                                            </FileSummaryText>
                                            <TiffVisualization
                                                metadata={state.tiffMetadata}
                                                file={state.selectedFiles[0]}
                                            />
                                        </div>
                                    </div>
                                </div>
                                <div className="w-2/3">
                                    <div className="flex items-start justify-start h-[70%] min-h-[420px]">
                                        {showMetadata ? (
                                            <TiffMetadataTable
                                                metadata={state.tiffMetadata}
                                            />
                                        ) : (
                                            <TiffPreview
                                                metadata={state.tiffMetadata}
                                            />
                                        )}
                                    </div>
                                    <div className="flex justify-between items-center ml-4 mr-2 mt-12">
                                        <Button
                                            color="gray"
                                            size="px-6 py-2.5"
                                            marginTop="mt-1"
                                            onClick={toggleView}
                                        >
                                            {showMetadata
                                                ? "View Metadata as XML"
                                                : "View Metadata as Table"}
                                        </Button>
                                        <div className="flex space-x-4 ml-auto">
                                            <Button
                                                marginTop="mt-6"
                                                onClick={handleUploadClick}
                                            >
                                                {"Upload"}
                                            </Button>
                                            <Button
                                                color="red"
                                                size="px-6 py-2.5"
                                                marginTop="mt-6"
                                                onClick={handleClose}
                                            >
                                                {"Cancel"}
                                            </Button>
                                        </div>
                                    </div>
                                </div>
                            </div>
                        </>
                    )}

                    {state.fileType === "h5" && state.h5Metadata && (
                        <>
                            <FileSummary>
                                <FileSummaryHeading>H5 File Summary</FileSummaryHeading>
                                <FileSummaryText>
                                    <strong>File name:</strong> {state.selectedFiles[0].name}
                                </FileSummaryText>
                                <FileSummaryText>
                                    <strong>File size:</strong> {(state.selectedFiles[0].size / (1024 * 1024)).toFixed(2)} MB
                                </FileSummaryText>
                            </FileSummary>
                            
                            <H5MetadataPreview metadata={state.h5Metadata} />

                            <div className="flex justify-center items-center gap-6 mt-4">
                                <Button marginTop="mt-1" onClick={handleUploadClick}>
                                    Upload
                                </Button>
                                <Button
                                    color="red"
                                    size="px-6 py-2.5"
                                    marginTop="mt-1"
                                    onClick={handleClose}
                                >
                                    Cancel
                                </Button>
                            </div>
                        </>
                    )}
                </>
            ) : (
                <>
                    <DropzoneContainer
                        {...getRootProps()}
                        isDragOver={isDragActive}
                        aria-label={"dropzoneLabel"}
                    >
                        <input {...getInputProps()} />
                        <div className="flex flex-col items-center justify-center space-y-0">
                            <CloudUploadIcon
                                className="text-gray-400"
                                style={{ fontSize: "5rem" }}
                            />
                            {isDragActive ? (
                                <DynamicText
                                    text={"Drop files here..."}
                                    className="text-sm"
                                />
                            ) : (
                                <DynamicText
                                    text={
                                        state.selectedFiles.length > 0
                                            ? `Selected file: ${state.selectedFiles[0].name}`
                                            : rejectionMessage
                                    }
                                    className={`${rejectionMessageStyle} text-sm`}
                                />
                            )}
                            <FileInputLabel
                                htmlFor="fileInput"
                                className="text-sm"
                            >
                                {"Choose File"}
                            </FileInputLabel>
                        </div>
                    </DropzoneContainer>
                </>
            )}
        </Container>
    );
});

const Wrapper = (props: FileUploadDialogComponentProps) => {
    const [open, setOpen] = useState(true);
    useEffect(() => {
        const handleKeyDown = (event: KeyboardEvent) => {
            if (event.key === "Escape") {
                setOpen(false);
            }
        };
        window.addEventListener("keydown", handleKeyDown);
        return () => {
            window.removeEventListener("keydown", handleKeyDown);
        };
    }, []);
    //p-4 mt-2 z-50 text-center border-2 border-dashed rounded-lg ${isDragOver ? "bg-gray-300 dark:bg-slate-800" : "bg-white dark:bg-black"} min-w-[90%]
    return (
        <Dialog open={open} fullScreen disableEscapeKeyDown={true}>
            <div className="h-screen flex items-center justify-center">
                <Paper elevation={24} sx={{ p: 2 }}>
                    <FileUploadDialogComponent {...props} />
                </Paper>
            </div>
        </Dialog>
    );
}

export default Wrapper;<|MERGE_RESOLUTION|>--- conflicted
+++ resolved
@@ -30,11 +30,8 @@
 import CloudUploadIcon from "@mui/icons-material/CloudUpload";
 import { Dialog, Paper } from "@mui/material";
 import { isArray } from "@/lib/utils";
-<<<<<<< HEAD
 import processH5File from "./utils/h5Processing";
 import H5MetadataPreview from "./H5MetadataPreview";
-=======
->>>>>>> 0c7d2586
 
 // Use dynamic import for the worker
 const DatasourceWorker = new Worker(new URL("./datasourceWorker.ts", import.meta.url), {
@@ -240,12 +237,8 @@
 
 type UploadActionType = "SET_SELECTED_FILES" | "SET_IS_UPLOADING" 
 | "SET_IS_INSERTING" | "SET_SUCCESS" | "SET_ERROR" | "SET_IS_VALIDATING" 
-<<<<<<< HEAD
 | "SET_VALIDATION_RESULT" | "SET_FILE_TYPE" | "SET_TIFF_METADATA"
 | "SET_H5_METADATA" | "SET_FILE_SUMMARY";
-=======
-| "SET_VALIDATION_RESULT" | "SET_FILE_TYPE" | "SET_TIFF_METADATA" | "SET_FILE_SUMMARY";
->>>>>>> 0c7d2586
 // Reducer function
 const DEFAULT_REDUCER_STATE = {
     selectedFiles: [] as File[],
@@ -255,14 +248,9 @@
     validationResult: null as unknown,
     success: false,
     error: null as unknown,
-<<<<<<< HEAD
     fileType: null as "csv" | "tiff" | "tsv" | "h5" | null,
     tiffMetadata: null as unknown,
     h5Metadata: null as H5Metadata | unknown,
-=======
-    fileType: null as "csv" | "tiff" | "tsv" | null,
-    tiffMetadata: null as unknown,
->>>>>>> 0c7d2586
 } as const;
 type ReducerState = typeof DEFAULT_REDUCER_STATE;
 // TODO - would be good to type this, this is not how I should be spending my weekend.
@@ -365,7 +353,6 @@
             requiresMetadata: true,
             endpoint: 'add_or_update_image_datasource'
         }
-<<<<<<< HEAD
     },
     H5: {
         type: 'h5',
@@ -387,11 +374,6 @@
     var: Record<string, any>;
 }
 
-=======
-    }
-};
-
->>>>>>> 0c7d2586
 // Helper functions for file type checking
 const getFileTypeFromExtension = (fileName: string): FileTypeConfig | null => {
     const extension = `.${fileName.split('.').pop()?.toLowerCase()}`;
@@ -600,8 +582,6 @@
                         });
                         break;
                     }
-<<<<<<< HEAD
-
                     case 'h5': {
                         try {
                             const h5Metadata = await processH5File(file);
@@ -629,9 +609,6 @@
                         }
                         break;
                     }
-=======
->>>>>>> 0c7d2586
-    
                     default:
                         console.warn('Unhandled file type:', fileConfig.type);
                         return;
@@ -862,7 +839,6 @@
                         }
                     }
                     break;
-<<<<<<< HEAD
                 case 'h5':
                     // Payload content depends on backend implementation
                     break;
@@ -873,17 +849,6 @@
                 formData,
                 config
             );
-
-=======
-            }
-
-            const response = await axios.post(
-                `${root}/${fileConfig.processingConfig.endpoint}`,
-                formData,
-                config
-            );
-
->>>>>>> 0c7d2586
             if (response.status === 200) {
                 dispatch({ type: "SET_IS_UPLOADING", payload: false });
                 dispatch({ type: "SET_SUCCESS", payload: true });
