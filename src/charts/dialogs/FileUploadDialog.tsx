import type React from "react";
import {
    useState,
    useCallback,
    useReducer,
    type PropsWithChildren,
    forwardRef,
} from "react";
import { useDropzone } from "react-dropzone";
<<<<<<< HEAD
import { observer } from 'mobx-react-lite';

import axios from 'axios';
=======
import axios from "axios";
>>>>>>> 2f65369e
import { useProject } from "../../modules/ProjectContext";
import { ColumnPreview } from "./ColumnPreview";

import { useViewerStoreApi, useChannelsStoreApi, type VivContextType } from '../../react/components/avivatorish/state';
import { createLoader } from '../../react/components/avivatorish/utils';
import { unstable_batchedUpdates } from 'react-dom';

import { TiffPreview } from "./TiffPreview";
import { TiffMetadataTable } from "./TiffMetadataTable"
import TiffVisualization from './TiffVisualization';

import { DatasourceDropdown } from './DatasourceDropdown';

// Use dynamic import for the worker
const CsvWorker = new Worker(new URL("./csvWorker.ts", import.meta.url), {
    type: "module",
});

const Container = ({ children }: PropsWithChildren) => {
    return (
        <div className="flex flex-col content-center items-center h-max dark:bg-black-800 dark:text-white">
            {children}
        </div>
    );
};

const StatusContainer = ({ children }: PropsWithChildren) => {
    return (
        <div className="flex flex-col justify-center items-center w-full h-150 dark:bg-#333">
            {children}
        </div>
    );
};

const SuccessContainer = ({ children }) => (
    <div className="flex flex-col items-center justify-center bg-[#f0f8ff] shadow-md border border-[#e0e0e0] m-4 dark:bg-black dark:border-gray-600">
        {children}
    </div>
);

const SuccessHeading = ({ children }) => (
    <h1 className="text-[#333] mb-1 dark:text-white">{children}</h1>
);

const SuccessText = ({ children }) => (
    <p className="text-2xl text-[#555] mb-3 text-center dark:text-gray-300">
        {children}
    </p>
);

const DropzoneContainer = forwardRef(
    ({ isDragOver, children, ...props }: any, ref) => (
        <div
            {...props}
            ref={ref}
            className={`p-4 z-50 text-center border-2 border-dashed rounded-lg ${isDragOver ? "bg-gray-300 dark:bg-slate-800" : "bg-white dark:bg-black"} min-w-[90%]`}
        >
            {children}
        </div>
    ),
);

const FileInputLabel = ({ children, ...props }) => (
    <label
        {...props}
        className="mt-8 px-5 py-2.5 border bg-stone-200 hover:bg-stone-300 rounded cursor-pointer inline-block my-2.5 dark:bg-stone-600 dark:hover:bg-stone-500"
    >
        {children}
    </label>
);

const Spinner = () => {
    return (
        <div
            className="w-16 h-16 border-8 mt-10 border-blue-500 border-dashed rounded-full animate-spin"
            style={{
                borderColor: "blue transparent blue transparent",
            }}
        />
    );
};

const colorStyles = {
<<<<<<< HEAD
  blue: {
    bgColor: "bg-blue-600",
    hoverColor: "hover:bg-blue-700",
    darkBgColor: "dark:bg-blue-800",
    darkHoverColor: "dark:bg-blue-900",
  },
  red: {
    bgColor: "bg-red-600",
    hoverColor: "hover:bg-red-700",
    darkBgColor: "dark:bg-red-800",
    darkHoverColor: "dark:bg-red-900",
  },
  green: {
    bgColor: "bg-green-600",
    hoverColor: "hover:bg-green-700",
    darkBgColor: "dark:bg-green-800",
    darkHoverColor: "dark:bg-green-900",
  },
  gray: {
    bgColor: "bg-gray-600",
    hoverColor: "hover:bg-gray-700",
    darkBgColor: "dark:bg-gray-800",
    darkHoverColor: "dark:bg-gray-900",
  },
=======
    blue: {
        bgColor: "bg-blue-600",
        hoverColor: "hover:bg-blue-700",
        darkBgColor: "dark:bg-blue-800",
        darkHoverColor: "dark:bg-blue-900",
    },
    red: {
        bgColor: "bg-red-600",
        hoverColor: "hover:bg-red-700",
        darkBgColor: "dark:bg-red-800",
        darkHoverColor: "dark:bg-red-900",
    },
    green: {
        bgColor: "bg-green-600",
        hoverColor: "hover:bg-green-700",
        darkBgColor: "dark:bg-green-800",
        darkHoverColor: "dark:bg-green-900",
    },
>>>>>>> 2f65369e
};

const Button = ({
    onClick,
    color = "blue",
    disabled = false,
    size = "px-5 py-2.5",
    marginTop = "mt-2.5",
    children,
}) => {
    const { bgColor, hoverColor, darkBgColor, darkHoverColor } =
        colorStyles[color] || colorStyles.blue;

    return (
        <button
            type="button"
            onClick={onClick}
            className={`${size} ${marginTop} ${bgColor} ${hoverColor} ${darkBgColor} ${darkHoverColor} text-white rounded self-center cursor-pointer disabled:cursor-not-allowed disabled:bg-gray-500 disabled:opacity-70`}
            disabled={disabled}
        >
            {children}
        </button>
    );
};

const ProgressBar = ({ value, max }) => (
    <progress
        className="w-full h-8 mb-5 mt-10 bg-gray-200 dark:bg-white-200 border border-gray-300 rounded"
        value={value}
        max={max}
    />
);

const Message = ({ children }) => (
    <p className="text-lg font-bold text-[#333] dark:text-white text-center">
        {children}
    </p>
);

const FileSummary = ({ children }) => (
    <div className="max-w-[400px] w-[90%] text-center mb-5">{children}</div>
);

const FileSummaryHeading = ({ children }) => (
    <h1 className="text-gray-800 dark:text-white mb-3">{children}</h1>
);

const FileSummaryText = ({ children }) => (
    <p className="text-lg text-gray-700 dark:text-white my-1">{children}</p>
);

const ErrorContainer = ({ children }) => (
    <div className="bg-[#fff0f0] text-[#d8000c] border border-[#ffbaba] p-5 my-5 rounded shadow-sm text-left w-[90%] max-w-[600px]">
        {children}
    </div>
);

const DynamicText = ({ text, className = "" }) => (
    <div className="w-96 h-20 overflow-hidden flex items-center justify-center">
        <p
            className={`text-center m-0 font-bold text-sm sm:text-lg md:text-xl ${className}`}
        >
            {text}
        </p>
    </div>
);

const ErrorHeading = ({ children }) => (
    <h4 className="mt-0 text-lg font-bold">{children}</h4>
);

const FileInput = ({ value, onChange, isDisabled }) => (
    <div className="pr-4">
        <label
            htmlFor="datasourceName"
            className="text-center m-0 font-bold text-sm sm:text-lg md:text-xl"
        >
            Datasource name:
        </label>
        <input
            id="datasourceName"
            type="text"
            value={value}
            onChange={onChange}
            className="p-2 border rounded focus:outline-none focus:ring focus:border-blue-300 dark:text-gray-300 dark:bg-gray-800 w-full"
            placeholder="Enter datasource name"
            disabled={isDisabled}
        />
    </div>
);

// Reducer function
const reducer = (state, action) => {
<<<<<<< HEAD
  switch (action.type) {
    case "SET_SELECTED_FILES":
      return { ...state, selectedFiles: action.payload };
    case "SET_IS_UPLOADING":
      return { ...state, isUploading: action.payload };
    case "SET_IS_INSERTING":
      return { ...state, isInserting: action.payload };
    case "SET_SUCCESS":
      return { ...state, success: action.payload };
    case "SET_ERROR":
      return { ...state, error: action.payload };
    case "SET_IS_VALIDATING":
      return { ...state, isValidating: action.payload };
    case "SET_VALIDATION_RESULT":
      return { ...state, validationResult: action.payload };
    case "SET_FILE_TYPE":
      return { ...state, fileType: action.payload };
    case "SET_TIFF_METADATA":
      return { ...state, tiffMetadata: action.payload };
    default:
      return state;
  }
=======
    switch (action.type) {
        case "SET_SELECTED_FILES":
            return { ...state, selectedFiles: action.payload };
        case "SET_IS_UPLOADING":
            return { ...state, isUploading: action.payload };
        case "SET_IS_INSERTING":
            return { ...state, isInserting: action.payload };
        case "SET_SUCCESS":
            return { ...state, success: action.payload };
        case "SET_ERROR":
            return { ...state, error: action.payload };
        case "SET_IS_VALIDATING":
            return { ...state, isValidating: action.payload };
        case "SET_VALIDATION_RESULT":
            return { ...state, validationResult: action.payload };
        default:
            return state;
    }
>>>>>>> 2f65369e
};

// Constants
const UPLOAD_INTERVAL = 30;
const UPLOAD_DURATION = 3000;
const UPLOAD_STEP = 100 / (UPLOAD_DURATION / UPLOAD_INTERVAL);

interface FileUploadDialogComponentProps {
    onClose: () => void;
    onResize: (width: number, height: number) => void; // Add this prop
}

// Custom hook for file upload progress
const useFileUploadProgress = () => {
    const [progress, setProgress] = useState(0);

    const startProgress = useCallback(() => {
        setProgress(0);
        const interval = setInterval(() => {
            setProgress((prevProgress) => {
                const updatedProgress = prevProgress + UPLOAD_STEP;
                if (updatedProgress >= 100) {
                    clearInterval(interval);
                    return 100;
                }
                return updatedProgress;
            });
        }, UPLOAD_INTERVAL);
    }, []);

    const resetProgress = useCallback(() => {
        setProgress(0);
    }, []);

    return { progress, setProgress, startProgress, resetProgress };
};

<<<<<<< HEAD
const FileUploadDialogComponent: React.FC<FileUploadDialogComponentProps> = ({ onClose, onResize }) => {


  //const viewerStore = vivStores.viewerStore;

  const { root, projectName } = useProject();

  const [selectedOption, setSelectedOption] = useState<string | null>(null);

  const [updatedNamesArray, setUpdatedNamesArray] = useState<string[]>([]);

  const handleSelect = (value: string) => {
    setSelectedOption(value);
    setDatasourceName(value);
    console.log('Selected:', value);
  };

  const [datasourceName, setDatasourceName] = useState("");

  const [showMetadata, setShowMetadata] = useState(true);

  const toggleView = () => {
    setShowMetadata(prevState => !prevState);
  };

  const [csvSummary, setCsvSummary] = useState({
    datasourceName: "",
    fileName: "",
    fileSize: "",
    rowCount: 0,
    columnCount: 0
  });

  const [tiffSummary, settiffSummary] = useState({
    fileName: "",
    fileSize: "",
  });

  const [columnNames, setColumnNames] = useState<string[]>([]);
  const [columnTypes, setColumnTypes] = useState<string[]>([]);
  const [secondRowValues, setSecondRowValues] = useState<string[]>([]);

  // TIFF
  const channelsStore = useChannelsStoreApi();

  const [state, dispatch] = useReducer(reducer, {
    selectedFiles: [],
    isUploading: false,
    isInserting: false,
    isValidating: false,
    validationResult: null,
    success: false,
    error: null,
    fileType: null,
    tiffMetadata: null,
  });

  const viewerStore = useViewerStoreApi();

  const { progress, resetProgress, setProgress } = useFileUploadProgress();

  const onDrop = useCallback((acceptedFiles: File[]) => {
    dispatch({ type: "SET_SELECTED_FILES", payload: acceptedFiles });
    if (acceptedFiles.length > 0) {
      const file = acceptedFiles[0];
      const fileExtension = file.name.split('.').pop().toLowerCase();
      if (fileExtension === 'csv') {
        const newDatasourceName = file.name;
        setDatasourceName(newDatasourceName);
        setCsvSummary({
          ...csvSummary,
          datasourceName: newDatasourceName,
          fileName: file.name,
          fileSize: (file.size / (1024 * 1024)).toFixed(2)
        });
        dispatch({ type: "SET_FILE_TYPE", payload: "csv" });
      } else if (fileExtension === 'tiff' || fileExtension === 'tif') {
        
        const dataSources = window.mdv.chartManager?.dataSources ?? [];
        const namesArray = dataSources.map(dataSource => dataSource.name);

        // Update state with the new array, triggering re-render
        setUpdatedNamesArray([...namesArray, "new datasource"]);
        settiffSummary({
          ...tiffSummary,
          fileName: file.name,
          fileSize: (file.size / (1024 * 1024)).toFixed(2)
        });

        dispatch({ type: "SET_FILE_TYPE", payload: "tiff" });
        handleSubmitFile(acceptedFiles);
      }
    }
  }, [csvSummary]);

  const handleSubmitFile = useCallback(async (files: File[]) => {
    let newSource;
    if (files.length === 1) {
      newSource = {
        urlOrFile: files[0],
        description: files[0].name
      };
    } else {
      newSource = {
        urlOrFile: files,
        description: 'data.zarr'
      };
    }

    viewerStore.setState({ isChannelLoading: [true] });
    viewerStore.setState({ isViewerLoading: true });

    try {
      const newLoader = await createLoader(
        newSource.urlOrFile,
        () => { }, // placeholder for toggleIsOffsetsSnackbarOn
        (message) => viewerStore.setState({ loaderErrorSnackbar: { on: true, message } })
      );

      let nextMeta;
      let nextLoader;
      if (Array.isArray(newLoader)) {
        if (newLoader.length > 1) {
          nextMeta = newLoader.map(l => l.metadata);
          nextLoader = newLoader.map(l => l.data);
        } else {
          nextMeta = newLoader[0].metadata;
          nextLoader = newLoader[0].data;
        }
      } else {
        nextMeta = newLoader.metadata;
        nextLoader = newLoader.data;
      }

      if (nextLoader) {
        console.log('Metadata (in JSON-like form) for current file being viewed: ', nextMeta);

        unstable_batchedUpdates(() => {
          channelsStore.setState({ loader: nextLoader });
          viewerStore.setState({ metadata: nextMeta });
        });

        dispatch({ type: "SET_TIFF_METADATA", payload: nextMeta });
      }
    } catch (error) {
      console.error('Error loading file:', error);
      dispatch({
        type: "SET_ERROR",
        payload: {
          message: "Error loading TIFF file.",
          traceback: error.message
        }
      });
    } finally {
      viewerStore.setState({ isChannelLoading: [false] });
      viewerStore.setState({ isViewerLoading: false });
    }
  }, [viewerStore, channelsStore]);

  const handleDatasourceNameChange = (event) => {
    const { value } = event.target;
    setDatasourceName(value); // Update the state with the new value
    setCsvSummary((prevCsvSummary) => ({
      ...prevCsvSummary,
      datasourceName: value, // Update datasourceName in the summary object
    }));
  };

  const { getRootProps, getInputProps, isDragActive, fileRejections } = useDropzone({
    onDrop,
    accept: {
      'text/csv': ['.csv'],
      'image/tiff': ['.tiff', '.tif']
    }
  });
  const rejectionMessage = fileRejections.length > 0
    ? "Only CSV and TIFF files can be selected"
    : "Drag and drop files here or click the button below to upload";

  const rejectionMessageStyle = fileRejections.length > 0 ? "text-red-500" : "";

  const getTextWidth = (canvas: HTMLCanvasElement, context: CanvasRenderingContext2D, text: string) => {
    context.font = getComputedStyle(document.body).fontSize + ' Arial';
    return context.measureText(text).width;
  };

  // Function to calculate the maximum total width needed for the ColumnPreview component
  const calculateTotalWidth = (columnNames: string[], columnTypes: string[], secondRowValues: string[]) => {
    const canvas = document.createElement('canvas');
    const context = canvas.getContext('2d');

    let maxColumnNameWidth = 0;
    let maxColumnTypeWidth = 0;
    let maxColumnSecondRowWidth = 0;

    // Calculate the maximum width of column names
    maxColumnNameWidth = Math.max(...columnNames.map(name => getTextWidth(canvas, context, name)));

    // Calculate the maximum width of column types
    maxColumnTypeWidth = Math.max(...columnTypes.map(type => getTextWidth(canvas, context, type)));

    // Calculate the maximum width of second row values
    maxColumnSecondRowWidth = Math.max(...secondRowValues.map(value => getTextWidth(canvas, context, value)));

    // Calculate the total width needed for the ColumnPreview component
    const totalWidth = maxColumnNameWidth + maxColumnTypeWidth + maxColumnSecondRowWidth + 32; // Add padding
    canvas.remove();
    return Math.max(500, totalWidth);
  };

  const handleValidateClick = () => {
    const file = state.selectedFiles[0];
    if (file) {
      dispatch({ type: "SET_IS_VALIDATING", payload: true });

      const fileExtension = file.name.split('.').pop().toLowerCase();
      if (fileExtension === 'csv') {
        CsvWorker.postMessage(file);
        CsvWorker.onmessage = (event: MessageEvent) => {
          const { columnNames, columnTypes, secondRowValues, rowCount, columnCount, error } = event.data;
          if (error) {
            dispatch({
              type: "SET_ERROR",
              payload: {
                message: "Validation failed.",
                traceback: error
              }
            });
            dispatch({ type: "SET_IS_VALIDATING", payload: false });
          } else {
            setColumnNames(columnNames);
            setColumnTypes(columnTypes);
            setSecondRowValues(secondRowValues);
            setCsvSummary((prevCsvSummary) => ({
              ...prevCsvSummary,
              rowCount,
              columnCount
            }));

            // Calculate the total width needed for the ColumnPreview component
            const totalWidth = calculateTotalWidth(columnNames, columnTypes, secondRowValues);
            onResize(totalWidth, 730);
            dispatch({ type: "SET_IS_VALIDATING", payload: false });
            dispatch({ type: "SET_VALIDATION_RESULT", payload: { columnNames, columnTypes } });
          }
        };
      } else if (fileExtension === 'tiff') {
        onResize(1032, 580);
        dispatch({ type: "SET_IS_VALIDATING", payload: false });
        dispatch({ type: "SET_VALIDATION_RESULT", payload: { columnNames, columnTypes } });
      }
    }
  };

  const handleUploadClick = async () => {
    console.log("Uploading file...");

    if (!state.selectedFiles.length) {
      dispatch({ type: "SET_ERROR", payload: "noFilesSelected" });
      return;
    }

    const fileExtension = state.selectedFiles[0].name.split('.').pop().toLowerCase();
    dispatch({ type: "SET_IS_UPLOADING", payload: true });
    resetProgress();

    const formData = new FormData();
    formData.append("file", state.selectedFiles[0]);
    let endpoint;

    if (fileExtension === 'csv') {

      formData.append("name", datasourceName);
      // formData.append("view", "TRUE");
      // formData.append("backend", "TRUE");
      formData.append("replace", '');
      endpoint = "add_datasource"



    } else if (fileExtension === 'tiff') {
      formData.append("project_name", projectName);
      endpoint = "upload"
    }

    const config = {
      headers: {
        'Content-Type': 'multipart/form-data'
      },
      onUploadProgress: (progressEvent) => {
        const percentComplete = Math.round((progressEvent.loaded * 100) / progressEvent.total);
        setProgress(percentComplete); // Update the progress as the file uploads
      }
    };

    try {
      const response = await axios.post(`${root}/${endpoint}`, formData, config);
      console.log('File uploaded successfully', response.data);

      if (response.status === 200) {
        dispatch({ type: "SET_IS_UPLOADING", payload: false });
        dispatch({ type: "SET_SUCCESS", payload: true });

        // Perform second request if the file is TIFF
        if (fileExtension === 'tiff') {
          try {
            const metadataResponse = await axios.post(`${root}/add_or_update_image_datasource`, {
              tiffMetadata: state.tiffMetadata,
              datasourceName: datasourceName,
            });
            console.log('Metadata updated successfully', metadataResponse.data);
            window.mdv.chartManager?.saveState();
          } catch (metadataError) {
            console.error('Error updating metadata:', metadataError);
            dispatch({
              type: "SET_ERROR",
              payload: {
                message: "Failed to update metadata.",
                traceback: metadataError.message,
              },
            });
          }
        }

      } else {
        console.error(`Failed to confirm: Server responded with status ${response.status}`);
        dispatch({ type: "SET_IS_UPLOADING", payload: false });
        dispatch({
          type: "SET_ERROR",
          payload: {
            message: `Confirmation failed with status: ${response.status}`,
            status: response.status,
            traceback: "Server responded with non-200 status"
          }
        });
      }
    } catch (error) {
      console.error('Error uploading file:', error);
      dispatch({ type: "SET_IS_UPLOADING", payload: false });
      dispatch({
        type: "SET_ERROR",
        payload: {
          message: "Upload failed due to a network error.",
          traceback: error.message
        }
      });
    }
  };

  const handleClose = async () => {
    dispatch({ type: "SET_FILE_SUMMARY", payload: null });
    onResize(450, 320);
    onClose();
  };

  return (
    <Container>
      {state.isUploading ? (
        <StatusContainer>
          <Message>{"Your file is being uploaded, please wait..."}</Message>
          <ProgressBar value={progress} max="100" />
        </StatusContainer>
      ) : state.isInserting ? (
        <StatusContainer>
          <Message>{"Your file is being processed, please wait..."}</Message>
          <Spinner />
        </StatusContainer>
      ) : state.success ? (
        <>
          <SuccessContainer>
            <SuccessHeading>Success!</SuccessHeading>
            <SuccessText>
              The file was uploaded successfully to the database.
            </SuccessText>
          </SuccessContainer>
          <Button color="green" onClick={() => window.location.reload()}>
            Refresh Page
          </Button>
        </>

      ) : state.error ? (
        <>
          <ErrorContainer>
            <ErrorHeading>An error occurred while uploading the file:</ErrorHeading>
            <p>{state.error.message}</p>
            {state.error.traceback && (
              <pre>{state.error.traceback}</pre>
            )}
          </ErrorContainer>
        </>
      ) : state.isValidating ? (
        <StatusContainer>
          <Message>{"Validating the CSV file, please wait..."}</Message>
          <Spinner />
        </StatusContainer>
      ) : state.validationResult ? (
        <>
          {state.fileType === "csv" && (
            <>
              <FileSummary>
                <FileSummaryHeading>{"Uploaded File Summary"}</FileSummaryHeading>
                <FileSummaryText>
                  <strong>{"Datasource name"}</strong> {csvSummary.datasourceName}
                </FileSummaryText>
                <FileSummaryText>
                  <strong>{"File name"}</strong> {csvSummary.fileName}
                </FileSummaryText>
                <FileSummaryText>
                  <strong>{"Number of rows"}</strong> {csvSummary.rowCount}
                </FileSummaryText>
                <FileSummaryText>
                  <strong>{"Number of columns"}</strong> {csvSummary.columnCount}
                </FileSummaryText>
                <FileSummaryText>
                  <strong>{"File size"}</strong> {csvSummary.fileSize} MB
                </FileSummaryText>
              </FileSummary>
              <ColumnPreview columnNames={columnNames} columnTypes={columnTypes} secondRowValues={secondRowValues} />
              <div className="flex justify-center items-center gap-6 mt-4">
                <Button marginTop="mt-1" onClick={handleUploadClick}>{"Upload"}</Button>
                <Button color="red" size="px-6 py-2.5" marginTop="mt-1" onClick={handleClose}>{"Cancel"}</Button>
              </div>
            </>
          )}


          {state.fileType === "tiff" && state.tiffMetadata && (
            <>
              <div className="h-full w-full flex">
                <div className="w-1/3 flex flex-col">
                  <div className="flex items-center justify-center">
                    <div className="flex items-start justify-start pt-5 pl-4">
                      <FileSummary>
                        <FileSummaryHeading>{"Uploaded File Summary"}</FileSummaryHeading>
                        <FileSummaryText>
                          <strong>{"File name:"}</strong> {tiffSummary.fileName}
                        </FileSummaryText>
                        <FileSummaryText>
                          <strong>{"File size:"}</strong> {tiffSummary.fileSize} MB
                        </FileSummaryText>
                        <DatasourceDropdown options={updatedNamesArray} onSelect={handleSelect} />

                      </FileSummary>
                    </div>
                  </div>
                  <div className="flex items-center justify-center">
                    <div className="flex flex-col items-center justify-center ">
                      <FileSummaryText>
                        <strong>Image Preview:</strong>
                      </FileSummaryText>
                      <TiffVisualization
                        metadata={state.tiffMetadata}
                        file={state.selectedFiles[0]}
                      />
                    </div>
                  </div>
                </div>
                <div className="w-2/3">
                  <div className="flex items-start justify-start h-[70%] min-h-[420px]">
                    {showMetadata ? <TiffMetadataTable metadata={state.tiffMetadata} /> : <TiffPreview metadata={state.tiffMetadata} />}
                  </div>
                  <div className="flex justify-between items-center ml-4 mr-2 mt-12">
                    <Button color="gray" size="px-6 py-2.5" marginTop="mt-1" onClick={toggleView}>{showMetadata ? "View Metadata as XML" : "View Metadata as Table"}</Button>
                    <div className="flex space-x-4 ml-auto">
                      <Button marginTop="mt-6" onClick={handleUploadClick}>{"Upload"}</Button>
                      <Button color="red" size="px-6 py-2.5" marginTop="mt-6" onClick={handleClose}>{"Cancel"}</Button>
                    </div>
                  </div>
                </div>
              </div>
            </>
          )}
        </>
      ) : (
        <>
          <DropzoneContainer {...getRootProps()} isDragOver={isDragActive} aria-label={"dropzoneLabel"}>
            <input {...getInputProps()} />
            {isDragActive ? (
              <DynamicText text={"Drop files here..."} />
=======
const FileUploadDialogComponent: React.FC<FileUploadDialogComponentProps> = ({
    onClose,
    onResize,
}) => {
    const { root } = useProject();

    const [datasourceName, setDatasourceName] = useState("");

    const [summary, setSummary] = useState({
        datasourceName: "",
        fileName: "",
        fileSize: "",
        rowCount: 0,
        columnCount: 0,
    });

    const [columnNames, setColumnNames] = useState<string[]>([]);
    const [columnTypes, setColumnTypes] = useState<string[]>([]);
    const [secondRowValues, setSecondRowValues] = useState<string[]>([]);

    const [state, dispatch] = useReducer(reducer, {
        selectedFiles: [],
        isUploading: false,
        isInserting: false,
        isValidating: false,
        validationResult: null,
        success: false,
        error: null,
    });

    const { progress, resetProgress, setProgress } = useFileUploadProgress();

    const onDrop = useCallback(
        (acceptedFiles: File[]) => {
            dispatch({ type: "SET_SELECTED_FILES", payload: acceptedFiles });
            if (acceptedFiles.length > 0) {
                const file = acceptedFiles[0];
                const newDatasourceName = file.name.replace(".csv", "");

                setDatasourceName(newDatasourceName); // Initialize datasourceName with file name

                setSummary({
                    ...summary,
                    datasourceName: newDatasourceName,
                    fileName: file.name,
                    fileSize: (file.size / (1024 * 1024)).toFixed(2), // Convert to MB
                });
            }
        },
        [summary],
    );

    const handleDatasourceNameChange = (event) => {
        const { value } = event.target;
        setDatasourceName(value); // Update the state with the new value
        setSummary((prevSummary) => ({
            ...prevSummary,
            datasourceName: value, // Update datasourceName in the summary object
        }));
    };

    const { getRootProps, getInputProps, isDragActive, fileRejections } =
        useDropzone({
            onDrop,
            accept: {
                "text/csv": [".csv"],
            },
        });
    const rejectionMessage =
        fileRejections.length > 0
            ? "Only CSV files can be selected"
            : "Drag and drop files here or click the button below to upload";
    const rejectionMessageStyle =
        fileRejections.length > 0 ? "text-red-500" : "";

    const getTextWidth = (
        canvas: HTMLCanvasElement,
        context: CanvasRenderingContext2D,
        text: string,
    ) => {
        context.font = getComputedStyle(document.body).fontSize + " Arial";
        return context.measureText(text).width;
    };

    // Function to calculate the maximum total width needed for the ColumnPreview component
    const calculateTotalWidth = (
        columnNames: string[],
        columnTypes: string[],
        secondRowValues: string[],
    ) => {
        const canvas = document.createElement("canvas");
        const context = canvas.getContext("2d");

        let maxColumnNameWidth = 0;
        let maxColumnTypeWidth = 0;
        let maxColumnSecondRowWidth = 0;

        // Calculate the maximum width of column names
        maxColumnNameWidth = Math.max(
            ...columnNames.map((name) => getTextWidth(canvas, context, name)),
        );

        // Calculate the maximum width of column types
        maxColumnTypeWidth = Math.max(
            ...columnTypes.map((type) => getTextWidth(canvas, context, type)),
        );

        // Calculate the maximum width of second row values
        maxColumnSecondRowWidth = Math.max(
            ...secondRowValues.map((value) =>
                getTextWidth(canvas, context, value),
            ),
        );

        // Calculate the total width needed for the ColumnPreview component
        const totalWidth =
            maxColumnNameWidth +
            maxColumnTypeWidth +
            maxColumnSecondRowWidth +
            32; // Add padding
        canvas.remove();
        return Math.max(600, totalWidth);
    };

    const handleValidateClick = () => {
        const file = state.selectedFiles[0];
        if (file) {
            dispatch({ type: "SET_IS_VALIDATING", payload: true });
            CsvWorker.postMessage(file);
            CsvWorker.onmessage = (event: MessageEvent) => {
                const {
                    columnNames,
                    columnTypes,
                    secondRowValues,
                    rowCount,
                    columnCount,
                    error,
                } = event.data;
                if (error) {
                    dispatch({
                        type: "SET_ERROR",
                        payload: {
                            message: "Validation failed.",
                            traceback: error,
                        },
                    });
                    dispatch({ type: "SET_IS_VALIDATING", payload: false });
                } else {
                    setColumnNames(columnNames);
                    setColumnTypes(columnTypes);
                    setSecondRowValues(secondRowValues);
                    setSummary((prevSummary) => ({
                        ...prevSummary,
                        rowCount,
                        columnCount,
                    }));

                    // Calculate the total width needed for the ColumnPreview component
                    const totalWidth = calculateTotalWidth(
                        columnNames,
                        columnTypes,
                        secondRowValues,
                    );
                    onResize(totalWidth, 730);
                    dispatch({ type: "SET_IS_VALIDATING", payload: false });
                    dispatch({
                        type: "SET_VALIDATION_RESULT",
                        payload: { columnNames, columnTypes },
                    });
                }
            };
        }
    };

    const handleUploadClick = async () => {
        console.log("Uploading file...");
        if (!state.selectedFiles.length) {
            dispatch({ type: "SET_ERROR", payload: "noFilesSelected" });
            return;
        }

        dispatch({ type: "SET_IS_UPLOADING", payload: true });
        resetProgress();

        const formData = new FormData();
        formData.append("file", state.selectedFiles[0]);
        formData.append("name", datasourceName);
        // formData.append("view", "TRUE");
        // formData.append("backend", "TRUE");
        formData.append("replace", "");

        const config = {
            headers: {
                "Content-Type": "multipart/form-data",
            },
            onUploadProgress: (progressEvent) => {
                const percentComplete = Math.round(
                    (progressEvent.loaded * 100) / progressEvent.total,
                );
                setProgress(percentComplete); // Update the progress as the file uploads
            },
        };

        try {
            const response = await axios.post(
                `${root}/add_datasource`,
                formData,
                config,
            );
            console.log("File uploaded successfully", response.data);

            if (response.status === 200) {
                dispatch({ type: "SET_IS_UPLOADING", payload: false });
                dispatch({ type: "SET_SUCCESS", payload: true });
            } else {
                console.error(
                    `Failed to confirm: Server responded with status ${response.status}`,
                );
                dispatch({ type: "SET_IS_UPLOADING", payload: false });
                dispatch({
                    type: "SET_ERROR",
                    payload: {
                        message: `Confirmation failed with status: ${response.status}`,
                        status: response.status,
                        traceback: "Server responded with non-200 status",
                    },
                });
            }
        } catch (error) {
            console.error("Error uploading file:", error);
            dispatch({ type: "SET_IS_UPLOADING", payload: false });
            dispatch({
                type: "SET_ERROR",
                payload: {
                    message: "Upload failed due to a network error.",
                    traceback: error.message,
                },
            });
        }
    };

    const handleClose = async () => {
        dispatch({ type: "SET_FILE_SUMMARY", payload: null });
        onResize(450, 320);
        onClose();
    };

    return (
        <Container>
            {state.isUploading ? (
                <StatusContainer>
                    <Message>
                        {"Your file is being uploaded, please wait..."}
                    </Message>
                    <ProgressBar value={progress} max="100" />
                </StatusContainer>
            ) : state.isInserting ? (
                <StatusContainer>
                    <Message>
                        {"Your file is being processed, please wait..."}
                    </Message>
                    <Spinner />
                </StatusContainer>
            ) : state.success ? (
                <>
                    <SuccessContainer>
                        <SuccessHeading>Success!</SuccessHeading>
                        <SuccessText>
                            The file was uploaded successfully to the database.
                        </SuccessText>
                    </SuccessContainer>
                    <Button
                        color="green"
                        onClick={() => window.location.reload()}
                    >
                        Refresh Page
                    </Button>
                </>
            ) : state.error ? (
                <>
                    <ErrorContainer>
                        <ErrorHeading>
                            An error occurred while uploading the file:
                        </ErrorHeading>
                        <p>{state.error.message}</p>
                        {state.error.traceback && (
                            <pre>{state.error.traceback}</pre>
                        )}
                    </ErrorContainer>
                </>
            ) : state.isValidating ? (
                <StatusContainer>
                    <Message>
                        {"Validating the CSV file, please wait..."}
                    </Message>
                    <Spinner />
                </StatusContainer>
            ) : state.validationResult ? (
                <>
                    <FileSummary>
                        <FileSummaryHeading>
                            {"Uploaded File Summary"}
                        </FileSummaryHeading>
                        <FileSummaryText>
                            <strong>{"Datasource name"}</strong>{" "}
                            {summary.datasourceName}
                        </FileSummaryText>
                        <FileSummaryText>
                            <strong>{"File name"}</strong> {summary.fileName}
                        </FileSummaryText>
                        <FileSummaryText>
                            <strong>{"Number of rows"}</strong>{" "}
                            {summary.rowCount}
                        </FileSummaryText>
                        <FileSummaryText>
                            <strong>{"Number of columns"}</strong>{" "}
                            {summary.columnCount}
                        </FileSummaryText>
                        <FileSummaryText>
                            <strong>{"File size"}</strong> {summary.fileSize} MB
                        </FileSummaryText>
                    </FileSummary>

                    <ColumnPreview
                        columnNames={columnNames}
                        columnTypes={columnTypes}
                        secondRowValues={secondRowValues}
                    />
                    <div className="flex justify-center items-center gap-6 mt-4">
                        <Button marginTop="mt-1" onClick={handleUploadClick}>
                            {"Upload"}
                        </Button>
                        <Button
                            color="red"
                            size="px-6 py-2.5"
                            marginTop="mt-1"
                            onClick={handleClose}
                        >
                            {"Cancel"}
                        </Button>
                    </div>
                </>
>>>>>>> 2f65369e
            ) : (
                <>
                    <DropzoneContainer
                        {...getRootProps()}
                        isDragOver={isDragActive}
                        aria-label={"dropzoneLabel"}
                    >
                        <input {...getInputProps()} />
                        {isDragActive ? (
                            <DynamicText text={"Drop files here..."} />
                        ) : (
                            <DynamicText
                                text={
                                    state.selectedFiles.length > 0
                                        ? `Selected file: ${state.selectedFiles[0].name}`
                                        : rejectionMessage
                                }
                                className={rejectionMessageStyle}
                            />
                        )}
                        <FileInputLabel htmlFor="fileInput">
                            {"Choose File"}
                        </FileInputLabel>
                    </DropzoneContainer>
                    <div className="w-full flex items-center pl-4 pr-4">
                        <FileInput
                            value={datasourceName}
                            onChange={handleDatasourceNameChange}
                            isDisabled={state.selectedFiles.length === 0}
                        />
                        <Button
                            onClick={handleValidateClick}
                            disabled={
                                state.selectedFiles.length === 0 ||
                                state.isUploading
                            }
                            marginTop="mt-5"
                            size="px-6 py-0.5"
                            color="blue"
                        >
                            {"Validate File"}
                        </Button>
                    </div>
                </>
            )}
        </Container>
    );
};

<<<<<<< HEAD
export default observer(FileUploadDialogComponent);; 
=======
export default FileUploadDialogComponent;
>>>>>>> 2f65369e
<|MERGE_RESOLUTION|>--- conflicted
+++ resolved
@@ -7,15 +7,11 @@
     forwardRef,
 } from "react";
 import { useDropzone } from "react-dropzone";
-<<<<<<< HEAD
 import { observer } from 'mobx-react-lite';
 
 import axios from 'axios';
-=======
-import axios from "axios";
->>>>>>> 2f65369e
 import { useProject } from "../../modules/ProjectContext";
-import { ColumnPreview } from "./ColumnPreview";
+import { ColumnPreview } from "./ColumnPreview"
 
 import { useViewerStoreApi, useChannelsStoreApi, type VivContextType } from '../../react/components/avivatorish/state';
 import { createLoader } from '../../react/components/avivatorish/utils';
@@ -97,32 +93,6 @@
 };
 
 const colorStyles = {
-<<<<<<< HEAD
-  blue: {
-    bgColor: "bg-blue-600",
-    hoverColor: "hover:bg-blue-700",
-    darkBgColor: "dark:bg-blue-800",
-    darkHoverColor: "dark:bg-blue-900",
-  },
-  red: {
-    bgColor: "bg-red-600",
-    hoverColor: "hover:bg-red-700",
-    darkBgColor: "dark:bg-red-800",
-    darkHoverColor: "dark:bg-red-900",
-  },
-  green: {
-    bgColor: "bg-green-600",
-    hoverColor: "hover:bg-green-700",
-    darkBgColor: "dark:bg-green-800",
-    darkHoverColor: "dark:bg-green-900",
-  },
-  gray: {
-    bgColor: "bg-gray-600",
-    hoverColor: "hover:bg-gray-700",
-    darkBgColor: "dark:bg-gray-800",
-    darkHoverColor: "dark:bg-gray-900",
-  },
-=======
     blue: {
         bgColor: "bg-blue-600",
         hoverColor: "hover:bg-blue-700",
@@ -141,7 +111,12 @@
         darkBgColor: "dark:bg-green-800",
         darkHoverColor: "dark:bg-green-900",
     },
->>>>>>> 2f65369e
+  gray: {
+    bgColor: "bg-gray-600",
+    hoverColor: "hover:bg-gray-700",
+    darkBgColor: "dark:bg-gray-800",
+    darkHoverColor: "dark:bg-gray-900",
+  },
 };
 
 const Button = ({
@@ -235,30 +210,6 @@
 
 // Reducer function
 const reducer = (state, action) => {
-<<<<<<< HEAD
-  switch (action.type) {
-    case "SET_SELECTED_FILES":
-      return { ...state, selectedFiles: action.payload };
-    case "SET_IS_UPLOADING":
-      return { ...state, isUploading: action.payload };
-    case "SET_IS_INSERTING":
-      return { ...state, isInserting: action.payload };
-    case "SET_SUCCESS":
-      return { ...state, success: action.payload };
-    case "SET_ERROR":
-      return { ...state, error: action.payload };
-    case "SET_IS_VALIDATING":
-      return { ...state, isValidating: action.payload };
-    case "SET_VALIDATION_RESULT":
-      return { ...state, validationResult: action.payload };
-    case "SET_FILE_TYPE":
-      return { ...state, fileType: action.payload };
-    case "SET_TIFF_METADATA":
-      return { ...state, tiffMetadata: action.payload };
-    default:
-      return state;
-  }
-=======
     switch (action.type) {
         case "SET_SELECTED_FILES":
             return { ...state, selectedFiles: action.payload };
@@ -274,10 +225,13 @@
             return { ...state, isValidating: action.payload };
         case "SET_VALIDATION_RESULT":
             return { ...state, validationResult: action.payload };
-        default:
+        case "SET_FILE_TYPE":
+      return { ...state, fileType: action.payload };
+    case "SET_TIFF_METADATA":
+      return { ...state, tiffMetadata: action.payload };
+    default:
             return state;
     }
->>>>>>> 2f65369e
 };
 
 // Constants
@@ -315,13 +269,15 @@
     return { progress, setProgress, startProgress, resetProgress };
 };
 
-<<<<<<< HEAD
-const FileUploadDialogComponent: React.FC<FileUploadDialogComponentProps> = ({ onClose, onResize }) => {
+const FileUploadDialogComponent: React.FC<FileUploadDialogComponentProps> = ({
+    onClose,
+    onResize,
+}) => {
 
 
   //const viewerStore = vivStores.viewerStore;
 
-  const { root, projectName } = useProject();
+    const { root, projectName } = useProject();
 
   const [selectedOption, setSelectedOption] = useState<string | null>(null);
 
@@ -333,49 +289,49 @@
     console.log('Selected:', value);
   };
 
-  const [datasourceName, setDatasourceName] = useState("");
-
-  const [showMetadata, setShowMetadata] = useState(true);
+    const [datasourceName, setDatasourceName] = useState("");
+
+    const [showMetadata, setShowMetadata] = useState(true);
 
   const toggleView = () => {
     setShowMetadata(prevState => !prevState);
   };
 
   const [csvSummary, setCsvSummary] = useState({
-    datasourceName: "",
-    fileName: "",
-    fileSize: "",
-    rowCount: 0,
-    columnCount: 0
-  });
+        datasourceName: "",
+        fileName: "",
+        fileSize: "",
+        rowCount: 0,
+        columnCount: 0,
+    });
 
   const [tiffSummary, settiffSummary] = useState({
     fileName: "",
     fileSize: "",
   });
 
-  const [columnNames, setColumnNames] = useState<string[]>([]);
-  const [columnTypes, setColumnTypes] = useState<string[]>([]);
-  const [secondRowValues, setSecondRowValues] = useState<string[]>([]);
+    const [columnNames, setColumnNames] = useState<string[]>([]);
+    const [columnTypes, setColumnTypes] = useState<string[]>([]);
+    const [secondRowValues, setSecondRowValues] = useState<string[]>([]);
 
   // TIFF
   const channelsStore = useChannelsStoreApi();
 
-  const [state, dispatch] = useReducer(reducer, {
-    selectedFiles: [],
-    isUploading: false,
-    isInserting: false,
-    isValidating: false,
-    validationResult: null,
-    success: false,
-    error: null,
+    const [state, dispatch] = useReducer(reducer, {
+        selectedFiles: [],
+        isUploading: false,
+        isInserting: false,
+        isValidating: false,
+        validationResult: null,
+        success: false,
+        error: null,
     fileType: null,
     tiffMetadata: null,
-  });
+    });
 
   const viewerStore = useViewerStoreApi();
 
-  const { progress, resetProgress, setProgress } = useFileUploadProgress();
+    const { progress, resetProgress, setProgress } = useFileUploadProgress();
 
   const onDrop = useCallback((acceptedFiles: File[]) => {
     dispatch({ type: "SET_SELECTED_FILES", payload: acceptedFiles });
@@ -497,28 +453,44 @@
 
   const rejectionMessageStyle = fileRejections.length > 0 ? "text-red-500" : "";
 
-  const getTextWidth = (canvas: HTMLCanvasElement, context: CanvasRenderingContext2D, text: string) => {
-    context.font = getComputedStyle(document.body).fontSize + ' Arial';
-    return context.measureText(text).width;
-  };
-
-  // Function to calculate the maximum total width needed for the ColumnPreview component
-  const calculateTotalWidth = (columnNames: string[], columnTypes: string[], secondRowValues: string[]) => {
-    const canvas = document.createElement('canvas');
-    const context = canvas.getContext('2d');
-
-    let maxColumnNameWidth = 0;
-    let maxColumnTypeWidth = 0;
-    let maxColumnSecondRowWidth = 0;
-
-    // Calculate the maximum width of column names
-    maxColumnNameWidth = Math.max(...columnNames.map(name => getTextWidth(canvas, context, name)));
-
-    // Calculate the maximum width of column types
-    maxColumnTypeWidth = Math.max(...columnTypes.map(type => getTextWidth(canvas, context, type)));
-
-    // Calculate the maximum width of second row values
-    maxColumnSecondRowWidth = Math.max(...secondRowValues.map(value => getTextWidth(canvas, context, value)));
+    const getTextWidth = (
+        canvas: HTMLCanvasElement,
+        context: CanvasRenderingContext2D,
+        text: string,
+    ) => {
+        context.font = getComputedStyle(document.body).fontSize + " Arial";
+        return context.measureText(text).width;
+    };
+
+    // Function to calculate the maximum total width needed for the ColumnPreview component
+    const calculateTotalWidth = (
+        columnNames: string[],
+        columnTypes: string[],
+        secondRowValues: string[],
+    ) => {
+        const canvas = document.createElement("canvas");
+        const context = canvas.getContext("2d");
+
+        let maxColumnNameWidth = 0;
+        let maxColumnTypeWidth = 0;
+        let maxColumnSecondRowWidth = 0;
+
+        // Calculate the maximum width of column names
+        maxColumnNameWidth = Math.max(
+            ...columnNames.map((name) => getTextWidth(canvas, context, name)),
+        );
+
+        // Calculate the maximum width of column types
+        maxColumnTypeWidth = Math.max(
+            ...columnTypes.map((type) => getTextWidth(canvas, context, type)),
+        );
+
+        // Calculate the maximum width of second row values
+        maxColumnSecondRowWidth = Math.max(
+            ...secondRowValues.map((value) =>
+                getTextWidth(canvas, context, value),
+            ),
+        );
 
     // Calculate the total width needed for the ColumnPreview component
     const totalWidth = maxColumnNameWidth + maxColumnTypeWidth + maxColumnSecondRowWidth + 32; // Add padding
@@ -526,49 +498,63 @@
     return Math.max(500, totalWidth);
   };
 
-  const handleValidateClick = () => {
-    const file = state.selectedFiles[0];
-    if (file) {
-      dispatch({ type: "SET_IS_VALIDATING", payload: true });
+    const handleValidateClick = () => {
+        const file = state.selectedFiles[0];
+        if (file) {
+            dispatch({ type: "SET_IS_VALIDATING", payload: true });
 
       const fileExtension = file.name.split('.').pop().toLowerCase();
       if (fileExtension === 'csv') {
-        CsvWorker.postMessage(file);
-        CsvWorker.onmessage = (event: MessageEvent) => {
-          const { columnNames, columnTypes, secondRowValues, rowCount, columnCount, error } = event.data;
-          if (error) {
-            dispatch({
-              type: "SET_ERROR",
-              payload: {
-                message: "Validation failed.",
-                traceback: error
-              }
-            });
-            dispatch({ type: "SET_IS_VALIDATING", payload: false });
-          } else {
-            setColumnNames(columnNames);
-            setColumnTypes(columnTypes);
-            setSecondRowValues(secondRowValues);
-            setCsvSummary((prevCsvSummary) => ({
-              ...prevCsvSummary,
-              rowCount,
-              columnCount
-            }));
-
-            // Calculate the total width needed for the ColumnPreview component
-            const totalWidth = calculateTotalWidth(columnNames, columnTypes, secondRowValues);
-            onResize(totalWidth, 730);
-            dispatch({ type: "SET_IS_VALIDATING", payload: false });
-            dispatch({ type: "SET_VALIDATION_RESULT", payload: { columnNames, columnTypes } });
-          }
-        };
+              CsvWorker.postMessage(file);
+              CsvWorker.onmessage = (event: MessageEvent) => {
+                  const {
+                    columnNames,
+                    columnTypes,
+                    secondRowValues,
+                    rowCount,
+                    columnCount,
+                    error,
+                } = event.data;
+                  if (error) {
+                      dispatch({
+                          type: "SET_ERROR",
+                          payload: {
+                              message: "Validation failed.",
+                              traceback: error,
+                          },
+                      });
+                      dispatch({ type: "SET_IS_VALIDATING", payload: false });
+                  } else {
+                      setColumnNames(columnNames);
+                      setColumnTypes(columnTypes);
+                      setSecondRowValues(secondRowValues);
+                      setCsvSummary((prevCsvSummary) => ({
+                          ...prevCsvSummary,
+                          rowCount,
+                          columnCount,
+                      }));
+
+                      // Calculate the total width needed for the ColumnPreview component
+                      const totalWidth = calculateTotalWidth(
+                        columnNames,
+                        columnTypes,
+                        secondRowValues,
+                    );
+                      onResize(totalWidth, 730);
+                      dispatch({ type: "SET_IS_VALIDATING", payload: false });
+                      dispatch({
+                        type: "SET_VALIDATION_RESULT",
+                        payload: { columnNames, columnTypes },
+                    });
+                  }
+              };
       } else if (fileExtension === 'tiff') {
         onResize(1032, 580);
         dispatch({ type: "SET_IS_VALIDATING", payload: false });
         dispatch({ type: "SET_VALIDATION_RESULT", payload: { columnNames, columnTypes } });
       }
-    }
-  };
+        }
+    };
 
   const handleUploadClick = async () => {
     console.log("Uploading file...");
@@ -579,8 +565,8 @@
     }
 
     const fileExtension = state.selectedFiles[0].name.split('.').pop().toLowerCase();
-    dispatch({ type: "SET_IS_UPLOADING", payload: true });
-    resetProgress();
+        dispatch({ type: "SET_IS_UPLOADING", payload: true });
+        resetProgress();
 
     const formData = new FormData();
     formData.append("file", state.selectedFiles[0]);
@@ -601,19 +587,25 @@
       endpoint = "upload"
     }
 
-    const config = {
-      headers: {
-        'Content-Type': 'multipart/form-data'
-      },
-      onUploadProgress: (progressEvent) => {
-        const percentComplete = Math.round((progressEvent.loaded * 100) / progressEvent.total);
-        setProgress(percentComplete); // Update the progress as the file uploads
-      }
-    };
-
-    try {
-      const response = await axios.post(`${root}/${endpoint}`, formData, config);
-      console.log('File uploaded successfully', response.data);
+        const config = {
+            headers: {
+                "Content-Type": "multipart/form-data",
+            },
+            onUploadProgress: (progressEvent) => {
+                const percentComplete = Math.round(
+                    (progressEvent.loaded * 100) / progressEvent.total,
+                );
+                setProgress(percentComplete); // Update the progress as the file uploads
+            },
+        };
+
+        try {
+            const response = await axios.post(
+                `${root}/add_datasource`,
+                formData,
+                config,
+            );
+            console.log("File uploaded successfully", response.data);
 
       if (response.status === 200) {
         dispatch({ type: "SET_IS_UPLOADING", payload: false });
@@ -665,11 +657,11 @@
     }
   };
 
-  const handleClose = async () => {
-    dispatch({ type: "SET_FILE_SUMMARY", payload: null });
-    onResize(450, 320);
-    onClose();
-  };
+    const handleClose = async () => {
+        dispatch({ type: "SET_FILE_SUMMARY", payload: null });
+        onResize(450, 320);
+        onClose();
+    };
 
   return (
     <Container>
@@ -795,401 +787,30 @@
             <input {...getInputProps()} />
             {isDragActive ? (
               <DynamicText text={"Drop files here..."} />
-=======
-const FileUploadDialogComponent: React.FC<FileUploadDialogComponentProps> = ({
-    onClose,
-    onResize,
-}) => {
-    const { root } = useProject();
-
-    const [datasourceName, setDatasourceName] = useState("");
-
-    const [summary, setSummary] = useState({
-        datasourceName: "",
-        fileName: "",
-        fileSize: "",
-        rowCount: 0,
-        columnCount: 0,
-    });
-
-    const [columnNames, setColumnNames] = useState<string[]>([]);
-    const [columnTypes, setColumnTypes] = useState<string[]>([]);
-    const [secondRowValues, setSecondRowValues] = useState<string[]>([]);
-
-    const [state, dispatch] = useReducer(reducer, {
-        selectedFiles: [],
-        isUploading: false,
-        isInserting: false,
-        isValidating: false,
-        validationResult: null,
-        success: false,
-        error: null,
-    });
-
-    const { progress, resetProgress, setProgress } = useFileUploadProgress();
-
-    const onDrop = useCallback(
-        (acceptedFiles: File[]) => {
-            dispatch({ type: "SET_SELECTED_FILES", payload: acceptedFiles });
-            if (acceptedFiles.length > 0) {
-                const file = acceptedFiles[0];
-                const newDatasourceName = file.name.replace(".csv", "");
-
-                setDatasourceName(newDatasourceName); // Initialize datasourceName with file name
-
-                setSummary({
-                    ...summary,
-                    datasourceName: newDatasourceName,
-                    fileName: file.name,
-                    fileSize: (file.size / (1024 * 1024)).toFixed(2), // Convert to MB
-                });
-            }
-        },
-        [summary],
-    );
-
-    const handleDatasourceNameChange = (event) => {
-        const { value } = event.target;
-        setDatasourceName(value); // Update the state with the new value
-        setSummary((prevSummary) => ({
-            ...prevSummary,
-            datasourceName: value, // Update datasourceName in the summary object
-        }));
-    };
-
-    const { getRootProps, getInputProps, isDragActive, fileRejections } =
-        useDropzone({
-            onDrop,
-            accept: {
-                "text/csv": [".csv"],
-            },
-        });
-    const rejectionMessage =
-        fileRejections.length > 0
-            ? "Only CSV files can be selected"
-            : "Drag and drop files here or click the button below to upload";
-    const rejectionMessageStyle =
-        fileRejections.length > 0 ? "text-red-500" : "";
-
-    const getTextWidth = (
-        canvas: HTMLCanvasElement,
-        context: CanvasRenderingContext2D,
-        text: string,
-    ) => {
-        context.font = getComputedStyle(document.body).fontSize + " Arial";
-        return context.measureText(text).width;
-    };
-
-    // Function to calculate the maximum total width needed for the ColumnPreview component
-    const calculateTotalWidth = (
-        columnNames: string[],
-        columnTypes: string[],
-        secondRowValues: string[],
-    ) => {
-        const canvas = document.createElement("canvas");
-        const context = canvas.getContext("2d");
-
-        let maxColumnNameWidth = 0;
-        let maxColumnTypeWidth = 0;
-        let maxColumnSecondRowWidth = 0;
-
-        // Calculate the maximum width of column names
-        maxColumnNameWidth = Math.max(
-            ...columnNames.map((name) => getTextWidth(canvas, context, name)),
-        );
-
-        // Calculate the maximum width of column types
-        maxColumnTypeWidth = Math.max(
-            ...columnTypes.map((type) => getTextWidth(canvas, context, type)),
-        );
-
-        // Calculate the maximum width of second row values
-        maxColumnSecondRowWidth = Math.max(
-            ...secondRowValues.map((value) =>
-                getTextWidth(canvas, context, value),
-            ),
-        );
-
-        // Calculate the total width needed for the ColumnPreview component
-        const totalWidth =
-            maxColumnNameWidth +
-            maxColumnTypeWidth +
-            maxColumnSecondRowWidth +
-            32; // Add padding
-        canvas.remove();
-        return Math.max(600, totalWidth);
-    };
-
-    const handleValidateClick = () => {
-        const file = state.selectedFiles[0];
-        if (file) {
-            dispatch({ type: "SET_IS_VALIDATING", payload: true });
-            CsvWorker.postMessage(file);
-            CsvWorker.onmessage = (event: MessageEvent) => {
-                const {
-                    columnNames,
-                    columnTypes,
-                    secondRowValues,
-                    rowCount,
-                    columnCount,
-                    error,
-                } = event.data;
-                if (error) {
-                    dispatch({
-                        type: "SET_ERROR",
-                        payload: {
-                            message: "Validation failed.",
-                            traceback: error,
-                        },
-                    });
-                    dispatch({ type: "SET_IS_VALIDATING", payload: false });
-                } else {
-                    setColumnNames(columnNames);
-                    setColumnTypes(columnTypes);
-                    setSecondRowValues(secondRowValues);
-                    setSummary((prevSummary) => ({
-                        ...prevSummary,
-                        rowCount,
-                        columnCount,
-                    }));
-
-                    // Calculate the total width needed for the ColumnPreview component
-                    const totalWidth = calculateTotalWidth(
-                        columnNames,
-                        columnTypes,
-                        secondRowValues,
-                    );
-                    onResize(totalWidth, 730);
-                    dispatch({ type: "SET_IS_VALIDATING", payload: false });
-                    dispatch({
-                        type: "SET_VALIDATION_RESULT",
-                        payload: { columnNames, columnTypes },
-                    });
-                }
-            };
-        }
-    };
-
-    const handleUploadClick = async () => {
-        console.log("Uploading file...");
-        if (!state.selectedFiles.length) {
-            dispatch({ type: "SET_ERROR", payload: "noFilesSelected" });
-            return;
-        }
-
-        dispatch({ type: "SET_IS_UPLOADING", payload: true });
-        resetProgress();
-
-        const formData = new FormData();
-        formData.append("file", state.selectedFiles[0]);
-        formData.append("name", datasourceName);
-        // formData.append("view", "TRUE");
-        // formData.append("backend", "TRUE");
-        formData.append("replace", "");
-
-        const config = {
-            headers: {
-                "Content-Type": "multipart/form-data",
-            },
-            onUploadProgress: (progressEvent) => {
-                const percentComplete = Math.round(
-                    (progressEvent.loaded * 100) / progressEvent.total,
-                );
-                setProgress(percentComplete); // Update the progress as the file uploads
-            },
-        };
-
-        try {
-            const response = await axios.post(
-                `${root}/add_datasource`,
-                formData,
-                config,
-            );
-            console.log("File uploaded successfully", response.data);
-
-            if (response.status === 200) {
-                dispatch({ type: "SET_IS_UPLOADING", payload: false });
-                dispatch({ type: "SET_SUCCESS", payload: true });
-            } else {
-                console.error(
-                    `Failed to confirm: Server responded with status ${response.status}`,
-                );
-                dispatch({ type: "SET_IS_UPLOADING", payload: false });
-                dispatch({
-                    type: "SET_ERROR",
-                    payload: {
-                        message: `Confirmation failed with status: ${response.status}`,
-                        status: response.status,
-                        traceback: "Server responded with non-200 status",
-                    },
-                });
-            }
-        } catch (error) {
-            console.error("Error uploading file:", error);
-            dispatch({ type: "SET_IS_UPLOADING", payload: false });
-            dispatch({
-                type: "SET_ERROR",
-                payload: {
-                    message: "Upload failed due to a network error.",
-                    traceback: error.message,
-                },
-            });
-        }
-    };
-
-    const handleClose = async () => {
-        dispatch({ type: "SET_FILE_SUMMARY", payload: null });
-        onResize(450, 320);
-        onClose();
-    };
-
-    return (
-        <Container>
-            {state.isUploading ? (
-                <StatusContainer>
-                    <Message>
-                        {"Your file is being uploaded, please wait..."}
-                    </Message>
-                    <ProgressBar value={progress} max="100" />
-                </StatusContainer>
-            ) : state.isInserting ? (
-                <StatusContainer>
-                    <Message>
-                        {"Your file is being processed, please wait..."}
-                    </Message>
-                    <Spinner />
-                </StatusContainer>
-            ) : state.success ? (
-                <>
-                    <SuccessContainer>
-                        <SuccessHeading>Success!</SuccessHeading>
-                        <SuccessText>
-                            The file was uploaded successfully to the database.
-                        </SuccessText>
-                    </SuccessContainer>
-                    <Button
-                        color="green"
-                        onClick={() => window.location.reload()}
-                    >
-                        Refresh Page
-                    </Button>
-                </>
-            ) : state.error ? (
-                <>
-                    <ErrorContainer>
-                        <ErrorHeading>
-                            An error occurred while uploading the file:
-                        </ErrorHeading>
-                        <p>{state.error.message}</p>
-                        {state.error.traceback && (
-                            <pre>{state.error.traceback}</pre>
-                        )}
-                    </ErrorContainer>
-                </>
-            ) : state.isValidating ? (
-                <StatusContainer>
-                    <Message>
-                        {"Validating the CSV file, please wait..."}
-                    </Message>
-                    <Spinner />
-                </StatusContainer>
-            ) : state.validationResult ? (
-                <>
-                    <FileSummary>
-                        <FileSummaryHeading>
-                            {"Uploaded File Summary"}
-                        </FileSummaryHeading>
-                        <FileSummaryText>
-                            <strong>{"Datasource name"}</strong>{" "}
-                            {summary.datasourceName}
-                        </FileSummaryText>
-                        <FileSummaryText>
-                            <strong>{"File name"}</strong> {summary.fileName}
-                        </FileSummaryText>
-                        <FileSummaryText>
-                            <strong>{"Number of rows"}</strong>{" "}
-                            {summary.rowCount}
-                        </FileSummaryText>
-                        <FileSummaryText>
-                            <strong>{"Number of columns"}</strong>{" "}
-                            {summary.columnCount}
-                        </FileSummaryText>
-                        <FileSummaryText>
-                            <strong>{"File size"}</strong> {summary.fileSize} MB
-                        </FileSummaryText>
-                    </FileSummary>
-
-                    <ColumnPreview
-                        columnNames={columnNames}
-                        columnTypes={columnTypes}
-                        secondRowValues={secondRowValues}
-                    />
-                    <div className="flex justify-center items-center gap-6 mt-4">
-                        <Button marginTop="mt-1" onClick={handleUploadClick}>
-                            {"Upload"}
-                        </Button>
-                        <Button
-                            color="red"
-                            size="px-6 py-2.5"
-                            marginTop="mt-1"
-                            onClick={handleClose}
-                        >
-                            {"Cancel"}
-                        </Button>
-                    </div>
-                </>
->>>>>>> 2f65369e
             ) : (
-                <>
-                    <DropzoneContainer
-                        {...getRootProps()}
-                        isDragOver={isDragActive}
-                        aria-label={"dropzoneLabel"}
-                    >
-                        <input {...getInputProps()} />
-                        {isDragActive ? (
-                            <DynamicText text={"Drop files here..."} />
-                        ) : (
-                            <DynamicText
-                                text={
-                                    state.selectedFiles.length > 0
-                                        ? `Selected file: ${state.selectedFiles[0].name}`
-                                        : rejectionMessage
-                                }
-                                className={rejectionMessageStyle}
-                            />
-                        )}
-                        <FileInputLabel htmlFor="fileInput">
-                            {"Choose File"}
-                        </FileInputLabel>
-                    </DropzoneContainer>
-                    <div className="w-full flex items-center pl-4 pr-4">
-                        <FileInput
-                            value={datasourceName}
-                            onChange={handleDatasourceNameChange}
-                            isDisabled={state.selectedFiles.length === 0}
-                        />
-                        <Button
-                            onClick={handleValidateClick}
-                            disabled={
-                                state.selectedFiles.length === 0 ||
-                                state.isUploading
-                            }
-                            marginTop="mt-5"
-                            size="px-6 py-0.5"
-                            color="blue"
-                        >
-                            {"Validate File"}
-                        </Button>
-                    </div>
-                </>
+              <DynamicText text={state.selectedFiles.length > 0 ? `Selected file: ${state.selectedFiles[0].name}` : rejectionMessage} className={rejectionMessageStyle} />
             )}
-        </Container>
-    );
+            <FileInputLabel htmlFor="fileInput">{"Choose File"}</FileInputLabel>
+          </DropzoneContainer>
+          <div className="w-full flex items-center pl-4 pr-4">
+            <FileInput
+              value={datasourceName}
+              onChange={handleDatasourceNameChange}
+              isDisabled={state.selectedFiles.length === 0}
+            />
+            <Button onClick={handleValidateClick}
+              disabled={(state.selectedFiles.length === 0 || state.isUploading)}
+              marginTop="mt-5"
+              size="px-6 py-0.5"
+              color="blue"
+            >
+              {"Validate File"}
+            </Button>
+          </div>
+        </>
+      )}
+    </Container>
+  );
 };
 
-<<<<<<< HEAD
-export default observer(FileUploadDialogComponent);; 
-=======
-export default FileUploadDialogComponent;
->>>>>>> 2f65369e
+export default observer(FileUploadDialogComponent);; 