import { useProject } from "@/modules/ProjectContext";
import axios from "axios";
import { useCallback, useEffect, useState } from "react";
<<<<<<< HEAD
import { z } from 'zod';
import _ from 'lodash';
import { useQuery, useQueryClient } from '@tanstack/react-query';
import { useChartManager } from "@/react/hooks";
=======
import { z } from 'zod/v4';
>>>>>>> 9de947c8

const completedChatResponseSchema = z.object({
    message: z.string(),
    /** 
     * This should be a string that identifies newly created views.
     */
    view: z.optional(z.string()).describe('The name of the newly created view, if a view was created'),
    // timestamp: z.string(),
});

const chatProgressSchema = z.object({
    id: z.string().describe('The ID of the message this progress is associated with'),
    progress: z.number(),
    delta: z.number(),
    message: z.string(),
});

export type ChatProgress = z.infer<typeof chatProgressSchema>;

// nb this is going to want to change a lot
// we want to know what version of code it based the training on as well as a bunch of other things
// and we probably want to be a bit flexible about what we accept and how to display it...
// Has the user said they like or dislike the response? Made any notes?
// we don't record that information yet - and it will mean a different way of interacting with the data
// not just logging new items, but updating existing ones - so message ID is important (currently just a random string in front-end)
const chatLogItemSchema = z.object({
    context: z.string(),
    query: z.string(),
    prompt_template: z.string(),
    response: z.string(),
<<<<<<< HEAD
    // id: z.string(),
    //nullable as well as optional because of some data that had null during development...
    //the offending code was never merged so that is just for testing
    //these fields are expected to always be present on actual 
    conversation_id: z.string().optional().nullable(),
    timestamp: z.string().optional(),
=======
    timestamp: z.string().optional(),
    conversation_id: z.string().optional().default('legacy message without conversation id'),
>>>>>>> 9de947c8
});
const chatLogSchema = z.array(chatLogItemSchema);

export type ChatLogItem = z.infer<typeof chatLogItemSchema>;

type ChatResponse = z.infer<typeof completedChatResponseSchema>;

export type ChatMessage = {
    text: string;
    view?: string;
    sender: 'user' | 'bot' | 'system';
    id: string;
    conversationId: string;
};


export type ConversationLog = {
    logText: string,
    logLength: number,
    messages: ChatMessage[],
}

export type ConversationMap = Record<string, ConversationLog>;

function generateId() {
    return Math.random().toString(36).substring(7);
}

function generateConversationId() {
    return `conv-${Date.now()}-${Math.random().toString(36).substring(7)}`;
}

/** viewName could be a prop of ProjectProvider, but currently not cleanly reactive */
function getViewName(): string | null {
    const urlParams = new URLSearchParams(window.location.search);
    return urlParams.get('view');
}


const sendMessage = async (message: string, id: string, route: string, conversationId: string) => {
    // we should send information about the context - in particular, which view we're in
    // could consider a streaming response here rather than socket
    const response = await axios.post<ChatResponse>(route, { message, id, conversation_id: conversationId });
    const parsed = completedChatResponseSchema.parse(response.data); // may throw an error if the response is not valid
    return parsed;
};

// Parsing view name from the message's code
// todo: Get view name from chat_log.json or use some other logic
const parseViewName = (message: string) => {
    const match = /view_name\s*=\s*"([^"]+)"/.exec(message);
    if (match) {
        return match[1];
    }
    return undefined;
};

// Create conversation entry
const createConversation = (
        convMap: ConversationMap, 
        conversationId: string, 
        query: string
    ): ConversationLog => {
    if (!convMap[conversationId]) {
        const isLegacy = conversationId === 'legacy';
        convMap[conversationId] = {
            logText: isLegacy ? `(LEGACY) ${query}` : query,
            logLength: 0,
            messages: [],
        };
    }
    return convMap[conversationId];
};

// Create message pair
const createMessagePair = (log: ChatLogItem, conversationId: string) => {
    const id = generateId();
    const viewName = parseViewName(log.response);
    
    const userMessage: ChatMessage = {
        conversationId,
        id,
        sender: 'user',
        text: log.query,
    };
    
    const botMessage: ChatMessage = {
        conversationId,
        id,
        sender: 'bot',
        text: `I ran some code for you:\n\n\`\`\`python\n${log.response}\n\`\`\``,
        view: viewName,
    };
    
    return [userMessage, botMessage];
};

const useChat = () => {
    // { root } is problematic here, need to revise so that we have something sensible
    // -- also test with the app not being at the root of the server
    const { projectName, mainApiRoute, projectApiRoute } = useProject(); //todo add viewName to ProjectProvider
    const route = `${projectApiRoute}chat`;
    const routeInit = `${projectApiRoute}chat_init`;
    //! still need to consider that some things really are routes while others are just names
    const progressRoute = `/project/${projectName}/chat_progress`;
    const verboseRoute = `/project/${projectName}/chat`;
    // use sessionStorage to remember things like whether the chat is open or closed... localStorage for preferences like theme,
    //! but this might not be such a good idea for things like chat logs with sensitive information
    // const [messages, setMessages] = useState<ChatMessage[]>(JSON.parse(sessionStorage.getItem('chatMessages') as any) || []);
    const [messages, setMessages] = useState<ChatMessage[]>([]);
    const [isSending, setIsSending] = useState<boolean>(false);
    const [currentRequestId, setCurrentRequestId] = useState<string>("");
    const [isInit, setIsInit] = useState<boolean>(false);
    const [requestProgress, setRequestProgress] = useState<ChatProgress | null>(null);
    const [verboseProgress, setVerboseProgress] = useState([""]);
    const cm = useChartManager();
    const [conversationId, setConversationId] = useState<string>(generateConversationId());
    const [conversationMap, setConversationMap] = useState<ConversationMap>({});
    const [chatLog, setChatLog] = useState<ChatLogItem[]>([]);
    const queryClient = useQueryClient();

    // Use React Query to manage chat logs
    const { data: chatLogData = [], isLoading: isChatLogLoading, isSuccess } = useQuery({
        queryKey: ['chatLog'],
        queryFn: async () => {
            const response = await axios.get(`${projectApiRoute}chat_log.json`);
            try {
                const parsedResponse = chatLogSchema.parse(response.data);
                return parsedResponse;
            } catch (error) {
                console.error('Error parsing chat log', error);
                return [];
            }
        },
        refetchInterval: 5000, // Refetch every 5 seconds
    });

    useEffect(() => {
        if (chatLogData && isSuccess) {
            setChatLog(chatLogData);
        }
    }, [chatLogData, isSuccess]);

    // Progress Listener
    const progressListener = useCallback((data: any) => {
        try {
            const parsed = chatProgressSchema.parse(data);
            if (parsed.id === currentRequestId) {
                setRequestProgress(parsed);
            }
        } catch (error) {
            console.error('Error parsing chat progress', error);
            setRequestProgress({
                id: currentRequestId,
                progress: 0,
                delta: 100,
                message: data,
            });
        }
    }, [currentRequestId]);

    // Verbose Progress
    const handleVerboseProgress = useCallback((msg: string) => {
        setVerboseProgress(v => [...v, msg].slice(-5));
    }, []);

<<<<<<< HEAD
    // Initiate chat function
    const chatInit = useCallback(async () => {
        if (isSending || isInit) return;
        
        setIsSending(true);
        try {
            const id = generateId();
            setCurrentRequestId(id);
            const response = await sendMessage('', id, routeInit, conversationId);
            // Only set initial message if we don't have any messages yet
            if (messages.length === 0) {
                setMessages([{
=======
        // event-name like 'chat', room for project... id associated with original request.
        socket?.on(progressRoute, progressListener);
        const verboseProgress = (msg: string) => setVerboseProgress(v => [...v, msg].slice(-5));
        socket?.on(verboseRoute, verboseProgress);
        console.log(`addded listeners for '${progressRoute}' and '${verboseRoute}'`);
        const chatInit = async () => {
            setIsSending(true);
            try {
                const id = generateId();
                setCurrentRequestId(id);
                const response = await sendMessage('', id, routeInit, conversationId);
                setMessages(messages => messages.length ? messages : [{
>>>>>>> 9de947c8
                    text: response.message,
                    sender: 'system',
                    id: generateId(),
                    conversationId
                }]);
            }
        } catch (error) {
            console.error('Error sending welcome message', error);
        }
        setIsSending(false);
        setCurrentRequestId('');
        setIsInit(true);
    }, [isSending, isInit, routeInit, conversationId, messages.length]);

    // Socket connection and Init chat
    useEffect(() => {
        if (!cm.ipc || !cm.ipc.socket) return;
        
        const { socket } = cm.ipc;

        if (!socket.connected) {
            console.log('Socket not connected, skipping listener registration');
            return;
        }

        // todo: Add proper error handling
        const handleSocketError = (error: any) => {
            console.error('Socket error in chat:', error);
        };
        
        socket.on('error', handleSocketError);
        socket?.on(progressRoute, progressListener);
        socket?.on(verboseRoute, handleVerboseProgress);

        if (!isInit && !isSending) {
            chatInit();
        }

        return () => {
            socket?.off('error', handleSocketError);
            socket?.off(progressRoute, progressListener);
            socket?.off(verboseRoute, handleVerboseProgress);
        };
    }, [cm.ipc, progressRoute, verboseRoute, progressListener, handleVerboseProgress, chatInit, isInit, isSending]);

    // Initialise conversation map
    useEffect(() => {
        if (chatLog.length > 0) {
            const newConversationMap: ConversationMap = {};
        
        // Process each log entry
        chatLog.forEach((log) => {
            const conversationId = log.conversation_id || 'legacy';
            const conversation = createConversation(newConversationMap, conversationId, log.query);
            const messages = createMessagePair(log, conversationId);
            
            conversation.messages.push(...messages);
            conversation.logLength++;
        });
        
        setConversationMap(newConversationMap);
        }
    }, [chatLog]);

    useEffect(() => {
        if (conversationMap[conversationId]?.messages?.length > 0) {
            const newMessages: ChatMessage[] = conversationMap[conversationId]?.messages || [];
            setMessages(newMessages);
        }
    }, [conversationId, conversationMap]);
    
    const sendAPI = useCallback(async (input: string) => {
        if (!input.trim()) return;
        
        const id = generateId();
        const viewName = getViewName();
        console.log(`sending chat '${input}' from '${viewName}'`);

        try {
            setIsSending(true);
            setCurrentRequestId(id);
            await sendMessage(input, id, route, conversationId);
            queryClient.invalidateQueries({ queryKey: ['chatLog'] });
        } catch (error) {
            // todo: update error handling logic
            setMessages(prev => [...prev, {
                text: `ERROR: ${error}`,
                sender: 'bot',
                id,
                conversationId
            }]);
            console.log("Error sending message: ", error);
        }
        setCurrentRequestId('');
        setRequestProgress(null);
        setIsSending(false);
    }, [conversationId, route, queryClient]);

    const startNewConversation = useCallback(async () => {
        const newConversationId = generateConversationId();
        setConversationId(newConversationId);
        try {
            const response = await sendMessage('', generateId(), routeInit, newConversationId);
            // Only set initial message if we don't have any messages yet
            setMessages([{
                text: response.message,
                sender: 'system',
                id: generateId(),
                conversationId: newConversationId
            }]);
        } catch (error) {
            // todo: update error handling logic
            setMessages(prev => [...prev, {
                text: `ERROR: ${error}`,
                sender: 'bot',
                id: generateId(),
                conversationId: newConversationId,
            }]);
            console.log("Error starting new conversation: ", error);
        }
    }, [routeInit]);

    const switchConversation = useCallback((id: string) => {
        setConversationId(id);
    }, []);

    return {
        messages,
        isSending,
        sendAPI,
        requestProgress,
        verboseProgress,
        isChatLogLoading,
        conversationId,
        startNewConversation,
        switchConversation,
        conversationMap,
    };
};

/**
 * This function is used to navigate to a different view.
 * 
 * @param view - The name of the view to navigate to.
 * @param needsRefresh - Whether the page will need to be refreshed after navigating - for example,
 * if datasources have changed. We should be able to determine this automatically in the future
 * (and ideally not need to refresh the page).
 * 
 * ! doesn't belong in this file, I intend to refactor soon, but for quick prototyping it's here
 */
export async function navigateToView(view: string, needsRefresh = false, callback?: () => void) {
    if (!needsRefresh) {
        window.mdv.chartManager.changeView(view);
    } else {
        const params = new URLSearchParams(window.location.search);
        params.set("view", view);
        window.history.replaceState(
            {},
            "",
            `${window.location.pathname}?${params}`,
        );
        window.location.reload();
    }
    callback?.();
}

export default useChat;<|MERGE_RESOLUTION|>--- conflicted
+++ resolved
@@ -1,14 +1,10 @@
 import { useProject } from "@/modules/ProjectContext";
 import axios from "axios";
 import { useCallback, useEffect, useState } from "react";
-<<<<<<< HEAD
 import { z } from 'zod';
 import _ from 'lodash';
 import { useQuery, useQueryClient } from '@tanstack/react-query';
 import { useChartManager } from "@/react/hooks";
-=======
-import { z } from 'zod/v4';
->>>>>>> 9de947c8
 
 const completedChatResponseSchema = z.object({
     message: z.string(),
@@ -39,17 +35,12 @@
     query: z.string(),
     prompt_template: z.string(),
     response: z.string(),
-<<<<<<< HEAD
     // id: z.string(),
     //nullable as well as optional because of some data that had null during development...
     //the offending code was never merged so that is just for testing
     //these fields are expected to always be present on actual 
     conversation_id: z.string().optional().nullable(),
     timestamp: z.string().optional(),
-=======
-    timestamp: z.string().optional(),
-    conversation_id: z.string().optional().default('legacy message without conversation id'),
->>>>>>> 9de947c8
 });
 const chatLogSchema = z.array(chatLogItemSchema);
 
@@ -216,7 +207,6 @@
         setVerboseProgress(v => [...v, msg].slice(-5));
     }, []);
 
-<<<<<<< HEAD
     // Initiate chat function
     const chatInit = useCallback(async () => {
         if (isSending || isInit) return;
@@ -229,20 +219,6 @@
             // Only set initial message if we don't have any messages yet
             if (messages.length === 0) {
                 setMessages([{
-=======
-        // event-name like 'chat', room for project... id associated with original request.
-        socket?.on(progressRoute, progressListener);
-        const verboseProgress = (msg: string) => setVerboseProgress(v => [...v, msg].slice(-5));
-        socket?.on(verboseRoute, verboseProgress);
-        console.log(`addded listeners for '${progressRoute}' and '${verboseRoute}'`);
-        const chatInit = async () => {
-            setIsSending(true);
-            try {
-                const id = generateId();
-                setCurrentRequestId(id);
-                const response = await sendMessage('', id, routeInit, conversationId);
-                setMessages(messages => messages.length ? messages : [{
->>>>>>> 9de947c8
                     text: response.message,
                     sender: 'system',
                     id: generateId(),
