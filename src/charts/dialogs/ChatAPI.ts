import { useProject } from "@/modules/ProjectContext";
import axios from "axios";
import { useCallback, useEffect, useState } from "react";
import { z } from 'zod';

const completedChatResponseSchema = z.object({
    message: z.string(),
    /** 
     * This should be a string that identifies newly created views.
     */
    view: z.optional(z.string()).describe('The name of the newly created view, if a view was created'),
    // timestamp: z.string(),
});

const chatProgressSchema = z.object({
    id: z.string().describe('The ID of the message this progress is associated with'),
    progress: z.number(),
    delta: z.number(),
    message: z.string(),
});

export type ChatProgress = z.infer<typeof chatProgressSchema>;

// nb this is going to want to change a lot
// we want to know what version of code it based the training on as well as a bunch of other things
// and we probably want to be a bit flexible about what we accept and how to display it...
// Has the user said they like or dislike the response? Made any notes?
// we don't record that information yet - and it will mean a different way of interacting with the data
// not just logging new items, but updating existing ones - so message ID is important (currently just a random string in front-end)
const chatLogItemSchema = z.object({
    context: z.string(),
    query: z.string(),
    prompt_template: z.string(),
    response: z.string(),
    // id: z.string(),
});
const chatLogSchema = z.array(chatLogItemSchema);

export type ChatLogItem = z.infer<typeof chatLogItemSchema>;

export const useChatLog = () => {
    const { root } = useProject();
    const route = `${root}/chat_log.json`;
    const [chatLog, setChatLog] = useState<ChatLogItem[]>([]);
    const [isLoading, setIsLoading] = useState<boolean>(false);

    useEffect(() => {
        const fetchChatLog = async () => {
            setIsLoading(true);
            try {
                const response = await axios.get(route);
                const parsed = chatLogSchema.parse(response.data);
                setChatLog(parsed);
            } catch (error) {
                console.error('Error fetching chat log', error);
            }
            setIsLoading(false);
        };
        fetchChatLog();
        // refresh periodically - there may be a better way (quite possible involving useQuery,
        // or socketio...).
        const interval = setInterval(fetchChatLog, 5000);
        return () => clearInterval(interval);
    }, [route]);

    return { chatLog, isLoading };
}

type ChatResponse = z.infer<typeof completedChatResponseSchema>;

export type ChatMessage = {
    text: string;
    view?: string;
    sender: 'user' | 'bot' | 'system';
    id: string;
    conversationId: string;
};

function generateId() {
    return Math.random().toString(36).substring(7);
}

function generateConversationId() {
    return 'conv-' + Date.now() + '-' + Math.random().toString(36).substring(7);
}

/** viewName could be a prop of ProjectProvider, but currently not cleanly reactive */
function getViewName(): string | null {
    const urlParams = new URLSearchParams(window.location.search);
    return urlParams.get('view');
}


const sendMessage = async (message: string, id: string, route = '/chat', conversationId?: string) => {
    // we should send information about the context - in particular, which view we're in
    // could consider a streaming response here rather than socket
    const response = await axios.post<ChatResponse>(route, { message, id, conversationId });
    const parsed = completedChatResponseSchema.parse(response.data); // may throw an error if the response is not valid
    return parsed;
};

const DefaultMessage: ChatMessage = {
    text: 'Hello! How can I help you?',
    sender: 'bot',
    id: generateId(),
    conversationId: generateConversationId()
}

const useChat = () => {
    // { root } is problematic here, need to revise so that we have something sensible
    // -- also test with the app not being at the root of the server
    const { projectName, mainApiRoute, projectApiRoute } = useProject(); //todo add viewName to ProjectProvider
    const route = `${projectApiRoute}chat`;
    const routeInit = `${projectApiRoute}chat_init`;
    //! still need to consider that some things really are routes while others are just names
    const progressRoute = `/project/${projectName}/chat_progress`;
    const verboseRoute = `/project/${projectName}/chat`;
    // use sessionStorage to remember things like whether the chat is open or closed... localStorage for preferences like theme,
    //! but this might not be such a good idea for things like chat logs with sensitive information
    // const [messages, setMessages] = useState<ChatMessage[]>(JSON.parse(sessionStorage.getItem('chatMessages') as any) || []);
    const [messages, setMessages] = useState<ChatMessage[]>([]);
    const [isSending, setIsSending] = useState<boolean>(false);
    const [currentRequestId, setCurrentRequestId] = useState<string>("");
    const [isInit, setIsInit] = useState<boolean>(false);
    const [requestProgress, setRequestProgress] = useState<ChatProgress | null>(null);
    const [verboseProgress, setVerboseProgress] = useState([""]);
<<<<<<< HEAD
    const cm = window.mdv.chartManager;
=======
    const [conversationId] = useState<string>(generateConversationId());
>>>>>>> ca6be7bd

    const progressListener = useCallback((data: any) => {
        console.log('chat message', data);
        try {
            const parsed = chatProgressSchema.parse(data);
            if (parsed.id === currentRequestId) {
                setRequestProgress(parsed);
            }
        } catch (error) {
            console.error('Error parsing chat progress', error);
            setRequestProgress({
                id: currentRequestId,
                progress: 0,
                delta: 100,
                message: data,
            });
        }
    }, [currentRequestId]);

    useEffect(() => {
        // check if ipc is initialised or not before moving forward
        if (!cm.ipc) {
            return;
        }
        const { socket } = cm.ipc;

        // event-name like 'chat', room for project... id associated with original request.
        socket?.on(progressRoute, progressListener);
        const verboseProgress = (msg: string) => setVerboseProgress(v => [...v, msg].slice(-5));
        socket?.on(verboseRoute, verboseProgress);
        console.log(`addded listeners for '${progressRoute}' and '${verboseRoute}'`);
        const chatInit = async () => {
            setIsSending(true);
            try {
                const id = generateId();
                setCurrentRequestId(id);
                const response = await sendMessage('', id, routeInit);
                setMessages(messages => messages.length ? messages : [{
                    text: response.message,
                    sender: 'system',
                    id: generateId(),
                    conversationId
                }]);
            } catch (error) {
                console.error('Error sending welcome message', error);
            }
            setIsSending(false);
            setCurrentRequestId(''); //todo review react query etc
            setIsInit(true);
        };
        if (!isSending && !isInit) chatInit();
        return () => {
            socket?.off(progressRoute, progressListener);
            socket?.off(verboseRoute, verboseProgress);
        }
<<<<<<< HEAD
    }, [isSending, isInit, routeInit, progressRoute, route, progressListener, cm.ipc]);
=======
    }, [isSending, isInit, routeInit, progressRoute, verboseRoute, progressListener, conversationId]);
>>>>>>> ca6be7bd
    useEffect(() => {
        sessionStorage.setItem(`chatMessages-${conversationId}`, JSON.stringify(messages));
    }, [messages, conversationId]);

    const appendMessage = (message: string, sender: 'bot' | 'user', view?: string) => {
        //we should be using an id passed as part of the message, not generating one here.
        //also - id as react key if we have an id shared between query and response may be a conflict
        const msg = {
            text: message,
            sender,
            id: generateId(),
            view,
            conversationId
        };
        setMessages((prevMessages) => [...prevMessages, msg]);
    };

    const sendAPI = async (input: string) => {
        if (!input.trim()) return;
        const id = generateId();
        const viewName = getViewName();
        console.log(`sending chat '${input}' from '${viewName}'`)
        appendMessage(input, 'user');

        try {
            setIsSending(true);
            setCurrentRequestId(id);
            const response = await sendMessage(input, id, route, conversationId);
            appendMessage(response.message, 'bot', response.view);
        } catch (error) {
            appendMessage(`Error: ${error}`, 'bot');
        }
        setCurrentRequestId(id);
        setRequestProgress(null);
        setIsSending(false);
    };

    const clearChat = () => {
        setMessages([]);
        sessionStorage.removeItem(`chatMessages-${conversationId}`);
    };

    return { messages, isSending, sendAPI, requestProgress, verboseProgress, clearChat };
}

/**
 * This function is used to navigate to a different view.
 * 
 * @param view - The name of the view to navigate to.
 * @param needsRefresh - Whether the page will need to be refreshed after navigating - for example,
 * if datasources have changed. We should be able to determine this automatically in the future
 * (and ideally not need to refresh the page).
 * 
 * ! doesn't belong in this file, I intend to refactor soon, but for quick prototyping it's here
 */
export async function navigateToView(view: string, needsRefresh = false) {
    if (!needsRefresh) {
        window.mdv.chartManager.changeView(view);
    } else {
        const params = new URLSearchParams(window.location.search);
        params.set("view", view);
        window.history.replaceState(
            {},
            "",
            `${window.location.pathname}?${params}`,
        );
        window.location.reload();
    }
}

export default useChat;<|MERGE_RESOLUTION|>--- conflicted
+++ resolved
@@ -124,11 +124,8 @@
     const [isInit, setIsInit] = useState<boolean>(false);
     const [requestProgress, setRequestProgress] = useState<ChatProgress | null>(null);
     const [verboseProgress, setVerboseProgress] = useState([""]);
-<<<<<<< HEAD
     const cm = window.mdv.chartManager;
-=======
     const [conversationId] = useState<string>(generateConversationId());
->>>>>>> ca6be7bd
 
     const progressListener = useCallback((data: any) => {
         console.log('chat message', data);
@@ -184,11 +181,7 @@
             socket?.off(progressRoute, progressListener);
             socket?.off(verboseRoute, verboseProgress);
         }
-<<<<<<< HEAD
-    }, [isSending, isInit, routeInit, progressRoute, route, progressListener, cm.ipc]);
-=======
-    }, [isSending, isInit, routeInit, progressRoute, verboseRoute, progressListener, conversationId]);
->>>>>>> ca6be7bd
+    }, [isSending, isInit, routeInit, progressRoute, verboseRoute, progressListener, conversationId, cm.ipc]);
     useEffect(() => {
         sessionStorage.setItem(`chatMessages-${conversationId}`, JSON.stringify(messages));
     }, [messages, conversationId]);
