--- conflicted
+++ resolved
@@ -9,11 +9,7 @@
 export type Param = "text" | "number" | "multitext" | "text16" | "_multi_column:number" | "_multi_column:all";
 
 //chatGPT to the rescue
-<<<<<<< HEAD
-type BaseChartConstructor<TProps extends BaseConfig> = new (...args: any[]) => BaseChart<TProps>;
-=======
-export type BaseChartConstructor<TProps = any> = new (...args: any[]) => BaseChart<TProps>;
->>>>>>> 025a8b54
+export type BaseChartConstructor<TProps extends BaseConfig> = new (...args: any[]) => BaseChart<TProps>;
 /**
  * Describes how a chart will be displayed in the 'add chart' dialog etc.
  */
