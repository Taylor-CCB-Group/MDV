--- conflicted
+++ resolved
@@ -269,18 +269,6 @@
     hasUnsavedChanges(verbose = false) {
         if (this.lastSavedState === null) return true;
 
-<<<<<<< HEAD
-=======
-        const removeImageProp = (state: State) => {
-            const cloneState = { ...state };
-            if (cloneState?.view?.viewImage) {
-                const {viewImage, ...view} = cloneState.view;
-                cloneState.view = view;
-            }
-            return cloneState;
-        };
-
->>>>>>> 9ff80992
         const currState = this.cm.getState();
 
         if (currState.chartErrors && currState.chartErrors.length > 0) {
