import {
    createEl,
    makeDraggable,
    makeResizable,
    MDVProgress,
    removeDraggable,
    removeResizable,
    createMenuIcon,
    splitPane,
    createFilterElement,
} from "../utilities/Elements";
import BaseChart from "./BaseChart";
import DataStore from "../datastore/DataStore.js";
import CustomDialog from "./dialogs/CustomDialog.js";
import ChatDialog from "./dialogs/ChatDialog";
import ChatLogDialog from "./dialogs/ChatLogDialog";
import { ContextMenu } from "../utilities/ContextMenu";
import { BaseDialog } from "../utilities/Dialog.js";
import { getRandomString } from "../utilities/Utilities";
import { csv, tsv, json } from "d3-fetch";
import AddColumnsFromRowsDialog from "./dialogs/AddColumnsFromRowsDialog.js";
import ColorChooser from "./dialogs/ColorChooser";
import GridStackManager, { positionChart } from "./GridstackManager"; //nb, '.ts' unadvised in import paths... should be '.js' but not configured webpack well enough.
// this is added as a side-effect of import HmrHack elsewhere in the code, then we get the actual class from BaseDialog.experiment
import FileUploadDialogReact from "./dialogs/FileUploadDialogWrapper";

//default charts
import "./HistogramChart.js";
import "./RowChart.js";
import "./TableChart.js";
import "./WGL3DScatterPlot.js";
import "./WGLScatterPlot.js";
import "./RingChart.js";
import "./TextBoxChart.js";
import "./HeatMap.js";
import "./ViolinPlot.js";
import "./BoxPlot.js";
import "./SankeyChart.js";
import "./MultiLineChart.js";
import "./DensityScatterPlot";
// import "./SelectionDialog.js"; //now replaced with SelectionDialogReact (currently imported as a side-effect of import HmrHack)
import "./StackedRowChart";
import "./TreeDiagram";
import "./CellNetworkChart";
import "./SingleHeatMap";
import "./VivScatterPlot";
import "./DotPlot";
import "./ImageTableChart";
import "./CellRadialChart";
import "./RowSummaryBox";
import "./VivScatterPlot";
import "./ImageTableChart";
import "./ImageScatterChart";
// import "./WordCloudChart"; //todo: this only works in vite build, not webpack
import "./CustomBoxPlot";
import "./SingleSeriesChart";
import "./GenomeBrowser";
import "./DeepToolsHeatMap";
import connectIPC from "../utilities/InterProcessCommunication";
import { addChartLink } from "../links/link_utils";
import { toPng } from "html-to-image";
import popoutChart from "@/utilities/Popout";
import { makeObservable, observable, action } from "mobx";
//import { AddChartDialog } from "./dialogs/AddChartDialog";

//order of column data in an array buffer
//doubles and integers (both represented by float32) and int32 need to be first
// followed by multitext/text16 (uint16) then text/unique (uint8)
const column_orders = {
    double: 0,
    integer: 0,
    int32: 0,
    multitext: 1,
    text16: 1,
    text: 2,
    unique: 2,
};

const themes = {
    dark: {
        title_bar_color: "#222",
        main_panel_color: "black",
        text_color: "white",
        background_color: "#333",
    },
    light: {
        title_bar_color: "white",
        main_panel_color: "#f1f1f1",
        text_color: "black",
        background_color: "#bababa",
    },
};

//https://stackoverflow.com/questions/56393880/how-do-i-detect-dark-mode-using-javascript
function getPreferredColorScheme() {
    if (window.matchMedia) {
        if (window.matchMedia("(prefers-color-scheme: dark)").matches) {
            return "dark";
        }
        return "light";
    }
    return "light";
}
function listenPreferredColorScheme(callback) {
    if (window.matchMedia) {
        const colorSchemeQuery = window.matchMedia(
            "(prefers-color-scheme: dark)",
        );
        colorSchemeQuery.addEventListener("change", () =>
            callback(getPreferredColorScheme()),
        );
    }
}

/**
* The object to manage charts {@tutorial chartmanager}
* 
* @param {string|HTMLElement} div - The DOM element or id of the element to house the app
* @param {object[]} datasources - An array of datasource configs -see  {@tutorial datasource}.
* Each config must contain the size parameter, giving the number of rows in the DataStore.
* @param {object} dataloader - An object containing the following
* <ul>
*   <li> function - The [function]{@tutorial datalaoder} to load the data
    (can be omitted if data loaded from a file)</li>
*   <li> viewLoader - The function that will load the each view  (not necessay if only one view)</li>
*   <li> rowDataLoader - (optional) an asunc function which is given the datasource name and row index
*     returns unstructured data . A datasource's config requires row_data_loader:true to activate the loader
*   <li> files - specifies the files to load the data </li>
* </ul>
* @param {Object} config extra settings
* @param {Object[]} [config.initialCharts] A list of chart configs to initially load if
* no views are specified
* @param {string[]} [config.all_views] A list of views that can be loaded (a suitable 
* view loader is required to atually load the view)
* @param {string} [config.current_view] the current view (only used with all views)
* @param {string} [config.permisson] the level of permission the user has. This just makes certain
* options unavaliable. Any logic should be handled when a state_saved event is broadcast
* @param {boolean} [config.gridstack] whether to arrange the charts in a grid
* @param {function} [listener] - A function to listen to events. `(eventType: string, cm: ChartManager, data: any) => void | Promise<void>`
* beware: the way 'event listeners' are implemented is highly unorthodox and may be confusing.
* 
*/
class ChartManager {
    constructor(div, dataSources, dataLoader, config = {}, listener = null) {
        if (!window.isSecureContext) {
            alert(
                "This application requires a secure context (https / localhost)",
            );
            throw new Error(
                "This application requires a secure context (https / localhost)",
            );
        }
        // manage global singleton
        if (!window.mdv) {
            // @ts-ignore this is unclean but somewhat ok
            window.mdv = {};
        }
        if (window.mdv.chartManager) {
            console.warn(
                "Making another ChartManager... had believed this to be a singleton",
            );
        }
        window.mdv.chartManager = this;

        this.listeners = {};
        this.infoAlerts = {};
        this.progressBars = {};
        this.setTheme(getPreferredColorScheme());
        //maybe better to stop listening once explicit option has been set
        //or to allow the user to explicitly say 'system default'
        listenPreferredColorScheme((t) => this.setTheme(t));

        /** !typed according to previous comments - but I was using it in a way that was working and doesn't match the comments...
         * each entry in dataSources will contain
         *  dataStore - the actual dataStore object (previously this comment erroneously referred to as 'dataSource')
         *  name - the name given to this data source
         *  menuBar the dom menu associated with this element
         *  contentDiv the div that the charts associated with the datastore will be added
         * @typedef {{dataStore: DataStore, name: string, menuBar: HTMLElement, contentDiv: HTMLElement}} DataSource
         * @type {DataSource[]} 
         */
        this.dataSources = [];
        /** @type {{[k: string]: DataSource | undefined}} */
        this.dsIndex = {};
        this.columnsLoading = {};
        for (const d of dataSources) {
            const ds = {
                name: d.name,
                dataStore: new DataStore(d.size, d, dataLoader),
                link_to: d.link_to,
                index_link_to: d.index_link_to,
                color: d.color || themes[this.theme].background_color,
                column_link_to: d.column_link_to,
                links: d.links,
                custom: d.custom || {},
            };
            this.dataSources.push(ds);
            this.dsIndex[d.name] = ds;
            this._addDSListeners(ds);
            this.columnsLoading[d.name] = {};
        }
        if (listener) {
            this.addListener("_default", listener);
        }
        makeObservable(this, {
            // making these observable caused bugs - in particular, when we got to 'state_saved', ds.contentDiv was undefined
            // dataSources: observable,
            // dsIndex: observable,
            theme: observable,
            setTheme: action,
        });
<<<<<<< HEAD
        this.transactions={};
=======
        //we may want to move this, for now I don't think it's doing any harm and avoids changes to multiple index files:
        connectIPC(this);
        this.transactions = {};
>>>>>>> 38fb3a57

        //set up container and top(main menu)
        /** @type {HTMLElement} */
        this.containerDiv =
            typeof div === "string" ? document.getElementById(div) : div;
        this.containerDiv.style.display = "flex";
        this.containerDiv.style.flexDirection = "column";

        /** @type {HTMLDivElement} */
        this.menuBar = createEl(
            "div",
            {
                classes: ["ciview-main-menu-bar"],
            },
            this.containerDiv,
        );

        /** @type {HTMLSpanElement} */
        this.leftMenuBar = createEl("span", {}, this.menuBar);
        /** @type {HTMLSpanElement} */
        this.rightMenuBar = createEl(
            "span",
            { styles: { float: "right" } },
            this.menuBar,
        );

        createEl("span", { classes: ["mdv-divider"] }, this.menuBar);

        
        /** @type {HTMLSpanElement} */
        const homeButton = createMenuIcon(
            "fas fa-home",
            {
                tooltip: {
                    text: "Back to Catalog",
                    position: "bottom-right",
                },
                func: () => {
                    // const state = this.getState();
                    // this._callListeners("state_saved", state);
                    window.location.href = import.meta.env.DEV ? `${window.location.origin}/catalog_dev` : `${window.location.origin}/../`;
                },
            },
            this.menuBar,
        );
        homeButton.style.marginRight = "20px";

<<<<<<< HEAD
        createEl("span",{classes:["mdv-divider"]},this.menuBar);
      
        if (config.all_views){
       
            this.viewSelect = createEl("select",{style:{maxWidth: '50em'}},this.menuBar);
            for (const v of config.all_views){
                createEl("option",{text:v, value:v},this.viewSelect)
=======
        if (config.all_views) {
            this.viewSelect = createEl(
                "select",
                { style: { maxWidth: "50em" } },
                this.menuBar,
            );
            for (const v of config.all_views) {
                createEl("option", { text: v, value: v }, this.viewSelect);
>>>>>>> 38fb3a57
            }
            createFilterElement(this.viewSelect, this.menuBar);
            this.viewSelect.addEventListener("change", (e) => {
                if (
                    this.config.show_save_view_dialog &&
                    config.permission === "edit"
                ) {
                    this.showSaveViewDialog(() =>
                        this.changeView(this.viewSelect.value),
                    );
                } else {
                    this.changeView(this.viewSelect.value);
                }
            });
        }

        if (config.permission === "edit") {
            createMenuIcon(
                "fas fa-save",
                {
                    tooltip: {
                        text: "Save View",
                        position: "bottom-right",
                    },
                    func: () => {
                        const state = this.getState();
                        this._callListeners("state_saved", state);
                    },
                },
                this.menuBar,
            );
        }

        if (config.permission === "edit" && config.all_views) {
            createMenuIcon(
                "fas fa-plus",
                {
                    tooltip: {
                        text: "Create New View",
                        position: "bottom-right",
                    },
                    func: () => {
                        this.showSaveViewDialog(() => this.showAddViewDialog());
                    },
                },
                this.menuBar,
            );
            createMenuIcon(
                "fas fa-minus",
                {
                    tooltip: {
                        text: "Delete Current View",
                        position: "bottom-right",
                    },
                    func: () => {
                        this.showDeleteViewDialog();
                    },
                },
                this.menuBar,
            );
        }

<<<<<<< HEAD
 
        
        const themeButton = createMenuIcon("fas fa-adjust",{
            tooltip:{
                text:"Change Theme",
                position:"bottom-left"
=======
        const themeButton = createMenuIcon(
            "fas fa-adjust",
            {
                tooltip: {
                    text: "Change Theme",
                    position: "bottom-left",
                },
                func: (e) => {
                    this.themeMenu.show(e);
                },
>>>>>>> 38fb3a57
            },
            this.rightMenuBar,
        );
        themeButton.style.margin = "3px";
        if (config.permission === "edit") {
            const uploadButton = createMenuIcon(
                "fas fa-upload",
                {
                    tooltip: {
                        text: "Add datasource",
                        position: "bottom-left",
                    },
                    func: (e) => {
                        new FileUploadDialogReact(); //.open();
                    },
                },
                this.menuBar,
            );
            uploadButton.style.margin = "3px";
        }

        if (config.websocket) {
            const fn = async () => {
                // previously, we were always calling connectIPC - but it was only relevant to earlier experiment with Unity
                // and we had disabled websocket on server.
                // started experimenting with socketio for chatMDV - mechanism is working, to an extent... 
                // but actually, REST is probably best for this (maybe a protocol agnostic abstraction).
                // try/catch doesn't help when it gets stuck in await...
                console.warn('websocket is not currently supported but used as flag for chat experiment - will be fixed very soon')
                // try {
                //     const { socket, sendMessage } = await connectIPC(this);
                //     this.ipc = { socket, sendMessage };
                // } catch (error) {
                //     console.error('Failed to connect to websocket', error);
                // }
                createMenuIcon("fas fa-comments", {
                    tooltip: {
                        text: "Open ChatMDV",
                        position: "bottom-left"
                    },
                    func: async () => {
                        new ChatDialog();
                    }
                }, this.rightMenuBar);
                // chatButton.setAttribute('data-lucide', 'bot-message-square'); //didn't work
                createMenuIcon("fas fa-file-alt", {
                    tooltip: {
                        text: "View Chat Log",
                        position: "bottom-left"
                    },
                    func: async () => {
                        new ChatLogDialog();
                    }
                }, this.rightMenuBar);
            };
            fn();
        }
        
        if (import.meta.env.DEV) {
            // add a button to take a screenshot of the current view
            // we don't actually want a button like this - I think we probably want to take a screenshot
            // inside 'getState()' and add it to view... but that's a bit of a destructive change.
            createMenuIcon(
                "fas fa-camera",
                {
                    tooltip: {
                        text: "Take Screenshot",
                        position: "bottom-left",
                    },
                    func: async () => {
                        const bounds =
                            this.containerDiv.getBoundingClientRect();
                        const aspect = bounds.width / bounds.height;
                        const dataUrl = await toPng(this.containerDiv, {
                            canvasWidth: 400,
                            canvasHeight: 400 / aspect,
                        });
                        const img = document.createElement("img");
                        img.src = dataUrl;
                        document.body.appendChild(img);
                    },
                },
                this.menuBar,
            );
        }
        // createMenuIcon("fas fa-question",{
        //     tooltip:{
        //         text:"Help",
        //         position:"top-right"
        //     },
        //     func:()=>{
        //         //todo
        //     }
        // },this.menuBar).style.margin = "3px";

        this._setupThemeContextMenu();

        /** @type {HTMLDivElement} */
        this.contentDiv = createEl(
            "div",
            {
                styles: {
                    flex: "1 1 auto",
                    position: "relative",
                },
            },
            this.containerDiv,
        );
        this.contentDiv.classList.add("ciview-contentDiv");

        /** @type {GridStackManager} */
        this.gridStack = new GridStackManager(this);

        //each entry in charts will contain
        //  chart - the actual chart
        //  win - the popout window it is in (or null)
        //  dataSource - the data source associated with it
        /** @type {{[id: string]: {chart: import("./charts").Chart, win: Window | null, dataSource: import("./charts").DataSource} */
        this.charts = {};

        this.config = config;
        const c = this.config;
        c.chart_color = c.chart_color || "white";

        //load any files first

        this.dataLoader = dataLoader.function; // || async function defaultDataLoaderFunction() { console.warn(`ceci n'est pas une dataLoader`) };
        this.viewLoader = dataLoader.viewLoader;

        this.layoutMenus = {};

        if (dataLoader.files) {
            this.filesToLoad = dataLoader.files.length;
            for (const item of dataLoader.files) {
                this.loadFile(item, () => {
                    this.filesToLoad--;
                    if (this.filesToLoad === 0) {
                        this._loadView(config, dataLoader, true);
                    }
                });
            }
        } else {
            this._loadView(config, dataLoader, true);
        }

        //add links
        for (const ds of this.dataSources) {
            const links = ds.dataStore.links;
            if (links) {
                for (const ods in links) {
                    const _ods = this.dsIndex[ods].dataStore;
                    if (!_ods) {
                        console.warn(
                            `datasource ${ds.name} has link to non-existent datasource ${ods}`,
                        );
                        return;
                    }
                    // pjt: could there be cases where we want more than one of a given type of link between two data sources?
                    // if so, we can support that by making these functions undertand how to interpret the links object appropriately.
                    if (links[ods].interactions) {
                        this._addInteractionLinks(
                            ds.dataStore,
                            _ods,
                            links[ods].interactions,
                        );
                    }
                    if (links[ods].valueset) {
                        this._addValuesetLink(
                            ds.dataStore,
                            _ods,
                            links[ods].valueset,
                        );
                    }
                    if (links[ods].column_pointer) {
                        console.warn(
                            "experimental column_pointer links not currently supported",
                        );
                        // this._addColumnPointerLink(ds.dataStore, _ods,links[ods].column_pointer);
                    }
                }
            }
        }
    }

    /**
     * Adds a link that will filter a column in one datasource based on the values in another:
     * when the values in the source column are filtered, the values in the destination column
     * will be filtered so that only those appearing in the selected values of the source column
     * will be displayed.
     */
    _addValuesetLink(ds, ods, link) {
        const valuesetFilter = ods.getDimension("valueset_dimension");
        const srcCol = ds.columnIndex[link.source_column];
        const destCol = ods.columnIndex[link.dest_column];
        const isTextLike = srcCol.values && destCol.values;
        Promise.all([
            this._getColumnsAsync(ds.name, [link.source_column]),
            this._getColumnsAsync(ods.name, [link.dest_column]),
        ]).then(() => {
            ds.addListener(
                `${ds.name}-${ods.name}_valueset`,
                async (type, data) => {
                    // if the current view doesn't use the ods, don't bother filtering
                    if (!this.viewData.dataSources[ods.name]) return;
                    if (type === "filtered") {
                        //`data` may be a (Range)Dimension (which has a `filterArray` property),
                        //or 'undefined', or a string like "all_removed", or who knows what else...
                        if (
                            !data ||
                            typeof data === "string" ||
                            !data.filterArray
                        ) {
                            valuesetFilter.removeFilter();
                            return;
                        }
                        await this._getColumnsAsync(ds.name, [
                            link.source_column,
                        ]);
                        const resultSet = await data.getValueSet(
                            link.source_column,
                        );
                        await this._getColumnsAsync(ods.name, [
                            link.dest_column,
                        ]);
                        valuesetFilter.filter(
                            "filterValueset",
                            [link.dest_column],
                            resultSet,
                        );
                    } else if (type === "data_highlighted") {
                        await this._getColumnsAsync(ds.name, [
                            link.source_column,
                        ]);
                        await this._getColumnsAsync(ods.name, [
                            link.dest_column,
                        ]);
                        const { indexes } = data;
                        if (isTextLike) {
                            // given a set of indexes into the source column, get the corresponding values
                            // the result should be a set of strings, and "filterValueset" will be responsible
                            // for filtering the destination column based on those strings
                            const resultSet = new Set(
                                indexes.map(
                                    (i) => srcCol.values[srcCol.data[i]],
                                ),
                            );
                            valuesetFilter.filter(
                                "filterValueset",
                                [link.dest_column],
                                resultSet,
                            );
                        } else {
                            valuesetFilter.filter(
                                "filterValueset",
                                [link.dest_column],
                                new Set(indexes),
                            );
                        }
                    }
                },
            );
        });
    }

    /**
     * @param {DataStore} ds
     * @param {DataStore} ods other data store
     * @param {object} link - information about what properties to target in ods
     * For instance, `{ source_column: <column_name>, target_chart: <chart_id>, target_property: <property_name> }`
     * more concretely: `{ source_column: "feature", target_chart: "quadrat_image_chart", target_property: "color_by" }`
     */
    _addColumnPointerLink(ds, ods, link) {
        const srcCol = ds.columnIndex[link.source_column];
        // do we expect the chart to be there when it might belong to a different view?
        // look it up in the listener for now, and just ignore/log if it's not there
        // const targetChart = this.charts[link.target_chart];
        // if (!targetChart) throw new Error(`No chart with id ${link.target_chart} found`);

        const isTextLike = srcCol.values; // perhaps 'unique' should also be considered text-like / valid?
        if (!isTextLike)
            throw new Error(
                "Only text-like columns are supported for column pointer links",
            );
        ds.addListener(
            `${ds.name}-${ods.name}_column_pointer`,
            async (type, data) => {
                //don't think we need mobx action as autoObservable is used
                if (type === "data_highlighted") {
                    const targetChart = this.charts[link.target_chart]?.chart;
                    if (!targetChart) {
                        console.log(
                            `No chart with id ${link.target_chart} found - bypassing column pointer link`,
                        );
                        return;
                    }
                    await this._getColumnsAsync(ds.name, [link.source_column]);
                    // data probably looks something like `{indexes: Array(1), source: undefined, data: null, dataStore: DataStore}`
                    const { indexes } = data;
                    const newValue = srcCol.values[srcCol.data[indexes[0]]];
                    targetChart.config[link.target_property] = newValue;
                    targetChart.setTitle(newValue); //could be optional - or use some kind of template?
                    if (link.target_property === "color_by") {
                        targetChart.colorByColumn(newValue);
                    }
                }
            },
        );
    }

    _addInteractionLinks(ds, ods, links) {
        const interactionFilter = ods.getDimension("category_dimension");
        const icols = links.interaction_columns;
        const c1 = icols[0];
        const c2 = icols[1];
        const pc = links.pivot_column;
        //sync the colors of the matching columns
        ds.syncColumnColors.push({
            dataSource: ods.name,
            columns: [
                { link_to: icols[2], col: icols[0] },
                { link_to: icols[2], col: icols[1] },
                { link_to: pc, col: pc },
            ],
        });
        ds.addListener(
            `${ds.name}-${ods.name}_interaction`,
            async (type, data) => {
                if (type === "data_highlighted") {
                    //get the two interacting items plus pivot
                    await this._getColumnsAsync(ds.name, [c1, c2, pc]);
                    const info = ds.getRowAsObject(data.indexes[0], [
                        c1,
                        c2,
                        pc,
                    ]);
                    //get pivot from the other datasource
                    await this._getColumnsAsync(ods.name, [icols[2]]);
                    //filter the two interacting items
                    //would be nice if this could be maybe async / lazy / different ways of composing filters?

                    const args = [info[c1], info[c2]];
                    // @ts-ignore should revisit this at some point
                    args.operand = "and"; //force multitext to use "and"

                    interactionFilter.filter(
                        "filterCategories",
                        [icols[2]],
                        args,
                    );
                    //show the region if not already displayed
                    if (
                        links.is_single_region &&
                        ods.regions &&
                        this.dsPanes[ods.name]
                    ) {
                        if (
                            !this.getAllCharts(ods.name).find(
                                (x) => x.config.region === info[pc],
                            )
                        ) {
                            const conf = {
                                type: "image_scatter_plot",
                            };
                            //add the default parameters
                            BaseChart.types["image_scatter_plot"].init(
                                conf,
                                ods,
                                { region: info[pc] },
                            );
                            //add the chart
                            this.addChart(ods.name, conf);
                        }
                    }
                }
            },
        );
    }

    _setUpChangeLayoutMenu(ds) {
        this.layoutMenus[ds.name] = new ContextMenu(() => {
            const lo = this.viewData.dataSources[ds.name].layout || "absolute";
            return [
                {
                    text: "Absolute",
                    ghosted: lo === "absolute",
                    func: () => this.changeLayout("absolute", ds),
                },
                {
                    text: "Grid Stack",
                    ghosted: lo === "gridstack",
                    func: () => this.changeLayout("gridstack", ds),
                },
            ];
        });
    }

    changeLayout(type, ds) {
        const view = this.viewData.dataSources[ds.name];
        const current = view.layout || "absolute";
        if (type === current) {
            return;
        }
        //remove existing layouts on charts
        if (current === "gridstack") {
            this.gridStack.destroy(ds);
        } else if (current === "absolute") {
            this.getAllCharts(ds.name).forEach((x) => {
                const div = x.getDiv();
                removeResizable(div);
                removeDraggable(div);
            });
        }
        //add new ones
        view.layout = type;
        if (type === "absolute") {
            this.getAllCharts(ds.name).forEach((x) => this._makeChartRD(x, ds));
        } else if (type === "gridstack") {
            this.getAllCharts(ds.name).forEach((chart) => {
                this.gridStack.manageChart(chart, ds, this._inInit);
            });
        }
    }

    _setupThemeContextMenu() {
        this.themeMenu = new ContextMenu(() => {
            const mItems = [];
            for (const t in themes) {
                mItems.push(this.__getMenuItem(t));
            }
            return mItems;
        });
    }

    __getMenuItem(theme) {
        return {
            text: theme,
            ghosted: this.theme === theme,
            func: () => this.setTheme(theme),
        };
    }

    setTheme(theme) {
        //thinking about doing everything with css
        // there could be graphics rendering of other sorts as well...
        // nothing I can see at the moment that responds to theme.
        this.theme = theme;
        document.getElementsByTagName("html")[0].className = theme;
        //only chart this is required for is the genome browser
        //it uses canvas and thus has to redraw the canavas which is
        //just a png so won't be effected by css changes
        if (!this.charts) {
            return;
        }
        for (const ch in this.charts) {
            const c = this.charts[ch];
            if (c.chart.themeChanged) {
                c.chart.themeChanged();
            }
        }
    }

    //sync color columns
    _sync_colors(columns, from, to) {
        for (const item of columns) {
            const from_col = from.columnIndex[item.link_to];
            const to_col = to.columnIndex[item.col];
            const newColors = new Array(to_col.values);
            const colors = from.getColumnColors(item.link_to);
            //"cannot read properties of undefined (reading 'length')"
            //seems to be related to from_col being type 'integer' when it should be 'text'
            if (!from_col.values || !to_col.values) {
                //todo display a 'toast' error...
                console.error(
                    `failed to _sync_colors '${item.link_to}', '${item.col}' - expected 'text' or similar columns`,
                );
                continue;
            }
            for (let i = 0; i < from_col.values.length; i++) {
                const val = from_col.values[i];
                const index = to_col.values.indexOf(val);
                if (index !== -1) {
                    newColors[index] = colors[i];
                }
            }
            to_col.colors = newColors;
        }
    }

    _initiateOffsets(dataSource) {
        const ds = dataSource.dataStore;
        const o = ds.offsets;
        const p = o.param;
        //need to make sure all columns are loaded
        const cols = [p[0], p[1], o.groups];
        if (o.background_filter) {
            cols.push(o.background_filter);
        }
        this._getColumnsThen(dataSource.name, cols, () => {
            ds.initiateOffsets();
            //update x,y offsets
            ds.updateColumnOffsets();
            //update rotation and update
            ds.updateColumnOffsets(null, true, true);
        });
    }

    //load the view metadata or use initialCharts then call _init to load the view
    _loadView(config, dataLoader, firstTime = false) {
        //load view, then initialize
        if (config.all_views) {
            this.currentView = config.initial_view || config.all_views[0];
            this.viewSelect.value = this.currentView;
            dataLoader.viewLoader(this.currentView).then((data) => {
                this._init(data, firstTime);
            });
        }
        //only one view hard coded in config
        else {
            this._init(config.only_view, firstTime);
        }
    }

    /**
     * Caution: doesn't return a 'DataSource', but a 'DataStore' (which is a property of a 'DataSource')
     * @param {string} name
     * @returns {DataStore}
     */
    getDataSource(name) {
        return this.dsIndex[name].dataStore;
    }

    async _init(view, firstTime = false) {
        //no initial view just make one with all available
        //DataSources but no charts
        if (!view) {
            const dts = {};
            for (const ds in this.dsIndex) {
                dts[ds] = { layout: "gridstack" };
            }
            this.viewData = { dataSources: dts, initialCharts: {} };
        } else {
            //legacy data (which only has initialCharts)
            //need to add which DataSources to display
            if (!view.dataSources) {
                view.dataSources = {};
                for (const ds in view.initialCharts) {
                    view.dataSources[ds] = {};
                }
            }
            this.viewData = view;
        }

        for (const ds of this.dataSources) {
            ds.contentDiv = undefined;
            ds.menuBar = undefined;
        }
        const dsToView = Object.keys(this.viewData.dataSources);

        let widths = [];
        for (const ds of dsToView) {
            const w = this.viewData.dataSources[ds].panelWidth;
            if (!w) {
                widths = null;
                break;
            }
            widths.push(w);
        }
        this.dsPanes = {};

        //add all the appropriate panes (one per datasource)
        const panes = splitPane(this.contentDiv, {
            number: dsToView.length,
            sizes: widths,
        });
        //thinking about adding an optional index to the view so we can control the order
        for (let n = 0; n < dsToView.length; n++) {
            const p = panes[n];

            p.style.display = "flex";
            p.style.flexDirection = "column";
            const ds = this.dsIndex[dsToView[n]];
            this.dsPanes[ds.name] = p;
            this.columnsLoading[ds.name] = {};
            ds.charts = [];
            ds.menuBar = createEl(
                "div",
                {
                    classes: ["ciview-menu-bar"],
                },
                p,
            );
            const d = createEl(
                "div",
                {
                    styles: {
                        flex: "1 1 auto",
                        position: "relative",
                        overflow: "auto",
                        height: "100px",
                    },
                },
                p,
            );
            this._setUpMenu(ds);
            // might move styles from here into .css
            ds.contentDiv = createEl(
                "div",
                {
                    styles: {
                        //flex:"1 1 auto",
                        position: "relative",
                        height: "100%",

                        //overflow:"auto",
                        // background:col
                    },
                },
                d,
            );
            ds.contentDiv.classList.add("ciview-contentDiv");
            this._setUpChangeLayoutMenu(ds);
            //need to add
        }

        //any first time initiation
        if (firstTime) {
            for (const d of this.dataSources) {
                const ds = d.dataStore;
                //initiate offsets if any
                if (ds.offsets) {
                    this._initiateOffsets(d);
                }
                //sync any columns
                //phasing out
                //todo ^^ PJT this 'phasing out' comment was written a year ago as of 24-01-15...
                //and this code can cause problems.
                if (d.column_link_to) {
                    this._sync_colors(
                        d.column_link_to.columns,
                        this.dsIndex[d.column_link_to.dataSource].dataStore,
                        ds,
                    );
                }
                for (const scc of ds.syncColumnColors) {
                    try {
                        this._sync_colors(
                            scc.columns,
                            this.dsIndex[scc.dataSource].dataStore,
                            ds,
                        );
                    } catch (error) {
                        console.warn(
                            `error syncing colors for '${ds.name}' and '${scc.dataSource}'`,
                        );
                    }
                }
            }
        }

        //need to create a set to create track of
        //charts loaded
        const charts = view ? view.initialCharts || {} : {};
        this._toLoadCharts = new Set();
        for (const ds in charts) {
            for (const ch of charts[ds]) {
                this._toLoadCharts.add(ch);
            }
        }
        //nothing to load - call any listeners
        if (this._toLoadCharts.size === 0) {
            this._toLoadCharts = undefined;
            if (this.currentView === undefined) {
                if (this.dataSources.length === 0) new FileUploadDialogReact();
                else {
                    // todo - separate out view code, with a solid model and start making some nice ui etc...
                    this.showAddViewDialog();
                }
            } else {
                this._callListeners("view_loaded", this.currentView);
            }
        }
        //add charts - any columns will be added dynamically
        this._inInit = true;
        const chartPromises = [];
        for (const ds in charts) {
            for (const ch of charts[ds]) {
                chartPromises.push(this.addChart(ds, ch));
            }
        }
        await Promise.all(chartPromises);
        //this could be a time to _callListeners("view_loaded",this.currentView)
        //but I'm not going to interfere with the current logic
        this._inInit = false;
    }

    _addDSListeners(ds) {
        ds.dataStore.addListener("l1", (type, data) => {
            if (type === "column_removed") {
                this._columnRemoved(ds, data);
            } else if (type === "data_highlighted") {
                data.dataStore = ds.dataStore;
                this._callListeners(type, data);
            } else if (type === "filtered") {
                if (!this.progressBars[ds.name]) {
                    return;
                }
                const n1 = ds.dataStore.size;
                const n2 = ds.dataStore.filterSize;
                this.progressBars[ds.name].setValue(n2);
                this.progressBars[ds.name].setText(n2);
                this._callListeners(type, data);
            }
        });
    }

    showAddViewDialog() {
        const controls = [
            {
                type: "checkbox",
                id: "clone-view",
                label: "Clone current view",
            },
            {
                type: "text",
                id: "name",
                label: "name",
            },
        ];
        if (this.dataSources.length > 1) {
            for (const ds of this.dataSources) {
                controls.push({
                    type: "checkbox",
                    id: ds.name,
                    label: `Include ${ds.name}`,
                });
            }
        }
        new CustomDialog({
            title: "Add New View",
            controls: controls,
            buttons: [
                {
                    text: "Create New View",
                    method: (vals) => {
                        //create new view option
                        createEl(
                            "option",
                            { text: vals["name"], value: vals["name"] },
                            this.viewSelect,
                        );
                        this.viewSelect.value = vals["name"];
                        this.currentView = vals["name"];
                        if (!vals["clone-view"]) {
                            //remove all charts and links
                            for (const ds in this.viewData.dataSources) {
                                if (
                                    this.viewData.dataSources[ds].layout ===
                                    "gridstack"
                                ) {
                                    this.gridStack.destroy(this.dsIndex[ds]);
                                }
                            }
                            this.removeAllCharts();
                            this.viewData.links = [];
                            const state = this.getState();
                            state.view.initialCharts = {};
                            state.view.dataSources = {};
                            //only one datasource
                            if (this.dataSources.length === 1) {
                                state.view.initialCharts[
                                    this.dataSources[0].name
                                ] = [];
                                state.view.dataSources[
                                    this.dataSources[0].name
                                ] = {};
                            } else {
                                for (const ds in this.dsIndex) {
                                    if (vals[ds]) {
                                        state.view.initialCharts[ds] = [];
                                        state.view.dataSources[ds] = {};
                                    }
                                }
                            }
                            this._callListeners("state_saved", state);
                            this.contentDiv.innerHTML = "";
                            this._init(state.view);
                        } else {
                            const state = this.getState();
                            this._callListeners("state_saved", state);
                        }
                    },
                },
            ],
        });
    }

    showSaveViewDialog(action) {
        new CustomDialog({
            title: "Save View",
            text: "Do you want to save the current view",
            buttons: [
                {
                    text: "YES",
                    method: () => {
                        const state = this.getState();
                        this._callListeners("state_saved", state);
                        action();
                    },
                },
                {
                    text: "NO",
                    method: () => {
                        action();
                    },
                },
            ],
        });
    }

    showDeleteViewDialog() {
        new CustomDialog({
            title: "Delete View",
            text: "Do you want to delete the current view?",
            buttons: [
                {
                    text: "YES",
                    method: () => {
                        this.deleteCurrentView();
                    },
                },
                {
                    text: "NO",
                    method: () => {},
                },
            ],
        });
    }

    changeView(view) {
        for (const ds in this.viewData.dataSources) {
            if (this.viewData.dataSources[ds].layout === "gridstack") {
                this.gridStack.destroy(this.dsIndex[ds]);
            }
        }
        this.removeAllCharts();
        this.contentDiv.innerHTML = "";
        this.currentView = view;
        this.viewLoader(view).then((data) => {
            this._init(data);
        });
    }

    deleteCurrentView() {
        //remove the view choice and change view to the next one
        const opt = this.viewSelect.querySelector(
            `option[value='${this.viewSelect.value}']`,
        );
        opt.remove();
        const state = this.getState();
        //want to delete view and update any listeners
        state.view = null;
        this._callListeners("state_saved", state);

        this.currentView = this.viewSelect.value;
        this.changeView(this.viewSelect.value);
    }

    _columnRemoved(ds, col) {
        const ids_to_delete = [];
        for (const id in this.charts) {
            const info = this.charts[id];
            if (info.dataSource === ds) {
                const ch = info.chart;
                const div = ch.getDiv();
                const del = ch.onColumnRemoved(col);
                if (del) {
                    div.remove(false);
                    ids_to_delete.push(id);
                    this._removeLinks(ch);
                    this._callListeners("chart_removed", ch);
                }
            }
        }
        //onColumnRemoved will remove the chart if it contains
        //data from the column, it will also remove the filter,
        //but not call any listeners
        if (ids_to_delete.length > 0) {
            ds.dataStore._callListeners("filtered");
        }
        for (const id of ids_to_delete) {
            delete this.charts[id];
        }
    }

    _getColumnsRequiredForChart(config) {
        const set = new Set();
        const p = config.param;

        if (!p) {
            //no 'parameters',
            //*but there could be other config entries / methods that refer to columns*
            // return [];
        } else if (typeof p === "string") {
            set.add(p);
        } else {
            for (const i of p) {
                set.add(i);
            }
        }
        if (config.color_by) {
            if (config.color_by.column) {
                set.add(config.color_by.column.field);
            } else {
                set.add(config.color_by);
            }
        }
        if (config.tooltip) {
            if (config.tooltip.column) {
                set.add(config.tooltip.column);
            }
        }
        if (config.background_filter) {
            set.add(config.background_filter.column);
        }

        //are there any config entries that refer to column(s)
        const t = BaseChart.types[config.type];
        if (t.configEntriesUsingColumns) {
            t.configEntriesUsingColumns.forEach((x) => {
                let e = config[x];
                if (e) {
                    e = Array.isArray(e) ? e : [e];
                    for (const i of e) {
                        set.add(i);
                    }
                }
            });
        }
        return [...set];
    }

    /**
     * Loads data from a remote file -the file must have headers (keys in the
     * case of json) which which match a columns field/id
     * @param {object} info A config describing the file -
     * @param {string} info.type - either csv,tsv ot json
     * @param {string} info.dataSource - the name of the datasource to load the data into
     * @param {string} info.url  - the url of the file
     * @param {function} [callback]  - a function to run once the data has loaded
     */
    loadFile(info, callback) {
        const meths = { csv: csv, json: json, tsv: tsv };
        const iid = this.createInfoAlert("loading file", { spinner: true });
        meths[info.type](info.url).then((data) => {
            const cols = {};
            const dataSource = info.dataSource;
            const ds = this.dsIndex[dataSource].dataStore;
            const all_cols = ds.getAllColumns();
            //which columns are present in the datastore
            for (const c of data.columns) {
                if (ds.columnIndex[c]) {
                    cols[c] = [];
                }
            }
            for (let i = 0; i < data.length; i++) {
                const row = data[i];
                if (i + (1 % 100) === 0) {
                    this.updateInfoAlert(
                        iid,
                        `processed ${i}/${data.length} rows`,
                    );
                }
                for (const col in cols) {
                    cols[col].push(row[col]);
                }
            }
            let proc = 0;
            for (const col in cols) {
                ds.setColumnData(col, cols[col]);
                proc++;
                this.updateInfoAlert(
                    iid,
                    `processed ${proc}/${all_cols.length} columns`,
                );
            }
            this.updateInfoAlert(iid, "complete", { duration: 2000 });
            if (callback) {
                callback();
            }
        });
    }

    _getUpdatedColumns(dataStore) {
        const dc = dataStore.dirtyColumns;
        const rv = {
            columns: [],
            added: [],
            removed: [],
            colors_changed: [],
        };
        for (const c in dc.added) {
            const td = getMd(c);
            rv.columns.push(td);
            rv.added.push(c);
        }
        for (const r in dc.removed) {
            rv.removed.push(r);
        }

        for (const c in dc.data_changed) {
            if (!rv.columns[c]) {
                const td = getMd(c);
                rv.columns.push(td);
            }
        }

        for (const cc in dc.colors_changed) {
            rv.colors_changed.push({
                column: cc,
                colors: dataStore.columnIndex[cc].colors,
            });
        }

        return rv;

        function getMd(c) {
            const cl = dataStore.columnIndex[c];
            const md = {
                values: cl.values,
                datatype: cl.datatype,
                name: cl.name,
                editable: true,
                field: cl.field,
            };
            const arr = new Array(cl.data.length);
            for (let i = 0; i < cl.data.length; i++) {
                arr[i] = cl.data[i];
            }
            return { metadata: md, data: arr };
        }
    }

    saveState() {
        const state = this.getState();
        this._callListeners("state_saved", state);
    }

    getState() {
        const initialCharts = {};
        const updatedColumns = {};
        const metadata = {};
        // const twidth = this.contentDiv.offsetWidth;
        for (const ds of this.dataSources) {
            if (ds.contentDiv) {
                initialCharts[ds.name] = [];
                const w = this.dsPanes[ds.name].style.width;
                const re2 = /calc\((.+)\%.+/;
                this.viewData.dataSources[ds.name].panelWidth =
                    Number.parseFloat(w.match(re2)[1]);
            }

            updatedColumns[ds.name] = this._getUpdatedColumns(ds.dataStore);
            const dstore = ds.dataStore;

            if (dstore.dirtyMetadata.size !== 0) {
                metadata[ds.name] = {};
                for (const param of dstore.dirtyMetadata) {
                    metadata[ds.name][param] = dstore[param];
                }
            }
        }
        for (const chid in this.charts) {
            const chInfo = this.charts[chid];

            const chart = chInfo.chart;
            const config = chart.getConfig();
            const div = chart.getDiv();
            const d = this.viewData.dataSources[chInfo.dataSource.name];
            if (d.layout === "gridstack") {
                config.gsposition = [
                    Number.parseInt(div.getAttribute("gs-x")),
                    Number.parseInt(div.getAttribute("gs-y")),
                ];
                config.gssize = [
                    Number.parseInt(div.getAttribute("gs-w")),
                    Number.parseInt(div.getAttribute("gs-h")),
                ];
            } else {
                config.position = [div.offsetLeft, div.offsetTop];
            }

            initialCharts[chInfo.dataSource.name].push(config);
        }

        const view = JSON.parse(JSON.stringify(this.viewData));
        view.initialCharts = initialCharts;
        const all_views = this.viewSelect
            // @ts-ignore do we know that we actually have elements with 'value'?
            ? Array.from(this.viewSelect.children, (x) => x.value)
            : null;

        return {
            view: view,
            currentView: this.currentView,
            all_views: all_views,
            updatedColumns: updatedColumns,
            metadata: metadata,
        };
    }

    setAllColumnsClean() {
        for (const ds of this.dataSources) {
            ds.dataStore.setAllColumnsClean();
        }
    }

    /** Displays a dialog
     * @param {Object} config extra settings
     */

    showCustomDialog(config) {
        new CustomDialog(config);
    }

    /**Adds a menu icon to either the main menubar or a datasource menubar
     * @param {string} dataSource The name of data source or _main if adding
     * an icon to the main (top) toolbar
     * @param {string} icon The class name(s) of the icon
     * @param {string} text Text that will be displayed in a tooltip
     * @param {function} func The function that will be called when the icon is pressed
     */
    addMenuIcon(dataSource, icon, text, func) {
        const pos = dataSource === "_main" ? "bottom-right" : "bottom";
        const el =
            dataSource === "_main"
                ? this.leftMenuBar
                : this.dsIndex[dataSource].menuBar;
        return createMenuIcon(
            icon,
            {
                tooltip: {
                    text: text,
                    position: pos,
                },
                func: func,
            },
            el,
        );
    }

    createInfoAlert(msg, config = {}) {
        const id = getRandomString();
        const len = Object.keys(this.infoAlerts).length;
        config.type = config.type || "info";
        const div = createEl(
            "div",
            {
                classes: ["ciview-info-alert", `ciview-alert-${config.type}`],
                styles: {
                    right: "10px",
                    top: `${50 + len * 40}px`,
                },
            },
            this.containerDiv,
        );
        let spinner = null;
        const text = createEl("span", { text: msg }, div);
        if (config.spinner) {
            spinner = createEl(
                "i",
                {
                    classes: [
                        "fas",
                        "fa-spinner",
                        "fa-spin",
                        "ciview-info-alert-spin",
                    ],
                },
                div,
            );
        }
        this.infoAlerts[id] = {
            div: div,
            text: text,
            spinner: spinner,
            type: config.type,
        };
        if (config.duration) {
            this.removeInfoAlert(id, config.duration);
        }
        return id;
    }

    updateInfoAlert(id, msg, config = {}) {
        const al = this.infoAlerts[id];
        if (config.type && al.type !== config.type) {
            al.div.classList.remove(`ciview-alert-${al.type}`);
            al.div.classList.add(`ciview-alert-${config.type}`);
            al.type = config.type;
        }
        al.text.textContent = msg;
        if (config.duration) {
            this.removeInfoAlert(id, config.duration);
        }
    }

    removeInfoAlert(id, delay = 2000) {
        const spinner = this.infoAlerts[id].spinner;
        if (spinner) {
            spinner.remove();
        }
        setTimeout(() => {
            if (!this.infoAlerts[id]) return; //PJT allow for clearing list.
            this.infoAlerts[id].div.remove();
            delete this.infoAlerts[id];
            let top = 50;
            for (const i in this.infoAlerts) {
                this.infoAlerts[i].div.style.top = `${top}px`;
                top += 40;
            }
        }, delay);
    }
    clearInfoAlerts() {
        for (const i in this.infoAlerts) {
            this.infoAlerts[i].div.remove();
        }
        this.infoAlerts = {};
    }

    /**
     * Loads data for specified columns into the appropriate dataStore
     * @param {string[]} columns An array of column fields/ids
     * @param {string} dataSource The name of the dataSource
     * @param {function} callback A function which will be run once all the
     * columns are loaded
     * @param {number} [split=10]  the number of columns to send with each request
     * @param {number} [threads=2]  the number of concurrent requests
     */
    loadColumnSet(columns, dataSource, callback, split = 10, threads = 2) {
        if (columns.length === 0) {
            callback(); //should there be any args? hard to tell without types
            return;
        }
        const id = getRandomString();
        const lc = this.config.dataloading || {};
        split = lc.split || 10;
        threads = lc.threads || 2;
        this.transactions[id] = {
            callback: callback,
            columns: [],
            totalColumns: columns.length,
            failedColumns: [],
            nextColumn: 0,
            columnsLoaded: 0,
            id: id,
        };
        let col_list = [];
        const t = this.transactions[id];
        for (const col of columns) {
            this.columnsLoading[dataSource][col] = true;
            col_list.push(col);
            if (col_list.length === split) {
                t.columns.push(col_list);
                col_list = [];
            }
        }
        if (col_list.length !== 0) {
            t.columns.push(col_list);
            col_list = [];
        }
        t.alertID = this.createInfoAlert(
            `Loading Columns:0/${columns.length}`,
            { spinner: true },
        );
        const max = Math.min(t.columns.length, threads);

        for (let n = 0; n < max; n++) {
            this._loadColumnData(t, dataSource);
        }
    }

    _loadColumnData(trans, dataSource) {
        const dataStore = this.dsIndex[dataSource].dataStore;

        const col_list = trans.columns[trans.nextColumn++];
        const columns = [];
        for (const col of col_list) {
            columns.push(dataStore.getColumnInfo(col));
        }
        //float32 columns need to be at the beginning of the byte stream
        //as you can't create an array from  an arry buffer starting at
        //a byte position not divisible by 4
        columns.sort((a, b) => {
            return column_orders[a.datatype] - column_orders[b.datatype];
        });

        //"this.dataLoader is not a function" with e.g. "cell_types"
        this.dataLoader(columns, dataSource, dataStore.size)
            .then((resp) => {
                for (const col of resp) {
                    dataStore.setColumnData(col.field, col.data);
                }
                trans.columnsLoaded++;
            })
            .catch((error) => {
                console.log(error);
                trans.columnsLoaded++;
                trans.failedColumns.push(columns);
            })
            .finally(() => {
                const total = trans.columns.length;
                const loaded = trans.columnsLoaded;
                let all_loaded = loaded * col_list.length;
                for (const col of col_list) {
                    delete this.columnsLoading[dataSource][col];
                }
                all_loaded =
                    all_loaded > trans.totalColumns
                        ? trans.totalColumns
                        : all_loaded;
                this.updateInfoAlert(
                    trans.alertID,
                    `Loading Columns:${all_loaded}/${trans.totalColumns}`,
                );
                if (loaded >= total) {
                    this.updateInfoAlert(
                        trans.alertID,
                        `Loaded ${total} column${total === 1 ? "" : "s"}`,
                        { duration: 2000 },
                    );
                    trans.callback(trans.failedColumns);
                    delete this.transactions[trans.id];
                }
                if (trans.nextColumn < total) {
                    this._loadColumnData(trans, dataSource);
                }
            });
    }

    _addLinkIcon(ds, ds_to, link) {
        createMenuIcon(
            "fas fa-plus-square",
            {
                tooltip: {
                    text: `Add ${link.name}`,
                    position: "bottom-right",
                },
                func: () => {
                    // new BaseDialog.experiment["AddColumnsFromRows"](ds, ds_to, link, this);
                    new AddColumnsFromRowsDialog(ds, ds_to, link, this);
                },
            },
            ds.menuBar,
        );
    }

    _setUpMenu(ds) {
        const dataStore = ds.dataStore;
        createMenuIcon(
            "fas fa-chart-bar",
            {
                tooltip: {
                    text: "Add Chart",
                    position: "bottom-right",
                },
                func: () => {
                    // new AddChartDialog(ds, (config) =>
                    //     this.addChart(ds.name, config, true),
                    // );
                    new BaseDialog.experiment["AddChartDialogReact"](dataStore);
                },
            },
            ds.menuBar,
        );

        createMenuIcon(
            "fas fa-sync-alt",
            {
                tooltip: {
                    text: "Reset All Filters",
                    position: "bottom-right",
                },
                func: () => {
                    dataStore.removeAllFilters();
                },
            },
            ds.menuBar,
        );
        createMenuIcon(
            "fas fa-palette",
            {
                tooltip: {
                    text: "Change Color Scheme",
                    position: "bottom-right",
                },
                func: () => {
                    try {
                        new ColorChooser(this, ds);
                    } catch (error) {
                        console.error("error making ColorChooser", error);
                        this.createInfoAlert("Error making color chooser", {
                            type: "warning",
                            duration: 2000,
                        });
                    }
                },
            },
            ds.menuBar,
        );
        createMenuIcon(
            "fas fa-th",
            {
                tooltip: {
                    text: "Change layout",
                    position: "bottom-right",
                },
                func: (e) => {
                    this.layoutMenus[ds.name].show(e);
                },
            },
            ds.menuBar,
        );
        //previously we shared a TagModel between invocations of the annotation dialog
        //but they should be able to change columns - not sure if the sharing had any benefits
        this.addMenuIcon(ds.name, "fas fa-tags", "Tag Annotation", () => {
            //todo - check whether we have a reason for hacky import here
            new BaseDialog.experiment["AnnotationDialogReact"](ds.dataStore);
        });

        if (dataStore.links) {
            for (const ods in dataStore.links) {
                const link = dataStore.links[ods];
                if (link.rows_as_columns) {
                    this._addLinkIcon(
                        ds,
                        this.dsIndex[ods],
                        link.rows_as_columns,
                    );
                }
            }
        }
        const idiv = createEl(
            "div",
            {
                styles: {
                    float: "right",
                    lineHeight: "1.0",
                },
            },
            ds.menuBar,
        );
        createEl(
            "span",
            {
                text: ds.name,
                styles: {
                    verticalAlign: "top",
                    fontSize: "16px",
                    marginRight: "4px",
                },
            },
            idiv,
        );
        const size = ds.dataStore.size;
        ds.filterBar = createEl(
            "progress",
            {
                value: size,
            },
            ds.menBar,
        );
        const pb = createEl(
            "div",
            {
                styles: {
                    width: "100px",
                    display: "inline-block",
                    marginTop: "2px",
                },
            },
            idiv,
        );
        const pbConf = {
            max: size,
            value: size,
            text: `${size}`,
        };
        this.progressBars[ds.name] = new MDVProgress(pb, pbConf);
        this._addFullscreenIcon(ds);
    }

    _addFullscreenIcon(ds) {
        createMenuIcon(
            "fas fa-expand",
            {
                tooltip: {
                    text: "Full Screen",
                    position: "bottom-right",
                },
                func: () => {
                    //nb, not sure best way to access the actual div I want here
                    //this could easily break if the layout structure changes
                    // ds.contentDiv.parentElement.requestFullscreen();
                    ds.menuBar.parentElement.requestFullscreen();
                },
            },
            ds.menuBar,
        );
    }

    /**
     * Adds a listener to the ChartManager.
     *
     * Note that the signature is different from what might be expected (this is an MDV pattern that may be reviewed in future):
     * The first argument is a string that identifies the listener (not an event type to listen for).
     * Subsequent calls to addListener with the same id will overwrite the previous listener (which could lead to
     * unexpected behaviour, for example if a corresponding `removeListener()` call is made).
     * The second argument is a function that will be called when the listener is triggered - all registered listeners will be called
     * for any event.
     * @param {string} id
     * @param {function} func Callback function.
     * First argument is the type of event (`"state_saved" | "view_loaded" | "chart_added" | "chart_removed"`),
     * second is the `ChartManager` instance, third is the data.
     */
    addListener(id, func) {
        this.listeners[id] = func;
    }

    /**
     * Removes a listener from the ChartManager.
     * @param {string} id
     */
    removeListener(id) {
        delete this.listeners[id];
    }
    _callListeners(type, data) {
        for (const id in this.listeners) {
            this.listeners[id](type, this, data);
        }
    }

    /**
     * Adds a chart to the app. Returns asyncronously when needed columns have loaded and the chart has been added
     * (will reject if there is an error)
     * @param {string} dataSource The name of the chart's data source
     * @param {any} config The chart's config
     * @param {boolean} [notify=false] If true any listeners will be informed that
     * a chart has been loaded
     */
    async addChart(dataSource, config, notify = false) {
        if (!BaseChart.types[config.type]) {
            this.createInfoAlert(
                `Tried to add unknown chart type '${config.type}'`,
                { type: "danger", duration: 2000 },
            );
            throw `Unknown chart type ${config.type}`;
        }
        //check if columns need loading
        const neededCols = this._getColumnsRequiredForChart(config);
        //check which columns need loading
        if (config.location) {
            const l = config.location;
            const b = 5;
            config.size = [
                l.width * 90 + l.width * b - b,
                l.height * 40 + l.height * b - b,
            ];
            config.position = [
                (l.x + 1) * b + l.x * 90,
                (l.y + 1) * b + l.y * 40,
            ];
        }
        //**convert legacy data***********
        const ds = this.dsIndex[dataSource];
        const { width, height, left, top } = positionChart(ds, config);

        const t = themes[this.theme];
        // PJT may want different behaviour for gridstack
        //MJS this is very messy - create divs in (hopefully) the right location and add chart when data loaded
        //ideally create the chart with a waiting icon and  update it when the data has loaded
        //However, no way of creating charts at the moment without data - charts need separate init method?
        const div = createEl(
            "div",
            {
                styles: {
                    position: "absolute",
                    width: `${width}px`,
                    height: `${height}px`,
                    left: `${left}px`,
                    top: `${top}px`,
                    background: t.main_panel_color,
                    zIndex: "2",
                    display: "flex",
                    alignItems: "center",
                    justifyContent: "center",
                },
            },
            ds.contentDiv,
        );
        createEl(
            "i",
            {
                classes: ["fas", "fa-circle-notch", "fa-spin"],

                styles: {
                    fontSize: "30px",
                    color: t.text_color,
                },
            },
            div,
        );
        createEl(
            "div",
            {
                styles: {
                    position: "absolute",
                    overflow: "hide",
                    textAlign: "center",
                    top: "3px",
                    color: t.text_color,
                    textOverflow: "ellipsis",
                    wordBreak: "break-all",
                    fontSize: "16px",
                },
                text: config.title,
            },
            div,
        );
        try {
            // this can go wrong if the dataSource doesn't have data or a dynamic dataLoader.
            // when it goes wrong, it can cause problems outside the creation of this chart
            // - other charts wanting to use similar neededCols end up not having data?
            await this._getColumnsAsync(dataSource, neededCols);
            this._addChart(dataSource, config, div, notify);
        } catch (error) {
            this.clearInfoAlerts();
            const id = this.createInfoAlert(
                `Error creating chart with columns [${neededCols.join(", ")}]: '${error}'`,
                {
                    type: "warning",
                },
            );
            console.error(error);
            const idiv = this.infoAlerts[id].div;
            idiv.onclick = () => idiv.remove();
            // div.remove();
            const debugNode = createEl(
                "div",
                {
                    styles: {
                        position: "absolute",
                        backdropFilter: "blur(10px)",
                    },
                },
                div.lastElementChild,
            );
            debugNode.innerHTML = `<div><h2>Error creating chart</h2><pre>${error.stack}</pre></div>`;
            debugNode.onclick = () => debugNode.remove();
            //not rethrowing doesn't help recovering from missing data in other charts.
            //throw new Error(error); //probably not a great way to handle this
        }
    }

    _getColumnsFromOtherSource(
        dataSource,
        otherDataSource,
        columns,
        indexCol,
        func,
    ) {
        this._getColumnsThen(otherDataSource, columns.concat(indexCol), () => {
            const ds = this.dsIndex[dataSource].dataStore;
            const ods = this.dsIndex[otherDataSource].dataStore;
            const oindex = ods.getColumnIndex(indexCol);
            const ic = ds.columnIndex[indexCol];
            const index = ic.values.map((x) => oindex[x]);
            const colInfo = columns.map((x) => {
                const c1 = ds.columnIndex[x];
                const c2 = ods.columnIndex[x];
                if (c2.values) {
                    c1.values = c2.values;
                }
                if (c2.minMax) {
                    c1.minMax = c2.minMax;
                }
                if (c2.quantiles) {
                    c1.quantiles = c2.quantiles;
                }

                const buf = new SharedArrayBuffer(
                    ds.size * (c1.datatype === "text" ? 1 : 4),
                );
                const arrType =
                    c1.datatype === "text" ? Uint8Array : Float32Array;
                return {
                    col: x,
                    data: buf,
                    arr: new arrType(buf),
                    odata: c2.data,
                };
            });
            for (let n = 0; n < ds.size; n++) {
                const i = index[ic.data[n]];
                for (const c of colInfo) {
                    c.arr[n] = c.odata[i];
                }
            }

            for (const c of colInfo) {
                ds.setColumnData(c.col, c.data);
            }
            func();
        });
    }

    async _getColumnsAsync(dataSource, columns) {
        // let's add some error handling here...
        const result = await new Promise((resolve) => {
            this._getColumnsThen(dataSource, columns, resolve);
        });
        return result;
    }

    _getColumnsThen(dataSource, columns, func) {
        const ds = this.dsIndex[dataSource];
        const dStore = ds.dataStore;
        //check if need to load column data from linked data set
        if (dStore.links) {
            for (const ods in dStore.links) {
                const link = dStore.links[ods];
                if (link.columns) {
                    const otherCols = [];
                    const thisCols = [];
                    for (const c of columns) {
                        if (link.columns.indexOf(c) === -1) {
                            thisCols.push(c);
                        } else if (!dStore.columnIndex[c].data) {
                            otherCols.push(c);
                        }
                    }
                    //get the other datasource's columns first
                    if (otherCols.length > 0) {
                        //get index column
                        this._getColumnsThen(dataSource, [link.index], () => {
                            //then get all the other columns
                            this._getColumnsFromOtherSource(
                                dataSource,
                                ods,
                                otherCols,
                                link.index,
                                () => {
                                    this._getColumnsThen(
                                        dataSource,
                                        thisCols,
                                        func,
                                    );
                                },
                            );
                        });
                        return;
                    }
                }
            }
        }
        const reqCols = columns.filter((x) => {
            //column already loading - but what if something went wrong earlier?
            if (this.columnsLoading[dataSource][x]) {
                return false;
            }
            const col = dStore.columnIndex[x];
            //no record of column- need to load it (plus metadata)
            if (!col) {
                dStore.addColumnFromField(x);
                return true;
            }
            //only load if has no data
            return !col.data;
        });

        //No columns needed
        //but columns requested by other actions may still be loading
        if (reqCols.length === 0) {
            this._haveColumnsLoaded(columns, dataSource, func);
        }
        //load required columns, then check all requested are loaded
        else {
            this.loadColumnSet(reqCols, dataSource, () => {
                this._haveColumnsLoaded(columns, dataSource, func);
            });
        }
    }

    /*getIndexedData(dataSource,columns,indexColumn,callback,config={}){
        const col = this.dsIndex[dataSource].dataStore;
        this._getColumnsThen(dataSource,column,indexColumn],()=>{
            const index = ds.getColumnIndex(column);
            const cf = ds.getColorFunction(column,config);
            callback((val)=>{
                cf(index[val])
            })
        })

    }*/

    //need to ensure that column data is loaded before calling method
    _decorateColumnMethod(method, chart, dataSource) {
        const newMethod = `_${method}`;
        chart[newMethod] = chart[method];
        //if original method is called check whether column has data
        chart[method] = (column) => {
            this._getColumnsThen(dataSource, [column], () =>
                chart[newMethod](column),
            );
        };
    }

    //supercedes previous method - more genric
    //method must be specified in the method UsingColumns in types of dictionary
    __decorateColumnMethod(method, chart, dataSource) {
        const newMethod = `_${method}`;
        chart[newMethod] = chart[method];
        //if original method is called check whether column has data
        //first argument must be column(s) needed
        chart[method] = () => {
            //column not needed
            if (arguments[0] == null) {
                chart[newMethod](...arguments);
            } else {
                const cols = Array.isArray(arguments[0])
                    ? arguments[0]
                    : [arguments[0]];
                this._getColumnsThen(dataSource, cols, () =>
                    chart[newMethod](...arguments),
                );
            }
        };
    }

    //check all columns have loaded - if not recursive call after
    //time out, otherwise add the chart
    _haveColumnsLoaded(neededCols, dataSource, func) {
        for (const col of neededCols) {
            if (this.columnsLoading[dataSource][col]) {
                setTimeout(() => {
                    this._haveColumnsLoaded(neededCols, dataSource, func);
                }, 500);
                return;
            }
        }
        func();
    }

    _addChart(dataSource, config, div, notify = false) {
        //**convert legacy data***********
        const ds = this.dsIndex[dataSource];
        div.innerHTML = "";
        div.style.display = "";
        div.style.alignItems = "";
        div.style.justifyContent = "";
        const chartType = BaseChart.types[config.type];
        const chart = new chartType.class(ds.dataStore, div, config);
        this.charts[chart.config.id] = {
            chart: chart,
            dataSource: ds,
        };
        this._makeChartRD(chart, ds);
        // @ts-ignore
        chart.popoutIcon = chart.addMenuIcon(
            "fas fa-external-link-alt",
            "popout",
            {
                func: () => {
                    this._popOutChart(chart);
                },
            },
        );
        chart
            .addMenuIcon("fas fa-times", "remove chart")
            .addEventListener("click", () => {
                chart.remove();
                div.remove();
                delete this.charts[chart.config.id];
                this._removeLinks(chart);
                this._callListeners("chart_removed", chart);
            });

        //need to decorate any method that uses column data as data may
        //have to be loaded before method can execute
        // @ts-ignore
        if (chart.colorByColumn) {
            this._decorateColumnMethod("colorByColumn", chart, dataSource);
        }
        // @ts-ignore
        if (chart.setToolTipColumn) {
            this._decorateColumnMethod("setToolTipColumn", chart, dataSource);
        }
        // @ts-ignore
        if (chart.setBackgroundFilter) {
            this._decorateColumnMethod(
                "setBackgroundFilter",
                chart,
                dataSource,
            );
        }
        // @ts-ignore
        if (chart.changeContourParameter) {
            this._decorateColumnMethod(
                "changeContourParameter",
                chart,
                dataSource,
            );
        }

        //new preferred way to decorate column methods
        if (chartType.methodsUsingColumns) {
            for (const meth of chartType.methodsUsingColumns) {
                this.__decorateColumnMethod(meth, chart, dataSource);
            }
        }

        // @ts-ignore
        if (chart.setupLinks) {
            //phasing out
            if (ds.index_link_to) {
                this._giveChartAccess(
                    chart,
                    this.dsIndex[ds.index_link_to.dataSource].dataStore,
                    ds.index_link_to.index,
                );
            }
            for (const lnk of ds.dataStore.accessOtherDataStore) {
                this._giveChartAccess(
                    chart,
                    this.dsIndex[lnk.dataSource].dataStore,
                    lnk.index,
                );
            }
        }

        //I think this is obsolete now
        const cll = ds.column_link_to;
        // @ts-ignore
        if (cll && chart.createColumnLinks) {
            const func = (columns, callback) => {
                //make sure index is loaded before use
                this._getColumnsThen(cll.dataSource, columns, callback);
            };
            // @ts-ignore
            chart.createColumnLinks(
                this.dsIndex[cll.dataSource].dataStore,
                cll.columns,
                func,
            );
        }

        if (notify) {
            this._callListeners("chart_added", chart);
        }
        //check to see if all inital charted loaded , then can call any listeners
        if (this._toLoadCharts) {
            this._toLoadCharts.delete(config);
            if (this._toLoadCharts.size === 0) {
                this._toLoadCharts = undefined;
                if (this.viewData.links) {
                    for (const l of this.viewData.links) {
                        this._setUpLink(l);
                    }
                }
                this._callListeners("view_loaded", this.currentView);
            }
        }
        return chart;
    }

    //gives a chart access to another datasource
    _giveChartAccess(chart, dataSource, index) {
        const getDataFunction = async (columns, callback) => {
            //make sure index is loaded before use
            columns.push(index); //pjt: might just push `undefined`?
            await this._getColumnsAsync(dataSource.name, columns);
            callback();
        };
        chart.setupLinks(dataSource, index, getDataFunction);
    }

    //sets up a link between charts
    _setUpLink(link) {
        if (!link.id) {
            link.id = getRandomString();
        }
        switch (link.type) {
            // some other types of link may be interpreted within chart code (e.g. react effect does "view_state")
            case "color_by_column":
                link.set_color = true;
                console.warn(
                    "legacy color_by_column link type - use chart_columnval_link with set_color=true instead",
                );
                addChartLink(link, this);
                break;
            case "chart_columnval_link":
                addChartLink(link, this);
                break;
        }
    }

    //if a chart has been removed, work out which links need to be removed
    _removeLinks(chart) {
        const linksToRemove = [];
        const cid = chart.config.id;
        const links = this.viewData.links;
        if (!links) {
            return;
        }
        for (let i = 0; i < links.length; i++) {
            const link = links[i];
            if (link.source_chart === cid) {
                linksToRemove.push(i);
            }
            try {
                // nb, for example viewState link doesn't have target_charts, it has linked_charts...
                //pjt: slight hack, maybe ok, want to have some more typing on links
                const targets = link.target_charts || link.linked_charts;
                const index = targets.indexOf(cid);
                if (index !== -1) {
                    targets.splice(index, 1);
                    if (targets.length === 0) {
                        linksToRemove.push(i);
                    }
                }
            } catch (error) {
                console.error(
                    `Error removing links for chart '${cid}'`,
                    error,
                    link,
                );
            }
        }
        for (const i of linksToRemove) {
            this.removeLink(i);
        }
    }

    removeLink(linkIndex) {
        const link = this.viewData.links[linkIndex];
        switch (link.type) {
            case "color_by_column":
            case "chart_columnval_link": {
                const chart = this.charts[link.source_chart].chart;
                chart.removeListener(link.id);
            }
        }
        this.viewData.links.splice(linkIndex, 1);
    }

    removeAllCharts(dataSources) {
        const allCharts = [];
        for (const cn in this.charts) {
            const ch = this.charts[cn];
            if (dataSources && dataSources.indexOf(ch.dataSource.name) === -1) {
                continue;
            }
            allCharts.push([ch.chart, ch.window]);
        }
        for (const ci of allCharts) {
            if (ci[1]) {
                ci[1].close();
            }
            ci[0].remove();
            ci[0].div.remove();
        }
        this.charts = {};
    }

    getAllFilters(dataSorce) {
        const charts = this.getAllCharts(dataSorce);
        const fs = [];
        for (const c of charts) {
            const filter = c.getFilter();
            if (filter) {
                fs.push(filter);
            }
        }
        return fs;
    }

    getChart(id) {
        const cinfo = this.charts[id];
        if (!cinfo) {
            return null;
        }
        return cinfo.chart;
    }

    /**
     * Get all the charts for a data sorce
     * @param {string} dataSource - The name of the data source
     * @returns {Array} - An array of chart objects
     */
    getAllCharts(dataSource) {
        const charts = [];
        for (const id in this.charts) {
            const ch = this.charts[id];
            if (ch.dataSource.name === dataSource) {
                charts.push(ch.chart);
            }
        }
        return charts;
    }

    setChartsAsGrid(rowLength = 5, size = [300, 300], margin = 10) {
        let top = margin;
        let left = margin;
        let rowSize = 0;
        for (const id in this.charts) {
            const info = this.charts[id];
            const d = info.chart.getDiv();
            d.style.left = `${left}px`;
            d.style.top = `${top}px`;
            //info.chart.setSize(size[0],size[1]);
            left += size[0] + margin;
            rowSize++;
            if (rowSize === rowLength) {
                rowSize = 0;
                left = margin;
                top += size[1] + margin;
            }
        }
    }

    addButton(text, callback, tooltip) {
        createEl(
            "button",
            {
                classes: ["ciview-button"],
                text: text,
                styles: {
                    position: "fixed",
                    bottom: "40px",
                    right: "40px",
                    fontSize: "18px",
                    zIndex: "100",
                },
            },
            this.contentDiv,
        ).addEventListener("click", () => callback());
    }

    _popOutChart(chart) {
        popoutChart(chart);
    }

    _sendAllChartsToBack(ds) {
        for (const id in this.charts) {
            const c = this.charts[id];
            if (ds === c.dataSource) {
                c.chart.div.style.zIndex = "";
            }
        }
    }

    _makeChartRD(chart, ds) {
        //if (!ds) console.error(`_makeChartRD called without ds - resize / drag etc may not work properly`);
        //^^ actually doesn't make much difference to non-gridStack in practice.
        if (
            ds &&
            this.gridStack &&
            this.viewData.dataSources[ds.name].layout === "gridstack"
        ) {
            this.gridStack.manageChart(chart, ds, this._inInit);
            return;
        }
        const div = chart.getDiv();
        makeDraggable(div, {
            handle: ".ciview-chart-title",
            contain: "topleft",
            ondragstart: (e) => {
                this._sendAllChartsToBack(ds);
                div.style.zIndex = 2;
            },
        });
        makeResizable(div, {
            onResizeStart: () => {
                this._sendAllChartsToBack(ds);
                div.style.zIndex = 2;
            },
            onresizeend: (width, height) => chart.setSize(width, height),
        });
    }
}

export default ChartManager;<|MERGE_RESOLUTION|>--- conflicted
+++ resolved
@@ -209,13 +209,9 @@
             theme: observable,
             setTheme: action,
         });
-<<<<<<< HEAD
-        this.transactions={};
-=======
         //we may want to move this, for now I don't think it's doing any harm and avoids changes to multiple index files:
         connectIPC(this);
         this.transactions = {};
->>>>>>> 38fb3a57
 
         //set up container and top(main menu)
         /** @type {HTMLElement} */
@@ -263,15 +259,6 @@
         );
         homeButton.style.marginRight = "20px";
 
-<<<<<<< HEAD
-        createEl("span",{classes:["mdv-divider"]},this.menuBar);
-      
-        if (config.all_views){
-       
-            this.viewSelect = createEl("select",{style:{maxWidth: '50em'}},this.menuBar);
-            for (const v of config.all_views){
-                createEl("option",{text:v, value:v},this.viewSelect)
-=======
         if (config.all_views) {
             this.viewSelect = createEl(
                 "select",
@@ -280,7 +267,6 @@
             );
             for (const v of config.all_views) {
                 createEl("option", { text: v, value: v }, this.viewSelect);
->>>>>>> 38fb3a57
             }
             createFilterElement(this.viewSelect, this.menuBar);
             this.viewSelect.addEventListener("change", (e) => {
@@ -343,14 +329,6 @@
             );
         }
 
-<<<<<<< HEAD
- 
-        
-        const themeButton = createMenuIcon("fas fa-adjust",{
-            tooltip:{
-                text:"Change Theme",
-                position:"bottom-left"
-=======
         const themeButton = createMenuIcon(
             "fas fa-adjust",
             {
@@ -361,7 +339,6 @@
                 func: (e) => {
                     this.themeMenu.show(e);
                 },
->>>>>>> 38fb3a57
             },
             this.rightMenuBar,
         );
