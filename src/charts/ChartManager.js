import { createEl, makeDraggable, makeResizable,MDVProgress,removeDraggable,removeResizable,createMenuIcon,splitPane, createFilterElement} from "../utilities/Elements";
import  BaseChart from "./BaseChart.js";
import  DataStore from "../datastore/DataStore.js";
import CustomDialog from "./dialogs/CustomDialog.js";
import ChatDialog from "./dialogs/ChatDialog";
import ChatLogDialog from "./dialogs/ChatLogDialog";
import { ContextMenu } from "../utilities/ContextMenu";
import {BaseDialog} from "../utilities/Dialog.js";
import {getRandomString} from "../utilities/Utilities.js";
import {csv,tsv,json} from "d3-fetch";
import AddColumnsFromRowsDialog from "./dialogs/AddColumnsFromRowsDialog.js";
import ColorChooser from "./dialogs/ColorChooser";
import GridStackManager, { positionChart } from "./GridstackManager"; //nb, '.ts' unadvised in import paths... should be '.js' but not configured webpack well enough.
// this is added as a side-effect of import HmrHack elsewhere in the code, then we get the actual class from BaseDialog.experiment
import FileUploadDialogReact from './dialogs/FileUploadDialogWrapper';
import TagModel from '../table/TagModel';

//default charts 
import "./HistogramChart.js";
import "./RowChart.js";
import "./TableChart.js";
import "./WGL3DScatterPlot.js";
import "./WGLScatterPlot.js";
import "./RingChart.js";
import "./TextBoxChart.js";
import "./HeatMap.js";
import "./ViolinPlot.js";
import "./BoxPlot.js";
import "./SankeyChart.js";
import "./MultiLineChart.js";
import "./DensityScatterPlot";
import "./SelectionDialog.js";
import "./StackedRowChart";
import "./TreeDiagram";
import "./CellNetworkChart";
import "./SingleHeatMap";
import "./VivScatterPlot";
import "./DotPlot";
import "./ImageTableChart";
import "./CellRadialChart";
import "./RowSummaryBox";
import "./VivScatterPlot";
import "./ImageTableChart";
import "./ImageScatterChart";
// import "./WordCloudChart"; //todo: this only works in vite build, not webpack
import "./CustomBoxPlot";
import "./SingleSeriesChart";
import "./GenomeBrowser";
import "./DeepToolsHeatMap";
import connectIPC from "../utilities/InterProcessCommunication";
import { addChartLink } from "../links/link_utils";
import { toPng } from "html-to-image";
import popoutChart from "@/utilities/Popout";
import { makeObservable, observable, action } from "mobx";

//order of column data in an array buffer
//doubles and integers (both represented by float32) and int32 need to be first
// followed by multitext/text16 (uint16) then text/unique (uint8) 
const column_orders={
    "double":0,
    "integer":0,
    "int32":0,
    "multitext":1,
    "text16":1,
    "text":2,
    "unique":2
}

const themes={
    "dark":{
        title_bar_color:"#222",
        main_panel_color:"black",
        text_color:"white",
        background_color:"#333"
    },
    "light":{
        title_bar_color:"white",
        main_panel_color:"#f1f1f1",
        text_color:"black",
        background_color:"#bababa"

    }
}

//https://stackoverflow.com/questions/56393880/how-do-i-detect-dark-mode-using-javascript
function getPreferredColorScheme() {
    if (window.matchMedia) {
        if (window.matchMedia('(prefers-color-scheme: dark)').matches) {
            return "dark";
        }
            return "light";
    } 
    return "light";
}
function listenPreferredColorScheme(callback) {
    if (window.matchMedia) {
        const colorSchemeQuery = window.matchMedia('(prefers-color-scheme: dark)');
        colorSchemeQuery.addEventListener('change', ()=>callback(getPreferredColorScheme()));
    }
}

/**
* The object to manage charts {@tutorial chartmanager}
* 
* @param {string|DOMelement} div - The DOM element or id of the element to house the app
* @param {object[]} datasources - An array of datasource configs -see  {@tutorial datasource}.
* Each config must contain the size parameter, giving the number of rows in the DataStore.
* @param {object} dataloader - An object containing the following
* <ul>
*   <li> function - The [function]{@tutorial datalaoder} to load the data
    (can be omitted if data loaded from a file)</li>
*   <li> viewLoader - The function that will load the each view  (not necessay if only one view)</li>
*   <li> rowDataLoader - (optional) an asunc function which is given the datasource name and row index
*     returns unstructured data . A datasource's config requires row_data_loader:true to activate the loader
*   <li> files - specifies the files to load the data </li>
* </ul>
* @param {Object} config extra settings
* @param {Object[]} [config.initialCharts] A list of chart configs to initially load if
* no views are specified
* @param {string[]} [config.all_views] A list of views that can be loaded (a suitable 
* view loader is required to atually load the view)
* @param {string} [config.current_view] the current view (only used with all views)
* @param {string} [config.permisson] the level of permission the user has. This just makes certain
* options unavaliable. Any logic should be handled when a state_saved event is broadcast
* @param {boolean} [config.gridstack] whether to arrange the charts in a grid
* @param
* 
*/
class ChartManager{

    constructor(div,dataSources,dataLoader,config={},listener=null){
        // manage global singleton
        if (!window.mdv) {
            window.mdv = {};
        }
        if (window.mdv.chartManager){
            console.warn("Making another ChartManager... had believed this to be a singleton");
        }
        window.mdv.chartManager=this;

        this.listeners={};
        this.infoAlerts={};
        this.progressBars={};
        this.setTheme(getPreferredColorScheme());
        //maybe better to stop listening once explicit option has been set
        //or to allow the user to explicitly say 'system default'
        listenPreferredColorScheme(t => this.setTheme(t));

        // each entry in dataSources will contain
        //  dataSource - the actual dataStore object
        //  name - the name given to this data source
        //  menuBar the dom menu associated with this element
        //  contentDiv the div that the charts associated with the datastore will be added
        this.dataSources=[];
        this.dsIndex={};
        this.columnsLoading={};
        for (const d of dataSources){
            const ds= {
                name:d.name,
                dataStore:new DataStore(d.size,d,dataLoader),
                link_to:d.link_to,
                index_link_to:d.index_link_to,
                color:d.color || themes[this.theme].background_color,
                column_link_to:d.column_link_to,
                links:d.links,
                custom:d.custom || {}
            }
            this.dataSources.push(ds);
            this.dsIndex[d.name]=ds;
            this._addDSListeners(ds);
            this.columnsLoading[d.name]={};
        
            
        }
        if (listener){
            this.addListener("_default",listener)
        }
<<<<<<< HEAD
=======
        makeObservable(this, {
            theme: observable,
            setTheme: action
        });
        //we may want to move this, for now I don't think it's doing any harm and avoids changes to multiple index files:
        connectIPC(this);
>>>>>>> 7c09d1f6
        this.transactions={};


       
        
        //set up container and top(main menu)
        this.containerDiv= typeof div === "string"?document.getElementById(div):div;
        this.containerDiv.style.display="flex";
        this.containerDiv.style.flexDirection="column";
        
        this.menuBar = createEl("div",{
            classes:["ciview-main-menu-bar"]          
        },this.containerDiv);

        this.leftMenuBar= createEl("span",{},this.menuBar);
        this.rightMenuBar= createEl("span",{styles:{float:"right"}},this.menuBar);



        createEl("span",{classes:["mdv-divider"]},this.menuBar);
      
        if (config.all_views){
       
            this.viewSelect = createEl("select",{style:{maxWidth: '50em'}},this.menuBar);
            for (const v of config.all_views){
                createEl("option",{text:v, value:v},this.viewSelect)
            }
            createFilterElement(this.viewSelect, this.menuBar);
            this.viewSelect.addEventListener("change",(e)=>{
                if (this.config.show_save_view_dialog && config.permission ==="edit"){
                    this.showSaveViewDialog(()=>this.changeView(this.viewSelect.value));
                }
                else{
                    this.changeView(this.viewSelect.value)
                }
            })
        }

        if (config.permission==="edit"){
            createMenuIcon("fas fa-save",{
                tooltip:{
                    text:"Save View",
                    position:"bottom-right"
                },
                func:()=>{
                    //not saving tag data? did it ever?
                    const state = this.getState();
                    this._callListeners("state_saved",state)
                }
    
            },this.menuBar);
        }


        if (config.permission==="edit" && config.all_views){
            createMenuIcon("fas fa-plus",{
                tooltip:{
                    text:"Create New View",
                    position:"bottom-right"
                },
                func:()=>{
                    this.showSaveViewDialog(()=>this.showAddViewDialog());
                }
    
            },this.menuBar);
            createMenuIcon("fas fa-minus",{
                tooltip:{
                    text:"Delete Current View",
                    position:"bottom-right"
                },
                func:()=>{
                    this.showDeleteViewDialog();
                }
    
            },this.menuBar);
        }

 
        
        const themeButton = createMenuIcon("fas fa-adjust",{
            tooltip:{
                text:"Change Theme",
                position:"bottom-left"
            },
            func:(e)=>{
                this.themeMenu.show(e);
            }

        },this.rightMenuBar);
        themeButton.style.margin = "3px";
        if (config.permission === 'edit') {
            const uploadButton = createMenuIcon("fas fa-upload",{
                tooltip:{
                    text:"Add datasource",
                    position:"bottom-left"
                },
                func:(e)=>{
                    new FileUploadDialogReact();//.open();
                }    
            },this.menuBar);
            uploadButton.style.margin = "3px";
        }

        if (config.websocket) {
            const fn = async () => {
                // previously, we were always calling connectIPC - but it was only relevant to earlier experiment with Unity
                // and we had disabled websocket on server.
                // started experimenting with socketio for chatMDV - mechanism is working, to an extent... 
                // but actually, REST is probably best for this (maybe a protocol agnostic abstraction).
                // try/catch doesn't help when it gets stuck in await...
                console.warn('websocket is not currently supported but used as flag for chat experiment - will be fixed very soon')
                // try {
                //     const { socket, sendMessage } = await connectIPC(this);
                //     this.ipc = { socket, sendMessage };
                // } catch (error) {
                //     console.error('Failed to connect to websocket', error);
                // }
                createMenuIcon("fas fa-comments", {
                    tooltip: {
                        text: "Open ChatMDV",
                        position: "bottom-left"
                    },
                    func: async () => {
                        new ChatDialog();
                    }
                }, this.rightMenuBar);
                // chatButton.setAttribute('data-lucide', 'bot-message-square'); //didn't work
                createMenuIcon("fas fa-file-alt", {
                    tooltip: {
                        text: "View Chat Log",
                        position: "bottom-left"
                    },
                    func: async () => {
                        new ChatLogDialog();
                    }
                }, this.rightMenuBar);
            };
            fn();
        }
        
        if (import.meta.env.DEV) {
            // add a button to take a screenshot of the current view
            // we don't actually want a button like this - I think we probably want to take a screenshot
            // inside 'getState()' and add it to view... but that's a bit of a destructive change.
            createMenuIcon("fas fa-camera", {
                tooltip:{
                    text:"Take Screenshot",
                    position:"bottom-left"
                },
                func: async () => {
                    const bounds = this.containerDiv.getBoundingClientRect();
                    const aspect = bounds.width / bounds.height;
                    const dataUrl = await toPng(this.containerDiv, {canvasWidth: 400, canvasHeight: 400/aspect});
                    const img = document.createElement('img');
                    img.src = dataUrl;
                    document.body.appendChild(img);
                }
            }, this.menuBar);
        }
        // createMenuIcon("fas fa-question",{
        //     tooltip:{
        //         text:"Help",
        //         position:"top-right"
        //     },
        //     func:()=>{
        //         //todo
        //     }
        // },this.menuBar).style.margin = "3px";

        this._setupThemeContextMenu();
      
        this.contentDiv=createEl("div",{
            styles:{
                flex:"1 1 auto",
                position:"relative"
            }
        },this.containerDiv);
        this.contentDiv.classList.add('ciview-contentDiv');

        this.gridStack = new GridStackManager(this);

        //each entry in charts will contain
        //  chart - the actual chart
        //  win - the popout window it is in (or null)
        //  dataSource - the data source associated with it 
        this.charts={};


        this.config=config;
        const c = this.config
        c.chart_color=c.chart_color || "white";

        //load any files first

        this.dataLoader = dataLoader.function;// || async function defaultDataLoaderFunction() { console.warn(`ceci n'est pas une dataLoader`) };
        this.viewLoader = dataLoader.viewLoader;

        this.layoutMenus={};

        if (dataLoader.files){     
            this.filesToLoad=dataLoader.files.length;
            for (const item of dataLoader.files){
                this.loadFile(item,()=>{
                   this.filesToLoad--;
                   if (this.filesToLoad===0){
                    this._loadView(config,dataLoader,true)
                   }
                });
            }
        }
        else{
            this._loadView(config,dataLoader,true);
        }

        //add links
        for (const ds of this.dataSources){
            const links = ds.dataStore.links;
            if (links){
                for (const ods in links){
                    const _ods = this.dsIndex[ods].dataStore;
                    if (!_ods){
                        console.warn(`datasource ${ds.name} has link to non-existent datasource ${ods}`);
                        return;
                    }
                    // pjt: could there be cases where we want more than one of a given type of link between two data sources?
                    // if so, we can support that by making these functions undertand how to interpret the links object appropriately.
                    if (links[ods].interactions){
                        this._addInteractionLinks(ds.dataStore, _ods, links[ods].interactions);
                    }
                    if (links[ods].valueset) {
                        this._addValuesetLink(ds.dataStore,  _ods, links[ods].valueset);
                    }
                    if (links[ods].column_pointer){
                        console.warn("experimental column_pointer links not currently supported");
                        // this._addColumnPointerLink(ds.dataStore, _ods,links[ods].column_pointer);
                    }
                }
            }
        }         
    }

    /**
     * Adds a link that will filter a column in one datasource based on the values in another:
     * when the values in the source column are filtered, the values in the destination column
     * will be filtered so that only those appearing in the selected values of the source column
     * will be displayed.
     */
    _addValuesetLink(ds, ods, link) {
        const valuesetFilter = ods.getDimension("valueset_dimension");
        const srcCol = ds.columnIndex[link.source_column];
        const destCol = ods.columnIndex[link.dest_column];
        const isTextLike = srcCol.values && destCol.values;
        Promise.all([
            this._getColumnsAsync(ds.name, [link.source_column]),
            this._getColumnsAsync(ods.name, [link.dest_column])
        ]).then(() => {
            ds.addListener(`${ds.name}-${ods.name}_valueset`, async (type, data) => {
                // if the current view doesn't use the ods, don't bother filtering
                if (!this.viewData.dataSources[ods.name]) return;
                if (type === "filtered") {
                    //`data` may be a (Range)Dimension (which has a `filterArray` property),
                    //or 'undefined', or a string like "all_removed", or who knows what else...
                    if (!data || typeof data === "string" || !data.filterArray) {
                        valuesetFilter.removeFilter();
                        return;
                    }
                    await this._getColumnsAsync(ds.name, [link.source_column]);
                    const resultSet = await data.getValueSet(link.source_column);
                    await this._getColumnsAsync(ods.name, [link.dest_column]);
                    valuesetFilter.filter("filterValueset", [link.dest_column], resultSet);
                } else if (type === "data_highlighted") {
                    await this._getColumnsAsync(ds.name, [link.source_column]);
                    await this._getColumnsAsync(ods.name, [link.dest_column]);
                    const { indexes } = data;
                    if (isTextLike) {
                        // given a set of indexes into the source column, get the corresponding values
                        // the result should be a set of strings, and "filterValueset" will be responsible
                        // for filtering the destination column based on those strings
                        const resultSet = new Set(indexes.map(i => srcCol.values[srcCol.data[i]]));
                        valuesetFilter.filter("filterValueset", [link.dest_column], resultSet);
                    } else {
                        valuesetFilter.filter("filterValueset", [link.dest_column], new Set(indexes));
                    }
                }
            });
        });
    }

    /**
     * @param {ds} DataStore
     * @param {ods} DataStore other data store
     * @param {object} link - information about what properties to target in ods
     * For instance, `{ source_column: <column_name>, target_chart: <chart_id>, target_property: <property_name> }`
     * more concretely: `{ source_column: "feature", target_chart: "quadrat_image_chart", target_property: "color_by" }`
     */
    _addColumnPointerLink(ds, ods, link) {
        const srcCol = ds.columnIndex[link.source_column];
        // do we expect the chart to be there when it might belong to a different view?
        // look it up in the listener for now, and just ignore/log if it's not there
        // const targetChart = this.charts[link.target_chart];
        // if (!targetChart) throw new Error(`No chart with id ${link.target_chart} found`);
        
        const isTextLike = srcCol.values; // perhaps 'unique' should also be considered text-like / valid?
        if (!isTextLike) throw new Error("Only text-like columns are supported for column pointer links");
        ds.addListener(`${ds.name}-${ods.name}_column_pointer`, async (type, data) => { //don't think we need mobx action as autoObservable is used
            if (type === "data_highlighted") {
                const targetChart = this.charts[link.target_chart]?.chart;
                if (!targetChart) {
                    console.log(`No chart with id ${link.target_chart} found - bypassing column pointer link`);
                    return;
                }
                await this._getColumnsAsync(ds.name, [link.source_column]);
                // data probably looks something like `{indexes: Array(1), source: undefined, data: null, dataStore: DataStore}`
                const { indexes } = data;
                const newValue = srcCol.values[srcCol.data[indexes[0]]];
                targetChart.config[link.target_property] = newValue;
                targetChart.setTitle(newValue); //could be optional - or use some kind of template?
                if (link.target_property === "color_by") {
                    targetChart.colorByColumn(newValue);
                }
            }
        });
    }

    _addInteractionLinks(ds,ods,links){
        const interactionFilter= ods.getDimension("category_dimension");
        const icols = links.interaction_columns
        const c1 = icols[0];
        const c2= icols[1];
        const pc= links.pivot_column;
        //sync the colors of the matching columns
        ds.syncColumnColors.push({dataSource:ods.name,columns:[
            {link_to:icols[2],col:icols[0]},
            {link_to:icols[2],col:icols[1]},
            {link_to:pc,col:pc}
        ]});
        ds.addListener(`${ds.name}-${ods.name}_interaction`, async (type, data) => {
            if (type==="data_highlighted") {
                //get the two interacting items plus pivot
                await this._getColumnsAsync(ds.name,[c1,c2,pc]);
                const info = ds.getRowAsObject(data.indexes[0],[c1,c2,pc]);
                //get pivot from the other datasource
                await this._getColumnsAsync(ods.name, [icols[2]]);
                //filter the two interacting items
                //would be nice if this could be maybe async / lazy / different ways of composing filters?
                
                const args = [info[c1],info[c2]];
                args.operand = "and"; //force multitext to use "and"
                
                interactionFilter.filter("filterCategories", [icols[2]], args);
                //show the region if not already displayed
                if (links.is_single_region && ods.regions && this.dsPanes[ods.name]){
                    if (!this.getAllCharts(ods.name).find(x=>x.config.region===info[pc])){
                        const conf={
                            type:"image_scatter_plot"
                        }
                        //add the default parameters
                        BaseChart.types["image_scatter_plot"].init(conf,ods,{region:info[pc]});
                        //add the chart
                        this.addChart(ods.name,conf);
                    }
                }
            }
        });
    }

    _setUpChangeLayoutMenu(ds){
        this.layoutMenus[ds.name]=new ContextMenu(()=>{
            const lo = this.viewData.dataSources[ds.name].layout || "absolute";
            return[ 
                {
                    text:"Absolute",
                    ghosted:lo==="absolute",
                    func:()=>this.changeLayout("absolute",ds)    
                },    
                {
                    text:"Grid Stack",
                    ghosted:lo==="gridstack",
                    func:()=>this.changeLayout("gridstack",ds)  
                }
            ]
        })
    }

    changeLayout(type,ds){
        const view = this.viewData.dataSources[ds.name]
        const current = view.layout || "absolute";
        if (type=== current){
            return;
        }
        //remove existing layouts on charts
        if (current==="gridstack"){
            this.gridStack.destroy(ds);

        }
        else if (current==="absolute"){
            this.getAllCharts(ds.name).forEach(x=>{
                const div = x.getDiv();
                removeResizable(div);
                removeDraggable(div);     
            });
        }
        //add new ones
        view.layout= type;
        if (type==="absolute"){
            this.getAllCharts(ds.name).forEach(x=>this._makeChartRD(x,ds));
        }
        else if (type==="gridstack"){
            this.getAllCharts(ds.name).forEach(chart=>{
                this.gridStack.manageChart(chart, ds, this._inInit);    
            });
        }
    }

    _setupThemeContextMenu(){

        this.themeMenu = new ContextMenu(()=>{
            const mItems=[];
           for (const t in themes){
                mItems.push(this.__getMenuItem(t))

           }
           return mItems;
        
        })
    }

    __getMenuItem(theme){
        return {
            text:theme,
            ghosted:this.theme===theme,
            func:()=>this.setTheme(theme)
        }
    }

    setTheme(theme){
        //thinking about doing everything with css
        // there could be graphics rendering of other sorts as well...
        // nothing I can see at the moment that responds to theme.
        this.theme=theme;
        document.getElementsByTagName('html')[0].className = theme;
        //only chart this is required for is the genome browser
        //it uses canvas and thus has to redraw the canavas which is 
        //just a png so won't be effected by css changes
        if (!this.charts){
            return;
        }
        for (const ch in this.charts){
            const c= this.charts[ch];
            if (c.chart.themeChanged){
                c.chart.themeChanged();
            }
        }
    }


    //sync color columns
    _sync_colors(columns,from,to){ 
        for (const item of columns){
            
            const from_col=from.columnIndex[item.link_to];
            const to_col = to.columnIndex[item.col];
            const newColors = new Array(to_col.values);
            const colors = from.getColumnColors(item.link_to)
            //"cannot read properties of undefined (reading 'length')"
            //seems to be related to from_col being type 'integer' when it should be 'text'
            if (!from_col.values || !to_col.values) {
                //todo display a 'toast' error...
                console.error(`failed to _sync_colors '${item.link_to}', '${item.col}' - expected 'text' or similar columns`);
                continue;
            }
            for (let i=0;i<from_col.values.length;i++){
                const val = from_col.values[i];
                const index = to_col.values.indexOf(val);
                if (index!==-1){
                    newColors[index]=colors[i]
                }
            }
            to_col.colors=newColors;
        }
    }

    _initiateOffsets(dataSource){
        const ds = dataSource.dataStore
        const o = ds.offsets;
        const p = o.param;
        //need to make sure all columns are loaded 
        const cols= [p[0],p[1],o.groups];
        if (o.background_filter){
            cols.push(o.background_filter);
        }
        this._getColumnsThen(dataSource.name,cols,()=>{
            ds.initiateOffsets();
            //update x,y offsets
            ds.updateColumnOffsets();
            //update rotation and update
            ds.updateColumnOffsets(null,true,true);
        })
    }

    //load the view metadata or use initialCharts then call _init to load the view 
    _loadView(config,dataLoader,firstTime=false){       
        //load view, then initialize
        if (config.all_views){
            this.currentView=config.initial_view || config.all_views[0];
            this.viewSelect.value =  this.currentView
            dataLoader.viewLoader(this.currentView).then(data=>{
                this._init(data,firstTime);
            })
        }
        //only one view hard coded in config
        else{
            this._init(config.only_view,firstTime)    
        }
    }

    /**
     * Caution: doesn't return a 'DataSource', but a 'DataStore' (which is a property of a 'DataSource')
     */
    getDataSource(name){
        return this.dsIndex[name].dataStore;
    }

    async _init(view,firstTime=false){

    
        //no initial view just make one with all available 
        //DataSources but no charts
        if (!view){
            const dts={}   
            for (const ds in this.dsIndex){
                dts[ds]={layout:"gridstack"}
            }
            this.viewData={dataSources:dts,initialCharts:{}};
            
        }
        else{
            //legacy data (which only has initialCharts)
            //need to add which DataSources to display
            if (!view.dataSources){
                view.dataSources={};
                for (const ds in view.initialCharts){
                    view.dataSources[ds]={};
                }
            }
            this.viewData= view; 
            
        }


        for (const ds of this.dataSources){
            ds.contentDiv = undefined;
            ds.menuBar = undefined;   
        }
        const dsToView= Object.keys(this.viewData.dataSources);

        let widths= [];
        for (const ds of dsToView){
            const w = this.viewData.dataSources[ds].panelWidth;
            if (!w){
                widths=null;
                break;
            }
            widths.push(w);
        }
        this.dsPanes={};
    
        //add all the appropriate panes (one per datasource)
        const panes = splitPane(this.contentDiv,{number:dsToView.length,sizes:widths});
        //thinking about adding an optional index to the view so we can control the order
        for (let n=0;n<dsToView.length;n++){        
            const p = panes[n];
            
            p.style.display="flex";
            p.style.flexDirection="column";
            const ds= this.dsIndex[dsToView[n]];
            this.dsPanes[ds.name]=p;
            this.columnsLoading[ds.name]={};
            ds.charts=[];
            ds.menuBar = createEl("div",{
                classes:["ciview-menu-bar"]          
            },p);
            const d= createEl("div",{
                styles:{
                    flex:"1 1 auto",
                    position:"relative",
                    overflow:"auto",
                    height:"100px"
                   
                }
            },p);
            this._setUpMenu(ds);
            // might move styles from here into .css
            ds.contentDiv=createEl("div",{
                styles:{
                    //flex:"1 1 auto",
                    position:"relative",
                    height:"100%"
                    
                    //overflow:"auto",
                    // background:col
                }
            },d);
            ds.contentDiv.classList.add("ciview-contentDiv");
            this._setUpChangeLayoutMenu(ds);
            //need to add 
        }
     
        //any first time initiation
        if (firstTime){        
            for (const d of this.dataSources){
                const ds = d.dataStore;
                //initiate offsets if any
                if (ds.offsets){
                   this._initiateOffsets(d)
                }
                //sync any columns
                //phasing out
                //todo ^^ PJT this 'phasing out' comment was written a year ago as of 24-01-15...
                //and this code can cause problems.
                if (d.column_link_to){
                    this._sync_colors(d.column_link_to.columns,this.dsIndex[d.column_link_to.dataSource].dataStore,ds);
                }
                for (const scc of ds.syncColumnColors){
                    try {
                        this._sync_colors(scc.columns,this.dsIndex[scc.dataSource].dataStore,ds);
                    } catch (error) {
                        console.warn(`error syncing colors for '${ds.name}' and '${scc.dataSource}'`)
                    }
                }
            }
        }

        //need to create a set to create track of 
        //charts loaded
        const charts= view?view.initialCharts || {}: {}
        this._toLoadCharts = new Set();
        for (const ds in charts){         
            for (const ch of charts[ds]){
                this._toLoadCharts.add(ch);
            }
        }
        //nothing to load - call any listeners
        if (this._toLoadCharts.size===0){
            this._toLoadCharts = undefined;
            if (this.currentView === undefined) {
                if (this.dataSources.length === 0) new FileUploadDialogReact();
                else {
                    // todo - separate out view code, with a solid model and start making some nice ui etc...
                    this.showAddViewDialog();
                }
            } else {
                this._callListeners("view_loaded",this.currentView);
            }
        }
        //add charts - any columns will be added dynamically
        this._inInit = true;
        const chartPromises = [];
        for (const ds in charts){  
            for (const ch of charts[ds]){
                chartPromises.push(this.addChart(ds,ch));
            }
        }
        await Promise.all(chartPromises);
        //this could be a time to _callListeners("view_loaded",this.currentView)
        //but I'm not going to interfere with the current logic
        this._inInit = false;
    }

    _addDSListeners(ds){
        ds.dataStore.addListener("l1",(type,data)=>{
            if (type==="column_removed"){
                this._columnRemoved(ds,data)
            }
            else if (type ==="data_highlighted"){
                data.dataStore= ds.dataStore;
                this._callListeners(type,data);
            }
            else if (type==="filtered"){
                if (!this.progressBars[ds.name]){
                    return;
                }
                const n1 = ds.dataStore.size;
                const n2=  ds.dataStore.filterSize;
                this.progressBars[ds.name].setValue(n2);
                this.progressBars[ds.name].setText(n2);
                this._callListeners(type,data)
            }
        })
    }

    showAddViewDialog(){
        const controls =[
            {
                type:"checkbox",
                id:"clone-view",
                label:"Clone current view"
            },
            {
                type:"text",
                id:"name",
                label:"name"
            }

        ];
        if (this.dataSources.length>1){
            for (const ds of this.dataSources){
                controls.push({
                    type:"checkbox",
                    id:ds.name,
                    label:`Include ${ds.name}`


                })
                
            }
        }
        new CustomDialog({
            title:"Add New View",
            controls:controls,
            buttons:[{
                text:"Create New View",
                method:(vals)=>{
                    //create new view option
                    createEl("option",{text:vals["name"],value:vals["name"]},this.viewSelect);
                    this.viewSelect.value=vals["name"];
                    this.currentView=vals["name"];
                    if (!vals["clone-view"]){
                        //remove all charts and links
                        for (const ds in this.viewData.dataSources){
                            if (this.viewData.dataSources[ds].layout==="gridstack"){
                                this.gridStack.destroy(this.dsIndex[ds])
                            }
                        }
                        this.removeAllCharts();
                        this.viewData.links=[];
                        const state = this.getState();
                        state.view.initialCharts={};
                        state.view.dataSources={};
                        //only one datasource
                        if (this.dataSources.length===1){
                            state.view.initialCharts[this.dataSources[0].name]=[];
                            state.view.dataSources[this.dataSources[0].name]={};
                        }
                        else{
                            for (const ds in this.dsIndex){
                                if (vals[ds]){
                                    state.view.initialCharts[ds]=[];
                                    state.view.dataSources[ds]={};
                                }
                            }
                        }
                        this._callListeners("state_saved",state);
                        this.contentDiv.innerHTML="";
                        this._init(state.view)
                    }
                    else{
                        const state = this.getState();
                        this._callListeners("state_saved",state);
                    }
                }
            }]
        })
    }

    showSaveViewDialog(action){
        new CustomDialog({
            title:"Save View",
            text:"Do you want to save the current view",
            buttons:[
            {
                text:"YES",
                method:()=>{
                    const state = this.getState();
                    this._callListeners("state_saved",state);
                    action();
                }
            },
            {
                text:"NO",
                method:()=>{
                    action();
                }
            }  
            ]
        })
    }

    showDeleteViewDialog(){
        new CustomDialog({
            title:"Delete View",
            text:"Do you want to delete the current view?",
            buttons:[
            {
                text:"YES",
                method:()=>{
                    this.deleteCurrentView();
                }
            },
            {
                text:"NO",
                method:()=>{
                }
            }  
            ]
        })
    }


    changeView(view){
        for (const ds in this.viewData.dataSources){
            if (this.viewData.dataSources[ds].layout==="gridstack"){
                this.gridStack.destroy(this.dsIndex[ds])
            }
        }
        this.removeAllCharts();
        this.contentDiv.innerHTML="";
        this.currentView=view;
        this.viewLoader(view).then(data=>{
            this._init(data);
        })
    }

    deleteCurrentView(){
        //remove the view choice and change view to the next one
        const opt = this.viewSelect.querySelector(`option[value='${this.viewSelect.value}']`);
        opt.remove();
        const state = this.getState();
        //want to delete view and update any listeners
        state.view=null;
        this._callListeners("state_saved",state);
        
        this.currentView= this.viewSelect.value;
        this.changeView(this.viewSelect.value);  
    }

    _columnRemoved(ds,col){      
        const ids_to_delete=[];
        for (const id in this.charts){
            const info = this.charts[id];
            if (info.dataSource===ds){
                const ch=info.chart;
                const div = ch.getDiv();
                const del = ch.onColumnRemoved(col);
                if (del){
                    div.remove(false);
                    ids_to_delete.push(id);
                    this._removeLinks(ch);
                    this._callListeners("chart_removed",ch);
                }
            }
        }
        //onColumnRemoved will remove the chart if it contains
        //data from the column, it will also remove the filter,
        //but not call any listeners
        if (ids_to_delete.length>0){
            ds.dataStore._callListeners("filtered"); 
        }
        for (const id of ids_to_delete){
            delete this.charts[id];
        }
    }

    _getColumnsRequiredForChart(config){
        const set = new Set();
        const p = config.param;
      
        if (!p){
            //no 'parameters', 
            //*but there could be other config entries / methods that refer to columns*
            // return [];
        } else if (typeof p === "string"){
            set.add(p);
        } else{
            for (const i of p ){
                set.add(i);
            }
        }
        if (config.color_by){
            if (config.color_by.column){
                set.add(config.color_by.column.field);
            }
            else{
                set.add(config.color_by);
            }
            
        }
        if (config.tooltip){
            if (config.tooltip.column){
                set.add(config.tooltip.column);
            }
        }
        if (config.background_filter){
            set.add(config.background_filter.column);
        }

        //are there any config entries that refer to column(s)
        const t = BaseChart.types[config.type];
        if (t.configEntriesUsingColumns){
            t.configEntriesUsingColumns.forEach(x=>{
                let e = config[x];
                if(e){
                    e= Array.isArray(e)?e:[e];
                    for (const i of e){
                        set.add(i)
                    }
                }
            });
        }
        return [...set];
    }
   
    /**
    * Loads data from a remote file -the file must have headers (keys in the
    * case of json) which which match a columns field/id 
    * @param {object} info A config describing the file - 
    * @param {string} info.type - either csv,tsv ot json
    * @param {string} info.dataSource - the name of the datasource to load the data into
    * @param {string} info.url  - the url of the file
    * @param {function} [callback]  - a function to run once the data has loaded
    */
    loadFile(info,callback){
        const meths = {csv:csv,json:json,tsv:tsv}
        const iid  =  this.createInfoAlert("loading file",{spinner:true})
        meths[info.type](info.url).then(data=>{
            const cols={};
            const dataSource= info.dataSource;
            const ds =this.dsIndex[dataSource].dataStore;
            const all_cols =  ds.getAllColumns();
            //which columns are present in the datastore
            for (const c of data.columns){
                if (ds.columnIndex[c]){
                    cols[c]=[];
                }
            }
            for (let i=0;i<data.length;i++){
                const row =data[i];
                if (i+1%100===0){
                    this.updateInfoAlert(iid,`processed ${i}/${data.length} rows`);
                }
                for (const col in cols){
                    cols[col].push(row[col]);
                }
            }
            let proc=0;
            for  (const col in cols){
                ds.setColumnData(col,cols[col]);
                proc++;
                this.updateInfoAlert(iid,`processed ${proc}/${all_cols.length} columns`);       
            }
            this.updateInfoAlert(iid,"complete",{duration:2000})
            if (callback){
                callback();
            }
        })
    }


    _getUpdatedColumns(dataStore){
        const dc = dataStore.dirtyColumns;
        const rv = {
            columns:[],
            added:[],
            removed:[],
            colors_changed:[]
        }
        for (const c in dc.added){
            const td = getMd(c);
            rv.columns.push(td);
            rv.added.push(c)
        }
        for (const r in dc.removed){
            rv.removed.push(r)
        }

        for (const c in dc.data_changed){
            if (!rv.columns[c]){
                const td = getMd(c);
                rv.columns.push(td);
            }
        }

        for (const cc in dc.colors_changed){
            rv.colors_changed.push({
                column:cc,
                colors:dataStore.columnIndex[cc].colors
            })
        }

        return rv;
        
        function getMd(c){
            const cl = dataStore.columnIndex[c];
            const md={
                values:cl.values,
                datatype:cl.datatype,
                name:cl.name,
                editable:true,
                field:cl.field,

            }
           const arr = new Array(cl.data.length);
           for (let i=0;i<cl.data.length;i++){
               arr[i]= cl.data[i]
           }
           return {metadata:md,data:arr}

        }
    }


    getState(){
        const initialCharts={};
        const updatedColumns={};
        const metadata={};
        const twidth= this.contentDiv.offsetWidth;
        for (const ds of this.dataSources){
            if (ds.contentDiv){
                initialCharts[ds.name]=[];
                const w = this.dsPanes[ds.name].style.width;
                const re2 = /calc\((.+)\%.+/;
                this.viewData.dataSources[ds.name].panelWidth=Number.parseFloat(w.match(re2)[1]);
            }
            
            
            updatedColumns[ds.name]=this._getUpdatedColumns(ds.dataStore); 
            const dstore= ds.dataStore;
            
            if (dstore.dirtyMetadata.size !==0){
                metadata[ds.name]={};
                for (const param of dstore.dirtyMetadata){
                    metadata[ds.name][param]=dstore[param];
                }
            }
        }
        for (const chid in this.charts){
            const chInfo = this.charts[chid];
           
            const chart = chInfo.chart;
            const config = chart.getConfig();
            const div =  chart.getDiv();
            const d = this.viewData.dataSources[chInfo.dataSource.name];
            if (d.layout==="gridstack"){
                config.gsposition= [Number.parseInt(div.getAttribute("gs-x")),Number.parseInt(div.getAttribute("gs-y"))];
                config.gssize= [Number.parseInt(div.getAttribute("gs-w")),Number.parseInt(div.getAttribute("gs-h"))];

            }
            else{
                config.position = [div.offsetLeft,div.offsetTop];
            }
                    
            initialCharts[chInfo.dataSource.name].push(config);
            
        }
       
        const view = JSON.parse(JSON.stringify(this.viewData))
        view.initialCharts= initialCharts;
        const all_views = this.viewSelect?Array.from(this.viewSelect.children,x=>x.value):null;
        
        return{     
            view:view,
            currentView:this.currentView,
            all_views:all_views,
            updatedColumns:updatedColumns,
            metadata:metadata
        }
    }

    setAllColumnsClean(){
        for (const ds of this.dataSources){
            ds.dataStore.setAllColumnsClean();
        }
    }


    /** Displays a dialog
    * @param {Object} config extra settings
    */

    showCustomDialog(config){
        new CustomDialog(config);
    }

     /**Adds a menu icon to either the main menubar or a datasource menubar
    * @param {string} dataSource The name of data source or _main if adding
    * an icon to the main (top) toolbar
    * @param {string} icon The class name(s) of the icon
    * @param {string} text Text that will be displayed in a tooltip
    * @param {function} func The function that will be called when the icon is pressed
    */
    addMenuIcon(dataSource,icon,text,func){
        const pos = dataSource==="_main"?"bottom-right":"bottom";
        const el= dataSource==="_main"?this.leftMenuBar:this.dsIndex[dataSource].menuBar
        return createMenuIcon(icon,{
            tooltip:{
                text:text,
                position:pos
            },
            func:func
        },el);
    }

    createInfoAlert(msg,config={}){
        const id = getRandomString();
        const len = Object.keys(this.infoAlerts).length;
        config.type= config.type || "info"
        const div = createEl("div",{
            classes:["ciview-info-alert",`ciview-alert-${config.type}`],
            styles:{
                right:"10px",
                top:`${50+(len*40)}px`,
            },
          
        },this.containerDiv);
        let spinner = null;
        const text=  createEl("span",{text:msg},div);
        if (config.spinner){       
            spinner=createEl("i",{
                classes:["fas","fa-spinner","fa-spin","ciview-info-alert-spin"]
            },div);
        }     
        this.infoAlerts[id]={
            div:div,
            text:text,
            spinner:spinner,
            type:config.type 
        };
        if (config.duration){
            this.removeInfoAlert(id,config.duration)
        }
        return id;
    }

    updateInfoAlert(id,msg,config={}){
        const al =this.infoAlerts[id];
        if (config.type && al.type !==config.type){
            al.div.classList.remove(`ciview-alert-${al.type}`);
            al.div.classList.add(`ciview-alert-${config.type}`);
            al.type=config.type;
        }
        al.text.textContent=msg;
        if (config.duration){
            this.removeInfoAlert(id,config.duration);
        }
    }

    removeInfoAlert(id,delay=2000){
        const spinner = this.infoAlerts[id].spinner;
        if (spinner){
            spinner.remove();
        }
        setTimeout(()=>{
            if (!this.infoAlerts[id]) return; //PJT allow for clearing list.
            this.infoAlerts[id].div.remove();
            delete this.infoAlerts[id];
            let top =50;
            for (const i in this.infoAlerts){
                this.infoAlerts[i].div.style.top = `${top}px`;
                top+=40;
            }
        },delay);
    }
    clearInfoAlerts() {
        for (const i in this.infoAlerts) {
            this.infoAlerts[i].div.remove();
        }
        this.infoAlerts = {};
    }


    /**
    * Loads data for specified columns into the appropriate dataStore
    * @param {string[]} columns An array of column fields/ids 
    * @param {string} dataSource The name of the dataSource
    * @param {function} callback A function which will be run once all the
    * columns are loaded
    * @param {integer} [split=10]  the number of columns to send with each request 
    * @param {integer} [threads=2]  the number of concurrent requests
    */
    loadColumnSet(columns,dataSource,callback,split=10,threads=2){
        const id = getRandomString();
        const lc = this.config.dataloading || {};
        split  = lc.split || 10;
        threads= lc.threads || 2;
        this.transactions[id] = {
            callback:callback,
            columns:[],
            totalColumns:columns.length,
            failedColumns:[],
            nextColumn:0,
            columnsLoaded:0,
            id:id
        }
        let col_list = [];
        const t  = this.transactions[id]; 
        for (const col of columns){
            this.columnsLoading[dataSource][col]=true;
            col_list.push(col);
            if (col_list.length===split){
                t.columns.push(col_list);
                col_list=[];
            }
        }
        if (col_list.length!==0){
            t.columns.push(col_list);
            col_list=[];
        }
        t.alertID= this.createInfoAlert(`Loading Columns:0/${columns.length}`,{spinner:true}); 
        const max = Math.min(t.columns.length, threads);
       
        for (let n=0;n<max;n++){
            this._loadColumnData(t, dataSource)
        }
    }


    _loadColumnData(trans, dataSource) {
        const dataStore = this.dsIndex[dataSource].dataStore;
       
        const col_list = trans.columns[trans.nextColumn++];
        const columns = [];
        for (const col of col_list){
           columns.push(dataStore.getColumnInfo(col));
        }
        //float32 columns need to be at the beginning of the byte stream
        //as you can't create an array from  an arry buffer starting at
        //a byte position not divisible by 4 
        columns.sort((a,b)=>{
            return column_orders[a.datatype]-column_orders[b.datatype];
        })
       
        //"this.dataLoader is not a function" with e.g. "cell_types"
        this.dataLoader(columns,dataSource,dataStore.size).then(resp=>{
            for (const col of resp){
                dataStore.setColumnData(col.field,col.data);
            }
            trans.columnsLoaded++;
        }).catch(error=>{
            console.log(error);
            trans.columnsLoaded++;
            trans.failedColumns.push(columns);
          
        }).finally(()=>{
            const total = trans.columns.length;
            const loaded = trans.columnsLoaded;
            let all_loaded= loaded*col_list.length;
            for (const col of col_list){
                delete this.columnsLoading[dataSource][col];
             }
            all_loaded = all_loaded>trans.totalColumns?trans.totalColumns:all_loaded;
            this.updateInfoAlert(trans.alertID,`Loading Columns:${all_loaded}/${trans.totalColumns}`);
            if (loaded>=total){
                this.updateInfoAlert(trans.alertID,`Loaded ${total} column${total===1?"":"s"}`,{duration:2000});
                trans.callback(trans.failedColumns);     
                delete this.transactions[trans.id];
            }
            if (trans.nextColumn<total){
                this._loadColumnData(trans,dataSource)
            }          
        })
    }


    _addLinkIcon(ds,ds_to,link){
        createMenuIcon("fas fa-plus-square",{
            tooltip:{
                text:`Add ${link.name}`,
                position:"bottom-right"
            },
            func:()=>{
                new AddColumnsFromRowsDialog(ds,ds_to,link,this);
            }
        },ds.menuBar);

    }


    _setUpMenu(ds){
        const dataStore= ds.dataStore;
        createMenuIcon("fas fa-chart-bar",{
            tooltip:{
                text:"Add Chart",
                position:"bottom-right"
            },
            func:()=>{
                new AddChartDialog(ds,config=>this.addChart(ds.name,config,true))
            }
        },ds.menuBar);

        createMenuIcon("fas fa-sync-alt",{
            tooltip:{
                text:"Reset All Filters",
                position:"bottom-right"
            },
            func:()=>{
               dataStore.removeAllFilters();
            }
            },ds.menuBar
        );
        createMenuIcon("fas fa-palette",{
            tooltip:{
                text:"Change Color Scheme",
                position:"bottom-right"
            },
            func:()=>{
                try { new ColorChooser(this,ds); }
                catch (error) {
                    console.error('error making ColorChooser', error);
                    this.createInfoAlert("Error making color chooser", {
                        type: "warning", duration: 2000
                    });
                }
            }
        },ds.menuBar);
        createMenuIcon("fas fa-th",{
            tooltip:{
                text:"Change layout",
                position:"bottom-right"
            },
            func:(e)=>{
                this.layoutMenus[ds.name].show(e);
            }
        },ds.menuBar);
        let tagModel;
        function getTagModel() {
            if (!tagModel) tagModel = new TagModel(ds.dataStore);
            return tagModel;
        }
        this.addMenuIcon(ds.name,"fas fa-tags", "Tag Annotation", ()=> {
            //todo - check whether we have a reason for hacky import here
            new BaseDialog.experiment['AnnotationDialogReact'](ds.dataStore, getTagModel());
        });

        if (dataStore.links){
            for (const ods in dataStore.links){
                const link= dataStore.links[ods];
                if (link.rows_as_columns){
                    this._addLinkIcon(ds,this.dsIndex[ods],link.rows_as_columns)
                }
            }
        }
        const idiv = createEl("div",{
            styles:{
                float:"right",
                lineHeight:"1.0"
            }
        },ds.menuBar);
        createEl("span",{
            text:ds.name,
            styles:{
                verticalAlign:"top",
                fontSize:"16px",
                marginRight:"4px"
            }
        },idiv);
        const size= ds.dataStore.size;
        ds.filterBar= createEl("progress",{
            value:size
        },ds.menBar)
        const pb = createEl("div",{
            styles:{
                width:"100px",
                display:"inline-block",
                marginTop:"2px"
            }
        },idiv);
        const pbConf={
            max:size,
            value:size,
            text:`${size}`
        }
        this.progressBars[ds.name] = new MDVProgress(pb,pbConf);
        this._addFullscreenIcon(ds);
    }

    _addFullscreenIcon(ds) {
        createMenuIcon("fas fa-expand", {
            tooltip: {
                text: "Full Screen",
                position: "bottom-right"
            },
            func: () => {
                //nb, not sure best way to access the actual div I want here
                //this could easily break if the layout structure changes
                // ds.contentDiv.parentElement.requestFullscreen();
                ds.menuBar.parentElement.requestFullscreen();
            }
        }, ds.menuBar);
    }

    /**
     * Adds a listener to the ChartManager.
     * 
     * Note that the signature is different from what might be expected (this is an MDV pattern that may be reviewed in future):
     * The first argument is a string that identifies the listener (not an event type to listen for).
     * Subsequent calls to addListener with the same id will overwrite the previous listener (which could lead to
     * unexpected behaviour, for example if a corresponding `removeListener()` call is made).
     * The second argument is a function that will be called when the listener is triggered - all registered listeners will be called
     * for any event.
     * @param {string} id 
     * @param {function} func Callback function. 
     * First argument is the type of event (`"state_saved" | "view_loaded" | "chart_added" | "chart_removed"`), 
     * second is the `ChartManager` instance, third is the data.
     */
    addListener(id,func){
        this.listeners[id]=func;
    }

    /**
     * Removes a listener from the ChartManager.
     * @param {string} id 
     */
    removeListener(id){
        delete this.listeners[id];
    }
    _callListeners(type,data){
        for (const id in this.listeners){
            this.listeners[id](type,this,data);
        }
    }

    /**
    * Adds a chart to the app. Returns asyncronously when needed columns have loaded and the chart has been added 
    * (will reject if there is an error)
    * @param {string} dataSource The name of the chart's data source 
    * @param {any} config The chart's config
    * @param {boolean} [notify=false] If true any listeners will be informed that 
    * a chart has been loaded
    */
    async addChart(dataSource,config,notify=false){
        if (!BaseChart.types[config.type]){
            this.createInfoAlert(`Tried to add unknown chart type '${config.type}'`, {type: 'danger', duration: 2000});
            throw `Unknown chart type ${config.type}`;
        }
        //check if columns need loading
        const neededCols = this._getColumnsRequiredForChart(config);
        //check which columns need loading
        if (config.location){
            const l = config.location;
            const b=5;
            config.size=[l.width*90 + l.width*b -b,l.height*40 + l.height*b -b];
            config.position=[(l.x+1)*b + l.x*90, (l.y+1)*b + l.y*40];
        }
         //**convert legacy data***********
        const ds = this.dsIndex[dataSource];
        const { width, height, left, top } = positionChart(ds, config);

        const t = themes[this.theme];
        // PJT may want different behaviour for gridstack
        //MJS this is very messy - create divs in (hopefully) the right location and add chart when data loaded
        //ideally create the chart with a waiting icon and  update it when the data has loaded
        //However, no way of creating charts at the moment without data - charts need separate init method?
        const div= createEl("div",{
            styles:{
                position:"absolute",
                width:`${width}px`,
                height:`${height}px`,
                left:`${left}px`,
                top:`${top}px`,
                background:t.main_panel_color,
                zIndex:2,
                display:"flex",
                alignItems:"center",
                justifyContent:"center"
            }
        },ds.contentDiv);
        createEl("i",{
            classes:["fas","fa-circle-notch","fa-spin"],
          
            styles:{
                fontSize:"30px",
                color:t.text_color
            }
        },div);
        createEl("div",{
            styles:{
                position:"absolute",
                overflow:"hide",
                textAlign:"center",
                top:"3px",
                color:t.text_color,
                textOverflow:"ellipsis",
                wordBreak:"break-all",
                fontSize:"16px"

            },
            text:config.title
        },div)
        try {
            // this can go wrong if the dataSource doesn't have data or a dynamic dataLoader.
            await this._getColumnsAsync(dataSource, neededCols);
            this._addChart(dataSource, config, div, notify);
        } catch (error) {
            this.clearInfoAlerts();
            const id = this.createInfoAlert(`Error creating chart with columns [${neededCols.join(', ')}]: '${error}'`, {
                type: "warning"
            });
            console.log(error);
            const idiv = this.infoAlerts[id].div;
            idiv.onclick = () => idiv.remove();
            div.remove();
            throw new Error(error); //probably not a great way to handle this
        }
    }

    
    _getColumnsFromOtherSource(dataSource,otherDataSource,columns,indexCol,func){
        this._getColumnsThen(otherDataSource,columns.concat(indexCol),()=>{
             const ds= this.dsIndex[dataSource].dataStore;
             const ods = this.dsIndex[otherDataSource].dataStore;
             const oindex = ods.getColumnIndex(indexCol);
             const ic = ds.columnIndex[indexCol]
             const index = ic.values.map(x=>oindex[x]);
             const colInfo= columns.map(x=>{
                const c1 = ds.columnIndex[x];
                const c2 = ods.columnIndex[x];
                if (c2.values){
                    c1.values=c2.values;
                }
                if (c2.minMax){
                    c1.minMax=c2.minMax;
                }
                if (c2.quantiles){
                    c1.quantiles= c2.quantiles;
                }

                const buf = new  SharedArrayBuffer(ds.size * (c1.datatype==="text"?1:4));
                const arrType = c1.datatype==="text"?Uint8Array:Float32Array;
                return {
                    col:x,
                    data:buf,
                    arr:new arrType(buf),
                    odata:c2.data
                }
            });
            for (let n=0;n<ds.size;n++){
                const i = index[ic.data[n]];
                for (const c of colInfo){
                    c.arr[n]=c.odata[i]
                }
            }

            for (const c of colInfo){
                ds.setColumnData(c.col,c.data)
            }
            func();
        })

    }


    async _getColumnsAsync(dataSource, columns) {
        return new Promise((resolve) => {
            this._getColumnsThen(dataSource, columns, resolve);
        });
    }

    _getColumnsThen(dataSource,columns,func){
        const ds = this.dsIndex[dataSource];
        const dStore = ds.dataStore;
        //check if need to load column data from linked data set
        if (dStore.links){
            for (const ods in dStore.links){
                const link = dStore.links[ods];
                if (link.columns){
                    const otherCols = [];
                    const thisCols=[];
                    for (const c of columns){
                       
                        if(link.columns.indexOf(c)===-1){
                            thisCols.push(c)
                        }
                        else if (!dStore.columnIndex[c].data){
                            otherCols.push(c)
                        }
                    }
                    //get the other datasource's columns first
                    if (otherCols.length>0){
                        //get index column
                        this._getColumnsThen(dataSource,[link.index],()=>{
                            //then get all the other columns
                            this._getColumnsFromOtherSource(dataSource,ods,
                                otherCols,link.index, ()=>{
                                this._getColumnsThen(dataSource,thisCols,func)
                            })
                        })
                        return;
                    }
                }
            }
        }
        const reqCols = columns.filter(x=>{
            //column already loading
            if (this.columnsLoading[dataSource][x]){
                return false;
            }
            const col = dStore.columnIndex[x];
            //no record of column- need to load it (plus metadata)
            if (!col){
                dStore.addColumnFromField(x);
                return true;
            }
            //only load if has no data
            return !col.data;
        });
      
        //No columns needed 
        //but columns requested by other actions may still be loading
        if (reqCols.length===0){
            this._haveColumnsLoaded(columns,dataSource,func);
        }
        //load required columns, then check all requested are loaded
        else{
            this.loadColumnSet(reqCols,dataSource,()=>{
                this._haveColumnsLoaded(columns,dataSource,func);
            })
        }
    }

    /*getIndexedData(dataSource,columns,indexColumn,callback,config={}){
        const col = this.dsIndex[dataSource].dataStore;
        this._getColumnsThen(dataSource,column,indexColumn],()=>{
            const index = ds.getColumnIndex(column);
            const cf = ds.getColorFunction(column,config);
            callback((val)=>{
                cf(index[val])
            })
        })

    }*/
    
    //need to ensure that column data is loaded before calling method
    _decorateColumnMethod(method,chart,dataSource){
        const newMethod = `_${method}`;
        chart[newMethod]= chart[method];
        //if original method is called check whether column has data
        chart[method]=(column)=>{
            this._getColumnsThen(dataSource,[column],()=>chart[newMethod](column));
        }
    }


    //supercedes previous method - more genric
    //method must be specified in the method UsingColumns in types of dictionary
    __decorateColumnMethod(method,chart,dataSource){
        const newMethod = `_${method}`;
        chart[newMethod]= chart[method];
        //if original method is called check whether column has data
        //first argument must be column(s) needed
        chart[method]= ()=> {
            //column not needed
            if (arguments[0] == null){
                chart[newMethod](...arguments);
            }
            else{
                const cols = Array.isArray(arguments[0])?arguments[0]:[arguments[0]];
                this._getColumnsThen(dataSource,cols,()=>chart[newMethod](...arguments));
            }
           
        }
    }

    //check all columns have loaded - if not recursive call after
    //time out, otherwise add the chart
    _haveColumnsLoaded(neededCols,dataSource,func){
        for (const col of neededCols){
            if (this.columnsLoading[dataSource][col]){
                setTimeout(()=>{
                    this._haveColumnsLoaded(neededCols,dataSource,func);
                },500);
                return;
            }
        }
        func();

    }

    _addChart(dataSource,config,div,notify=false){
        //**convert legacy data*********** 
        const ds= this.dsIndex[dataSource];
        div.innerHTML="";
        div.style.display="";
        div.style.alignItems="";
        div.style.justifyContent="";
        const chartType= BaseChart.types[config.type];
        const chart = new chartType.class(ds.dataStore,div,config);
        this.charts[chart.config.id]={
            chart:chart,
            dataSource:ds
        }
        this._makeChartRD(chart,ds);
        chart.popoutIcon = chart.addMenuIcon("fas fa-external-link-alt","popout",{
            func:()=>{
                this._popOutChart(chart);
            }
        });     
        chart.addMenuIcon("fas fa-times","remove chart")
            .addEventListener("click",()=>{   
                chart.remove();
                div.remove();
                delete this.charts[chart.config.id];
                this._removeLinks(chart);
                this._callListeners("chart_removed",chart);
            });
       


       

        //need to decorate any method that uses column data as data may
        //have to be loaded before method can execute
        if (chart.colorByColumn){
            this._decorateColumnMethod("colorByColumn",chart,dataSource);
        }
        if (chart.setToolTipColumn){
            this._decorateColumnMethod("setToolTipColumn",chart,dataSource);
        }
        if (chart.setBackgroundFilter){
            this._decorateColumnMethod("setBackgroundFilter",chart,dataSource);
        }
        if (chart.changeContourParameter){
            this._decorateColumnMethod("changeContourParameter",chart,dataSource);
        }

         //new preferred way to decorate column methods 
        if (chartType.methodsUsingColumns){
            for (const meth of chartType.methodsUsingColumns ){
                this.__decorateColumnMethod(meth,chart,dataSource);
            }
        }

      
        if (chart.setupLinks){
              //phasing out
            if (ds.index_link_to){
                this._giveChartAccess(chart,this.dsIndex[ds.index_link_to.dataSource].dataStore,ds.index_link_to.index);
            }
            for (const lnk of ds.dataStore.accessOtherDataStore){
                this._giveChartAccess(chart,this.dsIndex[lnk.dataSource].dataStore,lnk.index);
            }            
        }
       
        //I think this is obsolete now
        const cll= ds.column_link_to;
        if (cll && chart.createColumnLinks){
            const func= (columns,callback)=>{
                //make sure index is loaded before use
                this._getColumnsThen(cll.dataSource,columns,callback)
            }    
            chart.createColumnLinks(this.dsIndex[cll.dataSource].dataStore, cll.columns,func);
        }

        if (notify){
            this._callListeners("chart_added",chart);
        } 
        //check to see if all inital charted loaded , then can call any listeners
        if (this._toLoadCharts){
            this._toLoadCharts.delete(config);
            if (this._toLoadCharts.size===0){
                this._toLoadCharts = undefined;
                if (this.viewData.links){
                    for (const l of this.viewData.links){
                        this._setUpLink(l);
                    }
                }
                this._callListeners("view_loaded",this.currentView)       
            }
        }
        return chart;
    }

    //gives a chart access to another datasource
    _giveChartAccess(chart, dataSource, index) {
        const getDataFunction = async (columns, callback) => {
            //make sure index is loaded before use
            columns.push(index); //pjt: might just push `undefined`?
            await this._getColumnsAsync(dataSource.name, columns);
            callback();
        } 
        chart.setupLinks(dataSource, index, getDataFunction); 
    }

    //sets up a link between charts
    _setUpLink(link){
        if (!link.id){
            link.id= getRandomString();
        }
        switch(link.type){
            // some other types of link may be interpreted within chart code (e.g. react effect does "view_state")
            case "color_by_column":
                link.set_color = true;
                console.warn('legacy color_by_column link type - use chart_columnval_link with set_color=true instead');
                addChartLink(link, this);
                break;
            case "chart_columnval_link":
                addChartLink(link, this);
                break;       
        }
    }

    //if a chart has been removed, work out which links need to be removed
    _removeLinks(chart){
        const linksToRemove =[];
        const cid = chart.config.id;
        const links = this.viewData.links;
        if (!links){
            return;
        }
        for (let i=0;i<links.length;i++){
            const link= links[i];
            if (link.source_chart===cid){
                linksToRemove.push(i);
            }
            try {
                // nb, for example viewState link doesn't have target_charts, it has linked_charts...
                //pjt: slight hack, maybe ok, want to have some more typing on links
                const targets = link.target_charts || link.linked_charts;
                const index = targets.indexOf(cid);
                if (index!==-1){
                    targets.splice(index,1);
                    if (targets.length===0){
                        linksToRemove.push(i);
                    }
                }
            } catch (error) {
                console.error(`Error removing links for chart '${cid}'`, error, link);
            }
        }
        for (const i of linksToRemove){
            this.removeLink(i);
        }
    }

    removeLink(linkIndex){
        const link = this.viewData.links[linkIndex];
        switch(link.type){
            case "color_by_column":
            case "chart_columnval_link": {
                const chart =  this.charts[link.source_chart].chart;
                chart.removeListener(link.id)
            }
        }
        this.viewData.links.splice(linkIndex,1)
    }

    

    removeAllCharts(dataSources){
        const allCharts=[];
        for (const cn in this.charts){
            const ch = this.charts[cn];
            if (dataSources && dataSources.indexOf(ch.dataSource.name) ===-1){
                continue;
            }
            allCharts.push([ch.chart,ch.window]);
        }
        for (const ci of allCharts){
            if (ci[1]){
                ci[1].close();

            }
            ci[0].remove()
            ci[0].div.remove()

        }
        this.charts={};
    }

    getAllFilters(dataSorce){
        const charts = this.getAllCharts(dataSorce);
        const fs= [];
        for (const c of charts){
            const filter = c.getFilter();
            if (filter){
                fs.push(filter)
            }
        }
        return fs;
    }

    

    getChart(id){
        const cinfo = this.charts[id];
        if (!cinfo){
            return null;
        }
        return cinfo.chart;
    }

    /**
     * Get all the charts for a data sorce
     * @param {string} dataSource - The name of the data source 
     * @returns {Array} - An array of chart objects
     */
    getAllCharts(dataSource){
        const charts= []
        for (const id in this.charts){
            const ch = this.charts[id];
            if (ch.dataSource.name ===dataSource){
                charts.push(ch.chart)
            }
        }
        return charts;
    }

    setChartsAsGrid(rowLength=5,size=[300,300],margin=10){
        let top=margin;
        let left =margin;
        let rowSize=0;
        for (const id in this.charts){
            const info = this.charts[id];
            const d= info.chart.getDiv();
            d.style.left=`${left}px`;
            d.style.top=`${top}px`;
            //info.chart.setSize(size[0],size[1]);
            left+=size[0]+margin;
            rowSize++;
            if (rowSize===rowLength){
                rowSize=0;
                left=margin;
                top+=size[1]+margin;

            }
            
        }
    }

    addButton(text,callback,tooltip){
        createEl("button",{
            classes:["ciview-button"],
            text:text,
            styles:{
                position:"fixed",
                bottom:"40px",
                right:"40px",
                fontSize:"18px",
                zIndex:100
            }
        },this.contentDiv)
        .addEventListener("click",()=>callback())
    }

    _popOutChart(chart){
        popoutChart(chart);
    }

    _sendAllChartsToBack(ds){
        for (const id in this.charts){  
            const c = this.charts[id]
            if (ds === c.dataSource ){
                c.chart.div.style.zIndex="";
            }
        }
    }

    _makeChartRD(chart,ds){
        //if (!ds) console.error(`_makeChartRD called without ds - resize / drag etc may not work properly`);
        //^^ actually doesn't make much difference to non-gridStack in practice.
        if (ds && this.gridStack && this.viewData.dataSources[ds.name].layout==="gridstack") {
            this.gridStack.manageChart(chart, ds, this._inInit);
            return;
        }
        const div = chart.getDiv();
        makeDraggable(div,{
            handle:".ciview-chart-title",
            contain:"topleft",
            ondragstart:(e)=>{
                this._sendAllChartsToBack(ds);
                div.style.zIndex=2;
            }
        });
        makeResizable(div,{
            onResizeStart: () => {
                this._sendAllChartsToBack(ds);
                div.style.zIndex = 2;
            },
            onresizeend:(width,height)=>chart.setSize(width,height)
        })
    }
}

/**
* Creates a dialog for the user to choose multiple columns
* @param {DataStore} dataStore - the dataStore the columns will be chosen from
* @param {function} callback - A function called when the user has selected the columns  
* The callback is provided with a list of chosen column fields(ids)
* @param {string} [filter=all] - The type of column the use can choose
*/

class ChooseColumnDialog extends BaseDialog{
    constructor(dataStore,callback,filter="all"){
        const config={
            footer:true,
            width:250,
            maxHeight:500,
            title:"Select Columns",
            buttons:[{text:"OK",method:"getColumns"}]
        }
        super(config,{dataStore:dataStore,callback:callback,filter:filter});
    }
    init(content){
        this.ds = content.dataStore;
        const gd= createEl("div",{styles:{padding:"8px"}});
        const rName = getRandomString();
        createEl("div",{text:"Groups"},this.dialog);
        
        const cgs = Object.keys(this.ds.columnGroups);
        cgs.unshift("All")
        for (const group of cgs){
            const d= createEl("span",{styles:{display:"inline-block",whiteSpace:"nowrap",marginRight:"5px"}},gd);
            createEl("span",{text:group},d)
            createEl("input",{
                type:"radio",
                value:group,
                name:rName
            },d)
            .addEventListener("click",e=>{
                this.checkAllInGroup(e.target.value);
            })
        }
        this.dialog.append(gd);
        createEl("div",{text:"Select Individual Columns"},this.dialog);
        const cd= createEl("div",{style:{padding:"8px"}});
        const cols = this.ds.getColumnList(content.filter);
        this.checks=[];
        this.callback=content.callback;
        //todo let this work with createFilterElement? <-- desperately needed in ad-car... hacking something together for now
        const filter = createEl('input', {
            placeholder: 'Search columns',
            type: 'text',
        }, cd);
        filter.addEventListener('input', (e) => {
            const val = e.target.value.toLowerCase().split(" ");
            for (const check of this.checks) {
                const f = val.some(v => !check[1].toLowerCase().includes(v));
                check[0].parentElement.style.display = f ? 'none' : '';
            }
        });
        for (const col of cols){
            const d= createEl("div",{
                styles:{//display:"inline-block",
                        whiteSpace:"nowrap",
                       // marginRight:"5px"
                    }
            },cd);
            //createEl("span",{text:col.name},d);
            const cb = createEl("input",{
                type:"checkbox"
            },d);
            this.checks.push([cb,col.field]);
            createEl("span",{text:col.name},d);
        }
        this.dialog.append(cd);
    }
    checkAllInGroup(group){
        if (group==="All"){
            for (const check of this.checks){ 
                check[0].checked=true;
            }
        }
        else{
            const cols = this.ds.columnGroups[group].columns;
            for (const check of this.checks){                  
                    check[0].checked=cols.indexOf(check[1])!==-1
            }

        }
    
    }

    getColumns(){
        const cols=[];
        for (const check of this.checks){
            if (check[0].checked){
                cols.push(check[1]);
            }
        }
        this.callback(cols);
        this.close();
    }
}




/**
* Creates a dialog for the user to choose a chart and its associated parameters. When chosen the
* supplied callback will be invoked with the config of the chosen chart.
* @param {DataStore} dataStore - the dataStore the chart will be created from.
* @param {function} callback - A function called when the user has selected the chart and 
* its parameters. The callback is provided with the config of the chosen chart
*/
class AddChartDialog extends BaseDialog{
    constructor(dataSource,callback){
        const config={
            title:"Add Chart",
            columns:2,
            footer:true,
            width:380
        }
        super(config,{dataSource:dataSource,callback:callback});
        
    }
    init(content){
        this.extraControls={};
        const types=[];
        this.dataSource=content.dataSource;
        this.dataStore= content.dataSource.dataStore;
        for (const type in BaseChart.types){
            const t = BaseChart.types[type];
            //check to see if chart has any requirements
            
            if (t.required){
                if(typeof t.required=== "function"){
                    if (!t.required(this.dataStore)){
                        continue;
                    }
                }
                //is an array of parameters required in the datasource
                else{
                    let allow =true;
                    for (const r of t.required){
                        if (!this.dataStore[r]){
                            allow=false
                        }
                    }
                    if (!allow){
                        continue;
                    }
                }  
            } 
            if (t.allow_user_add===false){
                continue;
            }
            types.push({
                name:t.name,
                type:type,
            });
        }
        
        types.sort((a,b)=>a.name.localeCompare(b.name));
        this.defaultType=types[0].type;

        createEl("div",{
            text:"Chart Type", //a11y - should be a label
            classes:["ciview-title-div"]
        },this.columns[0]);

        this.chartType = createEl("select",{
            styles:{
                maxWidth:"200px"
            }
        }, this.columns[0]);
        for (const item of types){
            createEl("option",{
                text:item.name,
                value:item.type
            },this.chartType)
        }
        // createEl("div",{},this.columns[0]).append(this.chartType);

        this.chartType.addEventListener("change",(e)=>{
            this.setParamDiv(this.chartType.value, content.dataStore);
        });

        createEl("div",{
            text:"Title",
            classes:["ciview-title-div"]
        },this.columns[0]);

        this.chartName= createEl("input",{},this.columns[0]);

        createEl("div",{
            text:"Description",
            classes:["ciview-title-div"]
        },this.columns[0]);
        this.chartDescription= createEl("textarea",{styles:{height:"100px"}},this.columns[0]);
      
        this.columnsHeading = createEl("div",{
            text:"Columns",
            classes:["ciview-title-div"]
        },this.columns[1]);
        this.paramDiv = createEl("div",{},this.columns[1]);
        this.setParamDiv(types[0].type,content.dataStore);

        createEl("button",{
            text:"Add",
            classes:["ciview-button"]
        },this.footer).addEventListener("click",()=>this.submit(content.callback));
    }

    submit(callback){
        const config={
            title:this.chartName.value,
            legend:this.chartDescription.value,
            type:this.chartType.value,
            param:this.paramSelects.map((x)=>x.value),
            // options: this.options ? Object.fromEntries(this.options) : undefined,
        }
        const ed={};
        for (const name in this.extraControls){
            const c = this.extraControls[name];
            ed[name] = c.type === 'checkbox' ? c.checked : c.value;
            //mjs: sometimes its not as simple as this and more complex alterations
            //to the config are required based on the user input the dataSore's config
            config[name] = ed[name]; // pjt: is there a reason we didn't do this before?
        }
        if (this.multiColumns){
            config.param =config.param.concat(this.multiColumns)
        }
        console.log('config from add chart dialog', config);
        const t= BaseChart.types[this.chartType.value];

        if (t.init){
            t.init(config,this.dataSource.dataStore,ed)
        }
        callback(config);
        this.chartName.value="";
        this.chartDescription.value="";
        /// pjt I find this annoying... not sure why we didn't close the div before
        /// but otherwise, would rather not reset these (can be handy when testing stuff)
        // this.chartType.value= this.defaultType;
        // this.setParamDiv(this.defaultType)
        this.close();
    }

    _addMultiColumnSelect(holder,filter){
        //get default values
        const ps= this.dataStore.getColumnList(filter);
        let text ="";
        if (ps.length>1){
            text= `${ps[0].name},... (1)`
            this.multiColumns=[ps[0].field];
        }
        const dd = createEl("span",{text:text},holder);
        createEl("i",{classes:["fas","fa-plus"]},holder)
        holder.style.cursor="pointer";
        holder.addEventListener("click",()=>{
            new ChooseColumnDialog(this.dataStore,cols=>{
                this.multiColumns=cols;
                let text="";
                if (cols.length>0){
                    const max= cols.length<3?cols.length:3;
                    const arr= []
                    for (let n=0;n<max;n++){
                        arr.push(this.dataStore.getColumnName(cols[n]));
                    }
                    text = arr.join(",");
                    if (cols.length>3){
                        text+=",...."
                    }
                    text+=`(${cols.length})`;
                    dd.textContent=text;
                }
               
            },filter);
        });
    }

    setParamDiv(type){
        this.paramDiv.innerHTML="";
        const params = BaseChart.types[type].params;
        this.paramSelects=[];
        this.columnsHeading.style.display = params?.length ? "" : "none";
        if (params){
            for (const p of params){
                const d = createEl("div",{styles:{padding:"4px"}},this.paramDiv)
                const sp =createEl("div",{text:`${p.name}:`},d);
                const holder =createEl("div",{},this.paramDiv);
                if (!(Array.isArray(p.type)) && p.type.startsWith("_multi")){
                    this._addMultiColumnSelect(holder,p.type.split(":")[1])
                }
                else{
                    this.multiColumns=null;
                    const dd = createEl("select",{
                        styles:{
                            maxWidth:"200px"
                        }
                    },holder);
                    const ps = this.dataStore.getColumnList(p.type);
                    const sgs = {}
                    for (const ds of this.dataStore.subgroupDataSources){
                        sgs[ds] = createEl("optgroup",{label:ds});
                    }
                    for (const item of ps){
                        const ele = item.subgroup ? sgs[item.subgroup.dataSource] : dd;
                        createEl("option",{text:item.name,value:item.field}, ele);
                    }
                    for (const ds of this.dataStore.subgroupDataSources){
                        dd.append(sgs[ds]);
                    }
                    createFilterElement(dd, holder);
                    this.paramSelects.push(dd);
                }           
            }
        }
        const t= BaseChart.types[this.chartType.value];
        this.extraControls={};
        if (t.extra_controls){
            const controls = t.extra_controls(this.dataSource.dataStore);
            const parentDiv = this.paramDiv;
            for (const c of controls){
                createEl("div",{
                    text:c.label,
                    classes:["ciview-title-div"]
                },parentDiv);
                // could this logic be shared with SettingsDialog? <<
                if (c.type==="dropdown"){
                    const sel = createEl("select",{
                        styles:{
                            maxWidth:"200px"
                        }
                    },parentDiv);
                    createFilterElement(sel, parentDiv);
                    for (const item of c.values){
                        const option = createEl("option",{text:item.name,value:item.value},sel);
                        if (item.value===c.defaultVal){
                            option.selected=true;
                        }
                    }
                    this.extraControls[c.name]=sel;
                } else if (c.type === 'string') {
                    const el = createEl("input", { value: c.defaultVal }, parentDiv);
                    this.extraControls[c.name] = el;
                    //el.onchange // not using callback, value will be read on submit().
                } else if (c.type === 'textbox') {
                    const el = createEl("textarea", { value: c.defaultVal, styles: {height: '300px'} }, parentDiv);
                    this.extraControls[c.name] = el;
                    //el.onchange // not using callback, value will be read on submit().
                } else if (c.type === 'checkbox' || c.type === 'check') {
                    const el = createEl("input", { type: 'checkbox' }, parentDiv);
                    el.checked = c.defaultVal;
                    this.extraControls[c.name] = el;
                    //el.onchange // not using callback, value will be read on submit().
                }
            }

        }
    }
}

export default ChartManager;
export {AddChartDialog,ChooseColumnDialog};<|MERGE_RESOLUTION|>--- conflicted
+++ resolved
@@ -175,15 +175,10 @@
         if (listener){
             this.addListener("_default",listener)
         }
-<<<<<<< HEAD
-=======
         makeObservable(this, {
             theme: observable,
             setTheme: action
         });
-        //we may want to move this, for now I don't think it's doing any harm and avoids changes to multiple index files:
-        connectIPC(this);
->>>>>>> 7c09d1f6
         this.transactions={};
 
 
