import {
    createEl,
    makeDraggable,
    makeResizable,
    MDVProgress,
    removeDraggable,
    removeResizable,
    createMenuIcon,
    splitPane,
} from "../utilities/Elements";
import BaseChart from "./BaseChart";
import DataStore from "../datastore/DataStore.js";
import CustomDialog from "./dialogs/CustomDialog.js";
import ChatDialog from "./dialogs/ChatDialog";
import ChatLogDialog from "./dialogs/ChatLogDialog";
import { ContextMenu } from "../utilities/ContextMenu";
import { BaseDialog } from "../utilities/Dialog.js";
import { getRandomString } from "../utilities/Utilities";
import { csv, tsv, json } from "d3-fetch";
import AddColumnsFromRowsDialog from "./dialogs/AddColumnsFromRowsDialog.js";
import ColorChooser from "./dialogs/ColorChooser";
import GridStackManager, { positionChart } from "./GridstackManager"; //nb, '.ts' unadvised in import paths... should be '.js' but not configured webpack well enough.
// this is added as a side-effect of import HmrHack elsewhere in the code, then we get the actual class from BaseDialog.experiment
import FileUploadDialogReact from "./dialogs/FileUploadDialogWrapper";

//default charts
import "./HistogramChart.js";
import "./RowChart.js";
import "./TableChart.js";
import "./WGL3DScatterPlot.js";
import "./WGLScatterPlot.js";
import "./RingChart.js";
import "./TextBoxChart.js";
import "./HeatMap.js";
import "./ViolinPlot.js";
import "./BoxPlot.js";
import "./SankeyChart.js";
import "./MultiLineChart.js";
import "./DensityScatterPlot";
// import "./SelectionDialog.js"; //now replaced with SelectionDialogReact (currently imported as a side-effect of import HmrHack)
import "./StackedRowChart";
import "./TreeDiagram";
import "./CellNetworkChart";
import "./SingleHeatMap";
import "./VivScatterPlot";
import "./DotPlot";
import "./ImageTableChart";
import "./CellRadialChart";
import "./RowSummaryBox";
import "./VivScatterPlot";
import "./ImageTableChart";
import "./ImageScatterChart";
// import "./WordCloudChart"; //todo: this only works in vite build, not webpack
import "./CustomBoxPlot";
import "./SingleSeriesChart";
import "./GenomeBrowser";
import "./DeepToolsHeatMap";
import connectIPC from "../utilities/InterProcessCommunication";
import { addChartLink } from "../links/link_utils";
import { toPng } from "html-to-image";
import popoutChart from "@/utilities/Popout";
import { makeObservable, observable, action } from "mobx";
import { createMdvPortal } from "@/react/react_utils";
import ViewSelector from "@/react/components/ViewSelectorComponent";
import ViewManager from "./ViewManager";
import ErrorComponentReactWrapper from "@/react/components/ErrorComponentReactWrapper";
import ViewDialogWrapper from "./dialogs/ViewDialogWrapper";
import ToggleThemeWrapper from "./dialogs/ToggleTheme";
import { deserialiseParam, getConcreteFieldNames } from "./chartConfigUtils";
import AddChartDialogReact from "./dialogs/AddChartDialogReact";
import MenuBarWrapper from "@/react/components/MenuBarComponent";


//order of column data in an array buffer
//doubles and integers (both represented by float32) and int32 need to be first
// followed by multitext/text16 (uint16) then text/unique (uint8)
const column_orders = {
    double: 0,
    integer: 0,
    int32: 0,
    multitext: 1,
    text16: 1,
    text: 2,
    unique: 2,
};

const themes = {
    dark: {
        title_bar_color: "#222",
        main_panel_color: "black",
        text_color: "white",
        background_color: "#333",
    },
    light: {
        title_bar_color: "white",
        main_panel_color: "#f1f1f1",
        text_color: "black",
        background_color: "#bababa",
    },
};

//https://stackoverflow.com/questions/56393880/how-do-i-detect-dark-mode-using-javascript
function getPreferredColorScheme() {
    if (window.matchMedia) {
        if (window.matchMedia("(prefers-color-scheme: dark)").matches) {
            return "dark";
        }
        return "light";
    }
    return "light";
}
function listenPreferredColorScheme(callback) {
    if (window.matchMedia) {
        const colorSchemeQuery = window.matchMedia(
            "(prefers-color-scheme: dark)",
        );
        colorSchemeQuery.addEventListener("change", () =>
            callback(getPreferredColorScheme()),
        );
    }
}

/**
* The object to manage charts [Chart Manager](../../docs/extradocs/chartmanager.md)
* 
*/
export class ChartManager {
    /**
     * @param {string|HTMLElement} div - The DOM element or id of the element to house the app
     * @param {import("@/charts/charts").DataSource[]} dataSources - An array of datasource configs - see  [Data Source](../../docs/extradocs/datasource.md).
     * Each config must contain the size parameter, giving the number of rows in the DataStore.
     * @param {object} dataloader - An object containing the following
     *   - function - The [function](../../docs/extradocs/dataloader.md) to load the data
     *   (can be omitted if data loaded from a file)
     *   - viewLoader - The function that will load the each view  (not necessay if only one view)
     *   - rowDataLoader - (optional) an asunc function which is given the datasource name and row index
     *     returns unstructured data . A datasource's config requires row_data_loader:true to activate the loader
     *   - files - specifies the files to load the data 
     * @param {Object} config extra settings
     * @param {Object[]} [config.initialCharts] A list of chart configs to initially load if
     * no views are specified
     * @param {string[]} [config.all_views] A list of views that can be loaded (a suitable 
     * view loader is required to atually load the view)
     * @param {string} [config.current_view] the current view (only used with all views)
     * @param {string} [config.permission] the level of permission the user has. This just makes certain
     * options unavaliable. Any logic should be handled when a state_saved event is broadcast
     * @param {boolean} [config.gridstack] whether to arrange the charts in a grid
     * @param {function} [listener] - A function to listen to events. `(eventType: string, cm: ChartManager, data: any) => void | Promise<void>`
     * beware: the way 'event listeners' are implemented is highly unorthodox and may be confusing.
     * 
     */
    constructor(div, dataSources, dataLoader, config = {}, listener = null) {
        if (!window.isSecureContext) {
            alert(
                "This application requires a secure context (https / localhost)",
            );
            throw new Error(
                "This application requires a secure context (https / localhost)",
            );
        }
        // manage global singleton
        if (!window.mdv) {
            // @ts-ignore this is unclean but somewhat ok
            window.mdv = {};
        }
        if (window.mdv.chartManager) {
            console.warn(
                "Making another ChartManager... had believed this to be a singleton",
            );
        }
        window.mdv.chartManager = this;

        this.listeners = {};
        this.infoAlerts = {};
        this.progressBars = {};
        this.setTheme(getPreferredColorScheme());
        //maybe better to stop listening once explicit option has been set
        //or to allow the user to explicitly say 'system default'
        listenPreferredColorScheme((t) => this.setTheme(t));
        /** !typed according to previous comments - but I was using it in a way that was working and doesn't match the comments...
         * each entry in dataSources will contain
         *  dataStore - the actual dataStore object (previously this comment erroneously referred to as 'dataSource')
         *  name - the name given to this data source
         *  menuBar the dom menu associated with this element
         *  contentDiv the div that the charts associated with the datastore will be added
         * @typedef {import("@/charts/charts").DataSource} DataSource
         * @type {DataSource[]}
         */
        this.dataSources = [];
        /** @type {{[k: string]: DataSource | undefined}} */
        this.dsIndex = {};
        this.columnsLoading = {};
        for (const d of dataSources) {
            const ds = {
                name: d.name,
                dataStore: new DataStore(d.size, d, dataLoader),
                link_to: d.link_to,
                index_link_to: d.index_link_to,
                color: d.color || themes[this.theme].background_color,
                column_link_to: d.column_link_to,
                links: d.links,
                custom: d.custom || {},
            };
            this.dataSources.push(ds);
            this.dsIndex[d.name] = ds;
            this._addDSListeners(ds);
            this.columnsLoading[d.name] = {};
        }
        if (listener) {
            this.addListener("_default", listener);
        }
        makeObservable(this, {
            // making these observable caused bugs - in particular, when we got to 'state_saved', ds.contentDiv was undefined
            // dataSources: observable,
            // dsIndex: observable,
            theme: observable,
            setTheme: action,
        });
        this.transactions = {};

        // View Manager
        this.viewManager = new ViewManager(config.initial_view, config.all_views);

        //set up container and top(main menu)
        /** @type {HTMLElement} */
        this.containerDiv =
            typeof div === "string" ? document.getElementById(div) : div;
        this.containerDiv.style.display = "flex";
        this.containerDiv.style.flexDirection = "column";

        /** @type {HTMLDivElement} */
        // classes: ["ciview-main-menu-bar"],
        this.menuBar = createEl("div", {}, this.containerDiv);

<<<<<<< HEAD
        this.rightMenuBar.style.display = "flex";
        this.rightMenuBar.style.alignItems = "center";

        const themeNode = createEl(
            "span",
            {
                style: {
                    marginRight: "4px",
                },
            },
            this.rightMenuBar,
        );

        createMdvPortal(ToggleThemeWrapper(), themeNode)
        // themeButton.style.margin = "3px";
        if (config.permission === "edit") {
            const uploadButton = createMenuIcon(
                "fas fa-upload",
                {
                    tooltip: {
                        text: "Add datasource",
                        position: "bottom-left",
                    },
                    func: (e) => {
                        new FileUploadDialogReact(); //.open();
                    },
                },
                this.leftMenuBar,
            );
            uploadButton.style.margin = "3px";
        }

        if (config.websocket) {
            console.log('websocket is enabled');
            const fn = async () => {
                // previously, we were always calling connectIPC - but it was only relevant to earlier experiment with Unity
                // and we had disabled websocket on server.
                // started experimenting with socketio for chatMDV - mechanism is working, to an extent... 
                // but actually, REST is probably best for this (maybe a protocol agnostic abstraction).
                // try/catch doesn't help when it gets stuck in await...
                // console.warn('websocket is not currently supported but used as flag for chat experiment - will be fixed very soon')
                try {
                    const { socket, sendMessage } = await connectIPC(this);
                    console.log('connected to socketio');
                    this.ipc = { socket, sendMessage };
                } catch (error) {
                    console.error('Failed to connect to websocket', error);
                }
                createMenuIcon("fas fa-comments", {
                    tooltip: {
                        text: "Open ChatMDV",
                        position: "bottom-left"
                    },
                    func: async () => {
                        if (this.chatDialog) {
                            this.chatDialog.close();                            
                        } else {
                            this.chatDialog = new ChatDialog();
                            // session storage needs more thought, for now we
                            // sessionStorage.setItem('chatMDV', true);
                            this.chatDialog.config.onclose = () => {
                                this.chatDialog = null;
                                // sessionStorage.removeItem('chatMDV');
                            }
                        }
                    }
                }, this.rightMenuBar);
                // biome-ignore lint/correctness/noConstantCondition: disabling sessionStorage with constant condition for now
                if (sessionStorage.getItem('chatMDV') && false) {
                    this.chatDialog = new ChatDialog();
                    this.chatDialog.config.onclose = () => {
                        this.chatDialog = null;
                        sessionStorage.removeItem('chatMDV');
                    }
                }
                // chatButton.setAttribute('data-lucide', 'bot-message-square'); //didn't work
                createMenuIcon("fas fa-file-alt", {
                    tooltip: {
                        text: "View Chat Log",
                        position: "bottom-left"
                    },
                    func: async () => {
                        new ChatLogDialog();
                    }
                }, this.rightMenuBar);
            };
            fn();
        }
        
        if (import.meta.env.DEV) {
            // add a button to take a screenshot of the current view
            // we don't actually want a button like this - I think we probably want to take a screenshot
            // inside 'getState()' and add it to view... but that's a bit of a destructive change.
            createMenuIcon(
                "fas fa-camera",
                {
                    tooltip: {
                        text: "Take Screenshot",
                        position: "bottom-left",
                    },
                    func: async () => {
                        const bounds =
                            this.containerDiv.getBoundingClientRect();
                        const aspect = bounds.width / bounds.height;
                        const dataUrl = await toPng(this.containerDiv, {
                            canvasWidth: 400,
                            canvasHeight: 400 / aspect,
                        });
                        const img = document.createElement("img");
                        img.src = dataUrl;
                        document.body.appendChild(img);
                    },
                },
                this.leftMenuBar,
            );
        }
        // createMenuIcon("fas fa-question",{
        //     tooltip:{
        //         text:"Help",
        //         position:"top-right"
        //     },
        //     func:()=>{
        //         //todo
        //     }
        // },this.leftMenuBar).style.margin = "3px";
=======
        createMdvPortal(MenuBarWrapper(), this.menuBar);
>>>>>>> 313ddee9

        this._setupThemeContextMenu();

        /** @type {HTMLDivElement} */
        this.contentDiv = createEl(
            "div",
            {
                styles: {
                    flex: "1 1 auto",
                    position: "relative",
                },
            },
            this.containerDiv,
        );
        this.contentDiv.classList.add("ciview-contentDiv");

        /** @type {GridStackManager} */
        this.gridStack = new GridStackManager(this);

        //each entry in charts will contain
        //  chart - the actual chart
        //  win - the popout window it is in (or null)
        //  dataSource - the data source associated with it
        /** @type {{[id: string]: {chart: import("./charts").Chart, win: Window | null, dataSource: import("./charts").DataSource}}} */
        this.charts = {};

        this.config = config;
        const c = this.config;
        c.chart_color = c.chart_color || "white";

        //load any files first

        this.dataLoader = dataLoader.function; // || async function defaultDataLoaderFunction() { console.warn(`ceci n'est pas une dataLoader`) };
        this.viewLoader = dataLoader.viewLoader;

        this.layoutMenus = {};
        this.isFullscreen = false;

        if (dataLoader.files) {
            this.filesToLoad = dataLoader.files.length;
            for (const item of dataLoader.files) {
                this.loadFile(item, () => {
                    this.filesToLoad--;
                    if (this.filesToLoad === 0) {
                        this._loadView(config, dataLoader, true);
                    }
                });
            }
        } else {
            this._loadView(config, dataLoader, true);
        }

        //add links
        for (const ds of this.dataSources) {
            const links = ds.dataStore.links;
            if (links) {
                for (const ods in links) {
                    const _ods = this.dsIndex[ods].dataStore;
                    if (!_ods) {
                        console.warn(
                            `datasource ${ds.name} has link to non-existent datasource ${ods}`,
                        );
                        return;
                    }
                    // pjt: could there be cases where we want more than one of a given type of link between two data sources?
                    // if so, we can support that by making these functions undertand how to interpret the links object appropriately.
                    if (links[ods].interactions) {
                        this._addInteractionLinks(
                            ds.dataStore,
                            _ods,
                            links[ods].interactions,
                        );
                    }
                    if (links[ods].valueset) {
                        this._addValuesetLink(
                            ds.dataStore,
                            _ods,
                            links[ods].valueset,
                        );
                    }
                    if (links[ods].column_pointer) {
                        console.warn(
                            "experimental column_pointer links not currently supported",
                        );
                        // this._addColumnPointerLink(ds.dataStore, _ods,links[ods].column_pointer);
                    }
                }
            }
        }
    }

    /**
     * Adds a link that will filter a column in one datasource based on the values in another:
     * when the values in the source column are filtered, the values in the destination column
     * will be filtered so that only those appearing in the selected values of the source column
     * will be displayed.
     */
    _addValuesetLink(ds, ods, link) {
        const valuesetFilter = ods.getDimension("valueset_dimension");
        const srcCol = ds.columnIndex[link.source_column];
        const destCol = ods.columnIndex[link.dest_column];
        const isTextLike = srcCol.values && destCol.values;
        Promise.all([
            this._getColumnsAsync(ds.name, [link.source_column]),
            this._getColumnsAsync(ods.name, [link.dest_column]),
        ]).then(() => {
            ds.addListener(
                `${ds.name}-${ods.name}_valueset`,
                async (type, data) => {
                    // if the current view doesn't use the ods, don't bother filtering
                    if (!this.viewData.dataSources[ods.name]) return;
                    if (type === "filtered") {
                        //`data` may be a (Range)Dimension (which has a `filterArray` property),
                        //or 'undefined', or a string like "all_removed", or who knows what else...
                        if (
                            !data ||
                            typeof data === "string" ||
                            !data.filterArray
                        ) {
                            valuesetFilter.removeFilter();
                            return;
                        }
                        await this._getColumnsAsync(ds.name, [
                            link.source_column,
                        ]);
                        const resultSet = await data.getValueSet(
                            link.source_column,
                        );
                        await this._getColumnsAsync(ods.name, [
                            link.dest_column,
                        ]);
                        valuesetFilter.filter(
                            "filterValueset",
                            [link.dest_column],
                            resultSet,
                        );
                    } else if (type === "data_highlighted") {
                        await this._getColumnsAsync(ds.name, [
                            link.source_column,
                        ]);
                        await this._getColumnsAsync(ods.name, [
                            link.dest_column,
                        ]);
                        const { indexes } = data;
                        if (isTextLike) {
                            // given a set of indexes into the source column, get the corresponding values
                            // the result should be a set of strings, and "filterValueset" will be responsible
                            // for filtering the destination column based on those strings
                            const resultSet = new Set(
                                indexes.map(
                                    (i) => srcCol.values[srcCol.data[i]],
                                ),
                            );
                            valuesetFilter.filter(
                                "filterValueset",
                                [link.dest_column],
                                resultSet,
                            );
                        } else {
                            valuesetFilter.filter(
                                "filterValueset",
                                [link.dest_column],
                                new Set(indexes),
                            );
                        }
                    }
                },
            );
        });
    }

    /**
     * @param {DataStore} ds
     * @param {DataStore} ods other data store
     * @param {object} link - information about what properties to target in ods
     * For instance, `{ source_column: <column_name>, target_chart: <chart_id>, target_property: <property_name> }`
     * more concretely: `{ source_column: "feature", target_chart: "quadrat_image_chart", target_property: "color_by" }`
     */
    _addColumnPointerLink(ds, ods, link) {
        const srcCol = ds.columnIndex[link.source_column];
        // do we expect the chart to be there when it might belong to a different view?
        // look it up in the listener for now, and just ignore/log if it's not there
        // const targetChart = this.charts[link.target_chart];
        // if (!targetChart) throw new Error(`No chart with id ${link.target_chart} found`);

        const isTextLike = srcCol.values; // perhaps 'unique' should also be considered text-like / valid?
        if (!isTextLike)
            throw new Error(
                "Only text-like columns are supported for column pointer links",
            );
        ds.addListener(
            `${ds.name}-${ods.name}_column_pointer`,
            async (type, data) => {
                //don't think we need mobx action as autoObservable is used
                if (type === "data_highlighted") {
                    const targetChart = this.charts[link.target_chart]?.chart;
                    if (!targetChart) {
                        console.log(
                            `No chart with id ${link.target_chart} found - bypassing column pointer link`,
                        );
                        return;
                    }
                    await this._getColumnsAsync(ds.name, [link.source_column]);
                    // data probably looks something like `{indexes: Array(1), source: undefined, data: null, dataStore: DataStore}`
                    const { indexes } = data;
                    const newValue = srcCol.values[srcCol.data[indexes[0]]];
                    targetChart.config[link.target_property] = newValue;
                    targetChart.setTitle(newValue); //could be optional - or use some kind of template?
                    if (link.target_property === "color_by") {
                        targetChart.colorByColumn(newValue);
                    }
                }
            },
        );
    }

    _addInteractionLinks(ds, ods, links) {
        const interactionFilter = ods.getDimension("category_dimension");
        const icols = links.interaction_columns;
        const c1 = icols[0];
        const c2 = icols[1];
        const pc = links.pivot_column;
        //sync the colors of the matching columns
        ds.syncColumnColors.push({
            dataSource: ods.name,
            columns: [
                { link_to: icols[2], col: icols[0] },
                { link_to: icols[2], col: icols[1] },
                { link_to: pc, col: pc },
            ],
        });
        ds.addListener(
            `${ds.name}-${ods.name}_interaction`,
            async (type, data) => {
                if (type === "data_highlighted") {
                    //get the two interacting items plus pivot
                    await this._getColumnsAsync(ds.name, [c1, c2, pc]);
                    const info = ds.getRowAsObject(data.indexes[0], [
                        c1,
                        c2,
                        pc,
                    ]);
                    //get pivot from the other datasource
                    await this._getColumnsAsync(ods.name, [icols[2]]);
                    //filter the two interacting items
                    //would be nice if this could be maybe async / lazy / different ways of composing filters?

                    const args = [info[c1], info[c2]];
                    // @ts-ignore should revisit this at some point
                    args.operand = "and"; //force multitext to use "and"

                    interactionFilter.filter(
                        "filterCategories",
                        [icols[2]],
                        args,
                    );
                    //show the region if not already displayed
                    if (
                        links.is_single_region &&
                        ods.regions &&
                        this.dsPanes[ods.name]
                    ) {
                        if (
                            !this.getAllCharts(ods.name).find(
                                (x) => x.config.region === info[pc],
                            )
                        ) {
                            const conf = {
                                type: "image_scatter_plot",
                            };
                            //add the default parameters
                            BaseChart.types["image_scatter_plot"].init(
                                conf,
                                ods,
                                { region: info[pc] },
                            );
                            //add the chart
                            this.addChart(ods.name, conf);
                        }
                    }
                }
            },
        );
    }

    _setUpChangeLayoutMenu(ds) {
        this.layoutMenus[ds.name] = new ContextMenu(() => {
            const lo = this.viewData.dataSources[ds.name].layout || "absolute";
            return [
                {
                    text: "Absolute",
                    ghosted: lo === "absolute",
                    func: () => this.changeLayout("absolute", ds),
                },
                {
                    text: "Grid Stack",
                    ghosted: lo === "gridstack",
                    func: () => this.changeLayout("gridstack", ds),
                },
            ];
        });
    }

    changeLayout(type, ds) {
        const view = this.viewData.dataSources[ds.name];
        const current = view.layout || "absolute";
        if (type === current) {
            return;
        }
        //remove existing layouts on charts
        if (current === "gridstack") {
            this.gridStack.destroy(ds);
        } else if (current === "absolute") {
            this.getAllCharts(ds.name).forEach((x) => {
                const div = x.getDiv();
                removeResizable(div);
                removeDraggable(div);
            });
        }
        
        view.layout = type;
        //will add the appropriate layout depending on the current layout type
        this.getAllCharts(ds.name).forEach((x) => {
            //the chart is popped out so not subject to the layout manager
            if (x.__doc__ !== document){
                return;
            }
            this._makeChartRD(x, ds)
        });
    }

    _setupThemeContextMenu() {
        this.themeMenu = new ContextMenu(() => {
            const mItems = [];
            for (const t in themes) {
                mItems.push(this.__getMenuItem(t));
            }
            return mItems;
        });
    }

    __getMenuItem(theme) {
        return {
            text: theme,
            ghosted: this.theme === theme,
            func: () => this.setTheme(theme),
        };
    }

    setTheme(theme) {
        //thinking about doing everything with css
        // there could be graphics rendering of other sorts as well...
        // nothing I can see at the moment that responds to theme.
        this.theme = theme;
        document.getElementsByTagName("html")[0].className = theme;
        //only chart this is required for is the genome browser
        //it uses canvas and thus has to redraw the canavas which is
        //just a png so won't be effected by css changes
        if (!this.charts) {
            return;
        }
        for (const ch in this.charts) {
            const c = this.charts[ch];
            if (c.chart.themeChanged) {
                c.chart.themeChanged();
            }
        }
    }

    //sync color columns
    _sync_colors(columns, from, to) {
        for (const item of columns) {
            const from_col = from.columnIndex[item.link_to];
            const to_col = to.columnIndex[item.col];
            const newColors = new Array(to_col.values);
            const colors = from.getColumnColors(item.link_to);
            //"cannot read properties of undefined (reading 'length')"
            //seems to be related to from_col being type 'integer' when it should be 'text'
            if (!from_col.values || !to_col.values) {
                //todo display a 'toast' error...
                console.error(
                    `failed to _sync_colors '${item.link_to}', '${item.col}' - expected 'text' or similar columns`,
                );
                continue;
            }
            for (let i = 0; i < from_col.values.length; i++) {
                const val = from_col.values[i];
                const index = to_col.values.indexOf(val);
                if (index !== -1) {
                    newColors[index] = colors[i];
                }
            }
            to_col.colors = newColors;
        }
    }

    _initiateOffsets(dataSource) {
        const ds = dataSource.dataStore;
        const o = ds.offsets;
        const p = o.param;
        //need to make sure all columns are loaded
        const cols = [p[0], p[1], o.groups];
        if (o.background_filter) {
            cols.push(o.background_filter);
        }
        this._getColumnsThen(dataSource.name, cols, () => {
            ds.initiateOffsets();
            //update x,y offsets
            ds.updateColumnOffsets();
            //update rotation and update
            ds.updateColumnOffsets(null, true, true);
        });
    }

    //load the view metadata or use initialCharts then call _init to load the view
    _loadView(config, dataLoader, firstTime = false) {
        //load view, then initialize
        if (config.all_views) {
            const currentView = config.initial_view || config.all_views[0];
            this.viewManager.setView(currentView);
            dataLoader.viewLoader(currentView).then(async (data) => {
                try {
                    await this._init(data, firstTime);
                    if (currentView) {
                        const state = this.getState();
                        if (!state.view?.viewImage) {
                            await this.viewManager.saveView();
                        }
                    }
                } catch (error) {
                    console.error("Error during view initialization:", error);
                    // Consider adding user-facing error handling here
                }
            });
        }
        //only one view hard coded in config
        //! This else block is not called, but if it is called at some point, make sure the state save works properly
        else {
            this._init(config.only_view, firstTime)
            .then(async () => {
                    const state = this.getState();
                    if (!state.view?.viewImage) {
                        await this.viewManager.saveView();
                    }
            });
        }
    }

    /**
     * Caution: doesn't return a 'DataSource', but a 'DataStore' (which is a property of a 'DataSource')
     * @param {string} name
     * @returns {DataStore}
     */
    getDataSource(name) {
        return this.dsIndex[name].dataStore;
    }

    async _init(view, firstTime = false) {
        //no initial view just make one with all available
        //DataSources but no charts
        if (!view) {
            const dts = {};
            for (const ds in this.dsIndex) {
                dts[ds] = { layout: "gridstack" };
            }
            this.viewData = { dataSources: dts, initialCharts: {} };
        } else {
            //legacy data (which only has initialCharts)
            //need to add which DataSources to display
            if (!view.dataSources) {
                view.dataSources = {};
                for (const ds in view.initialCharts) {
                    view.dataSources[ds] = {};
                }
            }
            this.viewData = view;
        }

        for (const ds of this.dataSources) {
            ds.contentDiv = undefined;
            ds.menuBar = undefined;
        }
        const dsToView = Object.keys(this.viewData.dataSources);

        let widths = [];
        for (const ds of dsToView) {
            const w = this.viewData.dataSources[ds].panelWidth;
            if (!w) {
                widths = null;
                break;
            }
            widths.push(w);
        }
        this.dsPanes = {};

        //add all the appropriate panes (one per datasource)
        const panes = splitPane(this.contentDiv, {
            number: dsToView.length,
            sizes: widths,
        });
        //thinking about adding an optional index to the view so we can control the order
        for (let n = 0; n < dsToView.length; n++) {
            const p = panes[n];

            p.style.display = "flex";
            p.style.flexDirection = "column";
            const ds = this.dsIndex[dsToView[n]];
            this.dsPanes[ds.name] = p;
            this.columnsLoading[ds.name] = {};
            ds.charts = [];
            ds.menuBar = createEl(
                "div",
                {
                    classes: ["ciview-menu-bar"],
                },
                p,
            );
            const d = createEl(
                "div",
                {
                    styles: {
                        flex: "1 1 auto",
                        position: "relative",
                        overflow: "auto",
                        height: "100px",
                    },
                },
                p,
            );
            this._setUpMenu(ds);
            // might move styles from here into .css
            ds.contentDiv = createEl(
                "div",
                {
                    styles: {
                        //flex:"1 1 auto",
                        position: "relative",
                        height: "100%",

                        //overflow:"auto",
                        // background:col
                    },
                },
                d,
            );
            ds.contentDiv.classList.add("ciview-contentDiv");
            this._setUpChangeLayoutMenu(ds);
            //need to add
        }

        //any first time initiation
        if (firstTime) {
            for (const d of this.dataSources) {
                const ds = d.dataStore;
                //initiate offsets if any
                if (ds.offsets) {
                    this._initiateOffsets(d);
                }
                //sync any columns
                //phasing out
                //todo ^^ PJT this 'phasing out' comment was written a year ago as of 24-01-15...
                //and this code can cause problems.
                if (d.column_link_to) {
                    this._sync_colors(
                        d.column_link_to.columns,
                        this.dsIndex[d.column_link_to.dataSource].dataStore,
                        ds,
                    );
                }
                for (const scc of ds.syncColumnColors) {
                    try {
                        this._sync_colors(
                            scc.columns,
                            this.dsIndex[scc.dataSource].dataStore,
                            ds,
                        );
                    } catch (error) {
                        console.warn(
                            `error syncing colors for '${ds.name}' and '${scc.dataSource}'`,
                        );
                    }
                }
            }
        }

        //need to create a set to create track of
        //charts loaded
        const charts = view ? view.initialCharts || {} : {};
        this._toLoadCharts = new Set();
        for (const ds in charts) {
            for (const ch of charts[ds]) {
                this._toLoadCharts.add(ch);
            }
        }
        //nothing to load - call any listeners
        if (this._toLoadCharts.size === 0) {
            this._toLoadCharts = undefined;
            if (this.viewManager.current_view === undefined) {
                if (this.dataSources.length === 0) new FileUploadDialogReact();
                else {
                    // todo - separate out view code, with a solid model and start making some nice ui etc...
                    this.showAddViewDialog();
                }
            } else {
                this._callListeners("view_loaded", this.viewManager.current_view);
            }
        }
        //add charts - any columns will be added dynamically
        this._inInit = true;
        const chartPromises = [];
        for (const ds in charts) {
            for (const ch of charts[ds]) {
                chartPromises.push(this.addChart(ds, ch));
            }
        }
        console.log('before await Promise.all(chartPromises);');
        await Promise.all(chartPromises);
        // it prints some "decorated loadColumnData method called" after this line...
        // is it ever with a value that would cause the chart.getConfig() to have a different result?
        // We are relying on the config being stable/settled when these promises resolve.
        console.log('after await Promise.all(chartPromises);');

        //this could be a time to _callListeners("view_loaded",this.currentView)
        //but I'm not going to interfere with the current logic
        this._inInit = false;
    }

    _addDSListeners(ds) {
        ds.dataStore.addListener("l1", (type, data) => {
            if (type === "column_removed") {
                this._columnRemoved(ds, data);
            } else if (type === "data_highlighted") {
                data.dataStore = ds.dataStore;
                this._callListeners(type, data);
            } else if (type === "filtered") {
                if (!this.progressBars[ds.name]) {
                    return;
                }
                const n1 = ds.dataStore.size;
                const n2 = ds.dataStore.filterSize;
                this.progressBars[ds.name].setValue(n2);
                this.progressBars[ds.name].setText(n2);
                this._callListeners(type, data);
            }
        });
    }

    showAddViewDialog() {
        new ViewDialogWrapper("add");
    }

    showSaveViewDialog(action, content) {
        new ViewDialogWrapper("save", action, content);
    }

    showDeleteViewDialog() {
        new ViewDialogWrapper("delete");
    }

    changeView(view) {
        this.viewManager.checkAndChangeView(view);
    }

    _columnRemoved(ds, col) {
        const ids_to_delete = [];
        for (const id in this.charts) {
            const info = this.charts[id];
            if (info.dataSource === ds) {
                const ch = info.chart;
                const div = ch.getDiv();
                const del = ch.onColumnRemoved(col);
                if (del) {
                    div.remove(false);
                    ids_to_delete.push(id);
                    this._removeLinks(ch);
                    this._callListeners("chart_removed", ch);
                }
            }
        }
        //onColumnRemoved will remove the chart if it contains
        //data from the column, it will also remove the filter,
        //but not call any listeners
        if (ids_to_delete.length > 0) {
            ds.dataStore._callListeners("filtered");
        }
        for (const id of ids_to_delete) {
            delete this.charts[id];
        }
    }

    _getColumnsRequiredForChart(config) {
        const set = new Set();
        let p = config.param;

        if (!p) {
            //no 'parameters',
            //*but there could be other config entries / methods that refer to columns*
            // return [];
        } else if (typeof p === "string") {
            // pretty sure there's nothing in BaseChart.types that would get here - single param is ["string"]
            // but the LLM might still generate a config with a single string, or an old config might have one
            console.error(`Unexpected param string '${config.param}' for ${config.name} - expected array`);
            set.add(p);
            p = [p];
            config.param = p;
        } else {
            for (const i of p) {
                set.add(i);
            }
        }
        if (config.color_by) {
            // LegacyColorBy - can we nip it in the bud so we can use narrower types elsehwere?
            if (config.color_by.column) {
                set.add(config.color_by.column.field);
            } else {
                set.add(config.color_by);
            }
        }
        if (config.tooltip) {
            if (config.tooltip.column) {
                if (Array.isArray(config.tooltip.column)) {
                    for (const i of config.tooltip.column) {
                        set.add(i);
                    }
                } else {
                    set.add(config.tooltip.column);
                }
            }
        }
        if (config.background_filter) {
            set.add(config.background_filter.column);
        }

        //are there any config entries that refer to column(s)
        const t = BaseChart.types[config.type];
        // this will probably be handled differently in the (near) future
        // maybe later we could use a decorator to add this to the config?
        // (not sure it'd be necessary - as long as they have a consistent interface)
        if (t.configEntriesUsingColumns) {
            t.configEntriesUsingColumns.forEach((x) => {
                let e = config[x];
                if (e) {
                    e = Array.isArray(e) ? e : [e];
                    for (const i of e) {
                        set.add(i);
                    }
                }
            });
        }
        return [...set];
    }

    /**
     * Loads data from a remote file -the file must have headers (keys in the
     * case of json) which which match a columns field/id
     * @param {object} info A config describing the file -
     * @param {string} info.type - either csv,tsv ot json
     * @param {string} info.dataSource - the name of the datasource to load the data into
     * @param {string} info.url  - the url of the file
     * @param {function} [callback]  - a function to run once the data has loaded
     */
    loadFile(info, callback) {
        const meths = { csv: csv, json: json, tsv: tsv };
        const iid = this.createInfoAlert("loading file", { spinner: true });
        meths[info.type](info.url).then((data) => {
            const cols = {};
            const dataSource = info.dataSource;
            const ds = this.dsIndex[dataSource].dataStore;
            const all_cols = ds.getAllColumns();
            //which columns are present in the datastore
            for (const c of data.columns) {
                if (ds.columnIndex[c]) {
                    cols[c] = [];
                }
            }
            for (let i = 0; i < data.length; i++) {
                const row = data[i];
                if (i + (1 % 100) === 0) {
                    this.updateInfoAlert(
                        iid,
                        `processed ${i}/${data.length} rows`,
                    );
                }
                for (const col in cols) {
                    cols[col].push(row[col]);
                }
            }
            let proc = 0;
            for (const col in cols) {
                ds.setColumnData(col, cols[col]);
                proc++;
                this.updateInfoAlert(
                    iid,
                    `processed ${proc}/${all_cols.length} columns`,
                );
            }
            this.updateInfoAlert(iid, "complete", { duration: 2000 });
            if (callback) {
                callback();
            }
        });
    }

    _getUpdatedColumns(dataStore) {
        const dc = dataStore.dirtyColumns;
        const rv = {
            columns: [],
            added: [],
            removed: [],
            colors_changed: [],
        };
        for (const c in dc.added) {
            const td = getMd(c);
            rv.columns.push(td);
            rv.added.push(c);
        }
        for (const r in dc.removed) {
            rv.removed.push(r);
        }

        for (const c in dc.data_changed) {
            if (!rv.columns[c]) {
                const td = getMd(c);
                rv.columns.push(td);
            }
        }

        for (const cc in dc.colors_changed) {
            rv.colors_changed.push({
                column: cc,
                colors: dataStore.columnIndex[cc].colors,
            });
        }

        return rv;

        function getMd(c) {
            const cl = dataStore.columnIndex[c];
            const md = {
                values: cl.values,
                datatype: cl.datatype,
                name: cl.name,
                editable: true,
                field: cl.field,
            };
            const arr = new Array(cl.data.length);
            for (let i = 0; i < cl.data.length; i++) {
                arr[i] = cl.data[i];
            }
            return { metadata: md, data: arr };
        }
    }

    saveState() {
        const state = this.getState();
        this._callListeners("state_saved", state);
    }

    getState() {
        const initialCharts = {};
        const updatedColumns = {};
        const metadata = {};
        const chartErrors = [];
        // const twidth = this.contentDiv.offsetWidth;
        for (const ds of this.dataSources) {
            if (ds.contentDiv) {
                initialCharts[ds.name] = [];
                const w = this.dsPanes[ds.name].style.width;
                const re2 = /calc\((.+)\%.+/;
                this.viewData.dataSources[ds.name].panelWidth =
                    Number.parseFloat(w.match(re2)[1]);
            }

            updatedColumns[ds.name] = this._getUpdatedColumns(ds.dataStore);
            const dstore = ds.dataStore;

            if (dstore.dirtyMetadata.size !== 0) {
                metadata[ds.name] = {};
                for (const param of dstore.dirtyMetadata) {
                    metadata[ds.name][param] = dstore[param];
                }
            }
        }
        for (const chid in this.charts) {
            const chInfo = this.charts[chid];
            const chart = chInfo.chart;
            try {
                // as of now, some charts throw errors when calling getConfig()
                // in particular, if they haven't finished loading properly
                const config = chart.getConfig();
                const div = chart.getDiv();
                const d = this.viewData.dataSources[chInfo.dataSource.name];
                if (d.layout === "gridstack") {
                   //this is handled by gridstack now
                } else {
                    config.position = [div.offsetLeft, div.offsetTop];
                }
                initialCharts[chInfo.dataSource.name].push(config);
            } catch (error) {
                console.error(
                    `chart ${chid} failed to getConfig - ${error.message}`,
                );
                chartErrors.push(error);
            }
        }

        const view = JSON.parse(JSON.stringify(this.viewData));
        view.initialCharts = initialCharts;
        const all_views = this.viewManager.all_views ? this.viewManager.all_views : null;
        return {
            view: view,
            currentView: this.viewManager.current_view,
            all_views: all_views,
            updatedColumns: updatedColumns,
            metadata: metadata,
            //untested - what happens if we include this (including in what we save to server?)
            //could be useful... but I'm leaving it out now in case of unexpected issues.
            chartErrors, 
        };
    }

    setAllColumnsClean() {
        for (const ds of this.dataSources) {
            ds.dataStore.setAllColumnsClean();
        }
    }

    /** Displays a dialog
     * @param {Object} config extra settings
     */

    showCustomDialog(config) {
        new CustomDialog(config);
    }

    /**Adds a menu icon to either the main menubar or a datasource menubar
     * @param {string} dataSource The name of data source or _main if adding
     * an icon to the main (top) toolbar
     * @param {string} icon The class name(s) of the icon
     * @param {string} text Text that will be displayed in a tooltip
     * @param {function} func The function that will be called when the icon is pressed
     * @param {boolean} right If true (and `dataSource = "_main"`) the icon will be added to the right of the menu bar
     */
    addMenuIcon(dataSource, icon, text, func, right = false) {
        const pos = dataSource === "_main" ? "bottom-right" : "bottom";
        const el =
            dataSource === "_main"
                ? right ? this.rightMenuBar : this.leftMenuBar
                : this.dsIndex[dataSource].menuBar;
        return createMenuIcon(
            icon,
            {
                tooltip: {
                    text: text,
                    position: pos,
                },
                func: func,
            },
            el,
        );
    }

    createInfoAlert(msg, config = {}) {
        const id = getRandomString();
        const len = Object.keys(this.infoAlerts).length;
        config.type = config.type || "info";
        const div = createEl(
            "div",
            {
                classes: ["ciview-info-alert", `ciview-alert-${config.type}`],
                styles: {
                    right: "10px",
                    top: `${50 + len * 40}px`,
                },
            },
            this.containerDiv,
        );
        let spinner = null;
        const text = createEl("span", { text: msg }, div);
        if (config.spinner) {
            spinner = createEl(
                "i",
                {
                    classes: [
                        "fas",
                        "fa-spinner",
                        "fa-spin",
                        "ciview-info-alert-spin",
                    ],
                },
                div,
            );
        }
        this.infoAlerts[id] = {
            div: div,
            text: text,
            spinner: spinner,
            type: config.type,
        };
        if (config.duration) {
            this.removeInfoAlert(id, config.duration);
        }
        return id;
    }

    updateInfoAlert(id, msg, config = {}) {
        const al = this.infoAlerts[id];
        if (al) {
            if (config.type && al.type !== config.type) {
                al.div.classList.remove(`ciview-alert-${al.type}`);
                al.div.classList.add(`ciview-alert-${config.type}`);
                al.type = config.type;
            }
            al.text.textContent = msg;
            if (config.duration) {
                this.removeInfoAlert(id, config.duration);
            }
        }
    }

    removeInfoAlert(id, delay = 2000) {
        const spinner = this.infoAlerts[id].spinner;
        if (spinner) {
            spinner.remove();
        }
        setTimeout(() => {
            if (!this.infoAlerts[id]) return; //PJT allow for clearing list.
            this.infoAlerts[id].div.remove();
            delete this.infoAlerts[id];
            let top = 50;
            for (const i in this.infoAlerts) {
                this.infoAlerts[i].div.style.top = `${top}px`;
                top += 40;
            }
        }, delay);
    }
    clearInfoAlerts() {
        for (const i in this.infoAlerts) {
            this.infoAlerts[i].div.remove();
        }
        this.infoAlerts = {};
    }

    /**
     * Loads data for specified columns into the appropriate dataStore
     * @param {string[]} columns An array of column fields/ids
     * @param {string} dataSource The name of the dataSource
     * @param {function} callback A function which will be run once all the
     * columns are loaded, with any failed columns as an argument (although it's not clear that the underlying code actually does this,
     * or that any code that calls this function actually uses the argument)
     * @param {number} [split=10]  the number of columns to send with each request
     * @param {number} [threads=2]  the number of concurrent requests
     */
    loadColumnSet(columns, dataSource, callback, split = 10, threads = 2) {
        const ds = this.getDataSource(dataSource);
        // nb, if any items are in columnsLoading, we don't filter them here
        // because we'd have to think of how to listen for their completion before calling the callback
        // !! could be an issue if a column has been edited by another user and this method is supposed to reload it?
        columns = columns.filter((x) => !ds.columnsWithData.includes(x));
        if (columns.length === 0) {
            callback(); //should there be any args? hard to tell without types
            return;
        }
        const id = getRandomString();
        const lc = this.config.dataloading || {};
        split = lc.split || 10;
        threads = lc.threads || 2;
        this.transactions[id] = {
            callback: callback,
            columns: [],
            totalColumns: columns.length,
            failedColumns: [],
            nextColumn: 0,
            columnsLoaded: 0,
            id: id,
        };
        let col_list = [];
        const t = this.transactions[id];
        for (const col of columns) {
            this.columnsLoading[dataSource][col] = true;
            col_list.push(col);
            if (col_list.length === split) {
                t.columns.push(col_list);
                col_list = [];
            }
        }
        if (col_list.length !== 0) {
            t.columns.push(col_list);
            col_list = [];
        }
        t.alertID = this.createInfoAlert(
            `Loading Columns:0/${columns.length}`,
            { spinner: true },
        );
        const max = Math.min(t.columns.length, threads);

        for (let n = 0; n < max; n++) {
            this._loadColumnData(t, dataSource);
        }
    }
    loadColumnSetAsync(columns, dataSource, split = 10, threads = 2) {
        return new Promise((resolve, reject) => {
            this.loadColumnSet(columns, dataSource, resolve, split, threads);
        });
    }

    _loadColumnData(trans, dataSource) {
        const dataStore = this.dsIndex[dataSource].dataStore;

        const col_list = trans.columns[trans.nextColumn++];
        const columns = [];
        for (const col of col_list) {
            columns.push(dataStore.getColumnInfo(col));
        }
        //float32 columns need to be at the beginning of the byte stream
        //as you can't create an array from  an arry buffer starting at
        //a byte position not divisible by 4
        columns.sort((a, b) => {
            return column_orders[a.datatype] - column_orders[b.datatype];
        });

        //"this.dataLoader is not a function" with e.g. "cell_types"
        this.dataLoader(columns, dataSource, dataStore.size)
            .then((resp) => {
                for (const col of resp) {
                    dataStore.setColumnData(col.field, col.data);
                }
                trans.columnsLoaded++;
            })
            .catch((error) => {
                //! this is an error that is not being handled properly... what happens to trans.failedColumns?
                //! they do get passed to a callback... what does that callback do?
                console.log(error);
                trans.columnsLoaded++;
                trans.failedColumns.push(columns);
            })
            .finally(() => {
                const total = trans.columns.length;
                const loaded = trans.columnsLoaded;
                let all_loaded = loaded * col_list.length;
                for (const col of col_list) {
                    delete this.columnsLoading[dataSource][col];
                }
                all_loaded =
                    all_loaded > trans.totalColumns
                        ? trans.totalColumns
                        : all_loaded;
                if (trans.failedColumns.length > 0) {
                    this.updateInfoAlert(
                        trans.alertID,
                        `Failed to load ${trans.failedColumns.length} columns`,
                        { type: "danger" },
                    );
                    // return;
                } else {
                    this.updateInfoAlert(
                        trans.alertID,
                        `Loading Columns:${all_loaded}/${trans.totalColumns}`,
                    );
                }
                if (loaded >= total) {
                    this.updateInfoAlert(
                        trans.alertID,
                        `Loaded ${total} column${total === 1 ? "" : "s"}`,
                        { duration: 2000 },
                    );
                    trans.callback(trans.failedColumns);
                    delete this.transactions[trans.id];
                }
                if (trans.nextColumn < total) {
                    this._loadColumnData(trans, dataSource);
                }
            });
    }

    /**
     * @param {{dataStore: DataStore}} ds
     */
    _setUpMenu(ds) {
        const dataStore = ds.dataStore;
        createMenuIcon(
            "fas fa-chart-bar",
            {
                tooltip: {
                    text: "Add Chart",
                    position: "bottom-right",
                },
                func: () => {
                    // new AddChartDialog(ds, (config) =>
                    //     this.addChart(ds.name, config, true),
                    // );
                    // if (import.meta.env.DEV) new BaseDialog.experiment["AddChartDialogReact"](dataStore);
                    new AddChartDialogReact(dataStore);
                },
            },
            ds.menuBar,
        );

        createMenuIcon(
            "fas fa-sync-alt",
            {
                tooltip: {
                    text: "Reset All Filters",
                    position: "bottom-right",
                },
                func: () => {
                    dataStore.removeAllFilters();
                },
            },
            ds.menuBar,
        );
        createMenuIcon(
            "fas fa-palette",
            {
                tooltip: {
                    text: "Change Color Scheme",
                    position: "bottom-right",
                },
                func: () => {
                    try {
                        new ColorChooser(this, ds);
                    } catch (error) {
                        console.error("error making ColorChooser", error);
                        this.createInfoAlert("Error making color chooser", {
                            type: "warning",
                            duration: 2000,
                        });
                    }
                },
            },
            ds.menuBar,
        );
        createMenuIcon(
            "fas fa-th",
            {
                tooltip: {
                    text: "Change layout",
                    position: "bottom-right",
                },
                func: (e) => {
                    this.layoutMenus[ds.name].show(e);
                },
            },
            ds.menuBar,
        );
        //previously we shared a TagModel between invocations of the annotation dialog
        //but they should be able to change columns - not sure if the sharing had any benefits
        this.addMenuIcon(ds.name, "fas fa-tags", "Tag Annotation", () => {
            //todo - check whether we have a reason for hacky import here
            new BaseDialog.experiment["AnnotationDialogReact"](ds.dataStore);
        });

        const idiv = createEl(
            "div",
            {
                styles: {
                    float: "right",
                    lineHeight: "1.0",
                },
            },
            ds.menuBar,
        );
        createEl(
            "span",
            {
                text: ds.name,
                styles: {
                    verticalAlign: "top",
                    fontSize: "16px",
                    marginRight: "4px",
                },
            },
            idiv,
        );
        const size = ds.dataStore.size;
        ds.filterBar = createEl(
            "progress",
            {
                value: size,
            },
            ds.menBar,
        );
        const pb = createEl(
            "div",
            {
                styles: {
                    width: "100px",
                    display: "inline-block",
                    marginTop: "2px",
                },
            },
            idiv,
        );
        const pbConf = {
            max: size,
            value: size,
            text: `${size}`,
        };
        this.progressBars[ds.name] = new MDVProgress(pb, pbConf);
        this._addFullscreenIcon(ds);
    }

    _addFullscreenIcon(ds) {
        const iconElement = createMenuIcon(
            "fas fa-expand",
            {
                tooltip: {
                    text: "Full Screen",
                    position: "bottom-right",
                },
                func: async () => {
                    //nb, not sure best way to access the actual div I want here
                    //this could easily break if the layout structure changes
                    // ds.contentDiv.parentElement.requestFullscreen();
                    try {
                        if (!this.isFullscreen) {
                            await ds.menuBar.parentElement.requestFullscreen();
                        } else {
                            await document.exitFullscreen();
                        }
                    } catch (error) {
                        console.error("fullscreen error caused: ", error);
                    }
                },
            },
            ds.menuBar,
        );

        document.addEventListener("fullscreenchange", () => {
            const iconEl = iconElement.querySelector("i");
            if (document.fullscreenElement) {
                if (ds.menuBar.parentElement === document.fullscreenElement) {
                    if (iconEl) {
                        iconEl.classList.remove("fa-expand");
                        iconEl.classList.add("fa-compress");
                    }
                    iconElement.setAttribute("aria-label", "Exit Full Screen");
                    this.isFullscreen = true;
                }
             } else {
                if (iconEl) {
                    iconEl.classList.remove("fa-compress");
                    iconEl.classList.add("fa-expand");
                }
                iconElement.setAttribute("aria-label", "Full Screen");
                this.isFullscreen = false;
            }
        });

    }

    /**
     * Adds a listener to the ChartManager.
     *
     * Note that the signature is different from what might be expected (this is an MDV pattern that may be reviewed in future):
     * The first argument is a string that identifies the listener (not an event type to listen for).
     * Subsequent calls to addListener with the same id will overwrite the previous listener (which could lead to
     * unexpected behaviour, for example if a corresponding `removeListener()` call is made).
     * The second argument is a function that will be called when the listener is triggered - all registered listeners will be called
     * for any event.
     * @param {string} id
     * @param {function} func Callback function.
     * First argument is the type of event (`"state_saved" | "view_loaded" | "chart_added" | "chart_removed"`),
     * second is the `ChartManager` instance, third is the data.
     */
    addListener(id, func) {
        this.listeners[id] = func;
    }

    /**
     * Removes a listener from the ChartManager.
     * @param {string} id
     */
    removeListener(id) {
        delete this.listeners[id];
    }
    _callListeners(type, data) {
        for (const id in this.listeners) {
            this.listeners[id](type, this, data);
        }
    }

    /**
     * Adds a chart to the app. Returns asyncronously when needed columns have loaded and the chart has been added
     * (will reject if there is an error)
     * @param {string} dataSource The name of the chart's data source
     * @param {any} config The chart's config
     * @param {boolean} [notify=false] If true any listeners will be informed that
     * a chart has been loaded
     */
    async addChart(dataSource, config, notify = false) {
        if (!BaseChart.types[config.type]) {
            this.createInfoAlert(
                `Tried to add unknown chart type '${config.type}'`,
                { type: "danger", duration: 2000 },
            );
            throw `Unknown chart type ${config.type}`;
        }
        if (typeof config.param === "string") {
            console.error(`Unexpected param string '${config.param}' for ${config.name} - expected array`);
            config.param = [config.param];
        }
        //check if columns need loading
        const neededCols = this._getColumnsRequiredForChart(config);
        //check which columns need loading
        if (config.location) {
            const l = config.location;
            const b = 5;
            config.size = [
                l.width * 90 + l.width * b - b,
                l.height * 40 + l.height * b - b,
            ];
            config.position = [
                (l.x + 1) * b + l.x * 90,
                (l.y + 1) * b + l.y * 40,
            ];
        }
        //**convert legacy data***********
        const ds = this.dsIndex[dataSource];
        const { width, height, left, top } = positionChart(ds, config);

        const t = themes[this.theme];
        // PJT may want different behaviour for gridstack
        //MJS this is very messy - create divs in (hopefully) the right location and add chart when data loaded
        //ideally create the chart with a waiting icon and  update it when the data has loaded
        //However, no way of creating charts at the moment without data - charts need separate init method?
        const div = createEl(
            "div",
            {
                styles: {
                    position: "absolute",
                    width: `${width}px`,
                    height: `${height}px`,
                    left: `${left}px`,
                    top: `${top}px`,
                    background: t.main_panel_color,
                    zIndex: "2",
                    display: "flex",
                    alignItems: "center",
                    justifyContent: "center",
                },
            },
            ds.contentDiv,
        );
        const spinner = createEl(
            "i",
            {
                classes: ["fas", "fa-circle-notch", "fa-spin"],

                styles: {
                    fontSize: "30px",
                    color: t.text_color,
                },
            },
            div,
        );
        const ellipsis = createEl(
            "div",
            {
                styles: {
                    position: "absolute",
                    overflow: "hide",
                    textAlign: "center",
                    top: "3px",
                    color: t.text_color,
                    textOverflow: "ellipsis",
                    wordBreak: "break-all",
                    fontSize: "16px",
                },
                text: config.title,
            },
            div,
        );
        try {
            // this can go wrong if the dataSource doesn't have data or a dynamic dataLoader.
            // when it goes wrong, it can cause problems outside the creation of this chart
            // - other charts wanting to use similar neededCols end up not having data?
            // links should be initialised here as well...
            await this._getColumnsAsync(dataSource, neededCols);
            await this._addChart(dataSource, config, div, notify);
        } catch (error) {
            this.clearInfoAlerts();
            spinner.remove();
            ellipsis.remove();
            // const id = this.createInfoAlert(
            //     `Error creating chart with columns [${neededCols.join(", ")}]: '${error}'`,
            //     {
            //         type: "warning",
            //     },
            // );
            // const idiv = this.infoAlerts[id].div;
            // idiv.onclick = () => idiv.remove();
            const debugNode = createEl(
                "div",
                {
                    styles: {
                        position: "absolute",
                        width: "100%",
                        height: "100%",
                        display: "flex",
                        justifyContent: "center",
                        alignItems: "center",
                        backdropFilter: "blur(10px)",
                    },
                },
                div,
            );
            createMdvPortal(ErrorComponentReactWrapper({ error, height, width, extraMetaData: { config } }), debugNode);
            //not rethrowing doesn't help recovering from missing data in other charts.
            //throw new Error(error); //probably not a great way to handle this
        }
    }

    _getColumnsFromOtherSource(
        dataSource,
        otherDataSource,
        columns,
        indexCol,
        func,
    ) {
        this._getColumnsThen(otherDataSource, columns.concat(indexCol), () => {
            const ds = this.dsIndex[dataSource].dataStore;
            const ods = this.dsIndex[otherDataSource].dataStore;
            const oindex = ods.getColumnIndex(indexCol);
            const ic = ds.columnIndex[indexCol];
            const index = ic.values.map((x) => oindex[x]);
            const colInfo = columns.map((x) => {
                const c1 = ds.columnIndex[x];
                const c2 = ods.columnIndex[x];
                if (c2.values) {
                    c1.values = c2.values;
                }
                if (c2.minMax) {
                    c1.minMax = c2.minMax;
                }
                if (c2.quantiles) {
                    c1.quantiles = c2.quantiles;
                }

                const buf = new SharedArrayBuffer(
                    ds.size * (c1.datatype === "text" ? 1 : 4),
                );
                const arrType =
                    c1.datatype === "text" ? Uint8Array : Float32Array;
                return {
                    col: x,
                    data: buf,
                    arr: new arrType(buf),
                    odata: c2.data,
                };
            });
            for (let n = 0; n < ds.size; n++) {
                const i = index[ic.data[n]];
                for (const c of colInfo) {
                    c.arr[n] = c.odata[i];
                }
            }

            for (const c of colInfo) {
                ds.setColumnData(c.col, c.data);
            }
            func();
        });
    }

    async _getColumnsAsync(dataSource, columns) {
        // there could be links as well as column `fields` in columns.
        // let's make a mechanism for awaiting the link - and initial linked cols.
        const ds = this.dsIndex[dataSource].dataStore;
        const links = columns.map((c) => deserialiseParam(ds, c)).filter(c => typeof c !== 'string');
        const linkPromises = links.map(link => link.initialize());
        await Promise.all(linkPromises);
        const linkedFields = links.flatMap(link => link.fields);
        const allColumns = columns.concat(linkedFields);
        

        // let's add some error handling here...
        const result = await new Promise((resolve) => {
            this._getColumnsThen(dataSource, allColumns, resolve);
        });
        return result;
    }

    _getColumnsThen(dataSource, columns, func) {
        const ds = this.dsIndex[dataSource];
        const dStore = ds.dataStore;
        //check if need to load column data from linked data set
        if (dStore.links) {
            for (const ods in dStore.links) {
                const link = dStore.links[ods];
                if (link.columns) {
                    const otherCols = [];
                    const thisCols = [];
                    for (const c of columns) {
                        if (link.columns.indexOf(c) === -1) {
                            thisCols.push(c);
                        } else if (!dStore.columnIndex[c].data) {
                            otherCols.push(c);
                        }
                    }
                    //get the other datasource's columns first
                    if (otherCols.length > 0) {
                        //get index column
                        this._getColumnsThen(dataSource, [link.index], () => {
                            //then get all the other columns
                            this._getColumnsFromOtherSource(
                                dataSource,
                                ods,
                                otherCols,
                                link.index,
                                () => {
                                    this._getColumnsThen(
                                        dataSource,
                                        thisCols,
                                        func,
                                    );
                                },
                            );
                        });
                        return;
                    }
                }
            }
        }
        const reqCols = columns.filter((x) => {
            //column already loading - but what if something went wrong earlier?
            if (this.columnsLoading[dataSource][x]) {
                return false;
            }
            const col = dStore.columnIndex[x];
            //no record of column- need to load it (plus metadata)
            if (!col) {
                // what if x is something like a MulticolumnQuery?
                if (typeof x !== "string") {
                    // we could make dataStore understand it as a 'field'...
                    // or if we return false to filter it out, chart deserialise can handle it?
                    return false;
                } else {
                    dStore.addColumnFromField(x);
                    return true;
                }
            }
            //only load if has no data
            return !col.data;
        });

        //No columns needed
        //but columns requested by other actions may still be loading
        if (reqCols.length === 0) {
            this._haveColumnsLoaded(columns, dataSource, func);
        }
        //load required columns, then check all requested are loaded
        else {
            this.loadColumnSet(reqCols, dataSource, (failedColumns) => {
                if (failedColumns.length) {
                    console.warn(
                        "got columns with some failures",
                        failedColumns,
                    );
                }
                this._haveColumnsLoaded(columns, dataSource, func);
            });
        }
    }

    /*getIndexedData(dataSource,columns,indexColumn,callback,config={}){
        const col = this.dsIndex[dataSource].dataStore;
        this._getColumnsThen(dataSource,column,indexColumn],()=>{
            const index = ds.getColumnIndex(column);
            const cf = ds.getColorFunction(column,config);
            callback((val)=>{
                cf(index[val])
            })
        })

    }*/

    //check all columns have loaded - if not recursive call after
    //time out, otherwise add the chart
    _haveColumnsLoaded(neededCols, dataSource, func) {
        for (const col of neededCols) {
            if (this.columnsLoading[dataSource][col]) {
                setTimeout(() => {
                    this._haveColumnsLoaded(neededCols, dataSource, func);
                }, 500);
                return;
            }
        }
        func();
    }

    async _addChart(dataSource, config, div, notify = false) {
        //**convert legacy data***********
        const ds = this.dsIndex[dataSource];
        div.innerHTML = "";
        div.style.display = "";
        div.style.alignItems = "";
        div.style.justifyContent = "";
        const chartType = BaseChart.types[config.type];
        // sometimes the constructor doesn't understand active link, but chart.setParams() does...
        // it somewhat appears to work if we first manifest concrete field names, 
        // then set the real params in a setTimeout()...
        // but we're resorting to setTimeout for a few things and it's going to be hard to manage...
        // are we sure that this timeout will happen after the one that instruments decorators etc?
        // seems dodgy to rely on setTimeout order. 
        // *We now have chart.deferredInit() for this purpose*
        // As long as the order in which these methods are called, this should allow us to at least
        // assert that the initialisation is complete before we consider the chart (and ultimately the view) to be loaded.
        // Also setParams() itself *should* always work - but depends on the chart implementation,
        // and not all charts implement that.
        const originalParam = config.param.map(p => deserialiseParam(ds, p));
        config.param = originalParam.flatMap(getConcreteFieldNames);
        const chart = new chartType.class(ds.dataStore, div, config);
        if (originalParam.some(p => typeof p !== 'string')) {
            console.log('setting param with active queries in timeout');
            chart.deferredInit(() => {
                chart.setParams(originalParam);
            });
        }
        this.charts[chart.config.id] = {
            chart: chart,
            dataSource: ds,
        };
        this._makeChartRD(chart, ds);
        // @ts-ignore
        chart.popoutIcon = chart.addMenuIcon(
            "fas fa-external-link-alt",
            "popout",
            {
                func: () => {
                    this._popOutChart(chart);
                },
            },
        );
        chart
            .addMenuIcon("fas fa-times", "remove chart")
            .addEventListener("click", () => {
                chart.remove();
                div.remove();
                delete this.charts[chart.config.id];
                this._removeLinks(chart);
                this._callListeners("chart_removed", chart);
            });

        // @ts-ignore
        if (chart.setupLinks) {
            //phasing out
            if (ds.index_link_to) {
                this._giveChartAccess(
                    chart,
                    this.dsIndex[ds.index_link_to.dataSource].dataStore,
                    ds.index_link_to.index,
                );
            }
            for (const lnk of ds.dataStore.accessOtherDataStore) {
                this._giveChartAccess(
                    chart,
                    this.dsIndex[lnk.dataSource].dataStore,
                    lnk.index,
                );
            }
        }

        //I think this is obsolete now
        //(the above comment is itself very old)
        const cll = ds.column_link_to;
        // @ts-ignore
        if (cll && chart.createColumnLinks) {
            const func = (columns, callback) => {
                //make sure index is loaded before use
                this._getColumnsThen(cll.dataSource, columns, callback);
            };
            // @ts-ignore
            chart.createColumnLinks(
                this.dsIndex[cll.dataSource].dataStore,
                cll.columns,
                func,
            );
        }

        await chart.deferredInitsReady();

        if (notify) {
            this._callListeners("chart_added", chart);
        }
        //check to see if all inital charted loaded , then can call any listeners
        if (this._toLoadCharts) {
            this._toLoadCharts.delete(config);
            if (this._toLoadCharts.size === 0) {
                this._toLoadCharts = undefined;
                if (this.viewData.links) {
                    for (const l of this.viewData.links) {
                        this._setUpLink(l);
                    }
                }
                this._callListeners("view_loaded", this.viewManager.current_view);
            }
        }
        return chart;
    }

    //gives a chart access to another datasource
    _giveChartAccess(chart, dataSource, index) {
        const getDataFunction = async (columns, callback) => {
            //make sure index is loaded before use
            columns.push(index); //pjt: might just push `undefined`?
            await this._getColumnsAsync(dataSource.name, columns);
            callback();
        };
        chart.setupLinks(dataSource, index, getDataFunction);
    }

    //sets up a link between charts
    _setUpLink(link) {
        if (!link.id) {
            link.id = getRandomString();
        }
        switch (link.type) {
            // some other types of link may be interpreted within chart code (e.g. react effect does "view_state")
            case "color_by_column":
                link.set_color = true;
                console.warn(
                    "legacy color_by_column link type - use chart_columnval_link with set_color=true instead",
                );
                addChartLink(link, this);
                break;
            case "chart_columnval_link":
                addChartLink(link, this);
                break;
        }
    }

    //if a chart has been removed, work out which links need to be removed
    _removeLinks(chart) {
        const linksToRemove = [];
        const cid = chart.config.id;
        const links = this.viewData.links;
        if (!links) {
            return;
        }
        for (let i = 0; i < links.length; i++) {
            const link = links[i];
            if (link.source_chart === cid) {
                linksToRemove.push(i);
            }
            try {
                // nb, for example viewState link doesn't have target_charts, it has linked_charts...
                //pjt: slight hack, maybe ok, want to have some more typing on links
                const targets = link.target_charts || link.linked_charts;
                const index = targets.indexOf(cid);
                if (index !== -1) {
                    targets.splice(index, 1);
                    if (targets.length === 0) {
                        linksToRemove.push(i);
                    }
                }
            } catch (error) {
                console.error(
                    `Error removing links for chart '${cid}'`,
                    error,
                    link,
                );
            }
        }
        for (const i of linksToRemove) {
            this.removeLink(i);
        }
    }

    removeLink(linkIndex) {
        const link = this.viewData.links[linkIndex];
        switch (link.type) {
            case "color_by_column":
            case "chart_columnval_link": {
                const chart = this.charts[link.source_chart].chart;
                chart.removeListener(link.id);
            }
        }
        this.viewData.links.splice(linkIndex, 1);
    }

    removeAllCharts(dataSources) {
        const allCharts = [];
        for (const cn in this.charts) {
            const ch = this.charts[cn];
            if (dataSources && dataSources.indexOf(ch.dataSource.name) === -1) {
                continue;
            }
            allCharts.push([ch.chart, ch.window]);
        }
        for (const ci of allCharts) {
            try {
                if (ci[1]) {
                    ci[1].close();
                }
                ci[0].remove();
                ci[0].div.remove();
            } catch (error) {
                console.error("Error occurred while removing the chart: ", error);
            }
        }
        this.charts = {};
    }

    getAllFilters(dataSorce) {
        const charts = this.getAllCharts(dataSorce);
        const fs = [];
        for (const c of charts) {
            const filter = c.getFilter();
            if (filter) {
                fs.push(filter);
            }
        }
        return fs;
    }

    getChart(id) {
        const cinfo = this.charts[id];
        if (!cinfo) {
            return null;
        }
        return cinfo.chart;
    }

    /**
     * Get all the charts for a data sorce
     * @param {string} dataSource - The name of the data source
     * @returns {Array} - An array of chart objects
     */
    getAllCharts(dataSource) {
        const charts = [];
        for (const id in this.charts) {
            const ch = this.charts[id];
            if (ch.dataSource.name === dataSource) {
                charts.push(ch.chart);
            }
        }
        return charts;
    }

    setChartsAsGrid(rowLength = 5, size = [300, 300], margin = 10) {
        let top = margin;
        let left = margin;
        let rowSize = 0;
        for (const id in this.charts) {
            const info = this.charts[id];
            const d = info.chart.getDiv();
            d.style.left = `${left}px`;
            d.style.top = `${top}px`;
            //info.chart.setSize(size[0],size[1]);
            left += size[0] + margin;
            rowSize++;
            if (rowSize === rowLength) {
                rowSize = 0;
                left = margin;
                top += size[1] + margin;
            }
        }
    }

    addButton(text, callback, tooltip) {
        createEl(
            "button",
            {
                classes: ["ciview-button"],
                text: text,
                styles: {
                    position: "fixed",
                    bottom: "40px",
                    right: "40px",
                    fontSize: "18px",
                    zIndex: "100",
                },
            },
            this.contentDiv,
        ).addEventListener("click", () => callback());
    }

    _popOutChart(chart) {
        popoutChart(chart);
    }

    _sendAllChartsToBack(ds) {
        for (const id in this.charts) {
            const c = this.charts[id];
            if (ds === c.dataSource) {
                c.chart.div.style.zIndex = "";
            }
        }
    }

    _makeChartRD(chart, ds) {
        //if (!ds) console.error(`_makeChartRD called without ds - resize / drag etc may not work properly`);
        //^^ actually doesn't make much difference to non-gridStack in practice.
        if (
            ds &&
            this.gridStack &&
            this.viewData.dataSources[ds.name].layout === "gridstack"
        ) {
            this.gridStack.manageChart(chart, ds, this._inInit);
            return;
        }
        const div = chart.getDiv();
        makeDraggable(div, {
            handle: ".ciview-chart-title",
            contain: "topleft",
            ondragstart: (e) => {
                this._sendAllChartsToBack(ds);
                div.style.zIndex = 2;
            },
        });
        makeResizable(div, {
            onResizeStart: () => {
                this._sendAllChartsToBack(ds);
                div.style.zIndex = 2;
            },
            onresizeend: (width, height) => chart.setSize(width, height),
        });
    }
}

export default ChartManager;<|MERGE_RESOLUTION|>--- conflicted
+++ resolved
@@ -232,135 +232,7 @@
         // classes: ["ciview-main-menu-bar"],
         this.menuBar = createEl("div", {}, this.containerDiv);
 
-<<<<<<< HEAD
-        this.rightMenuBar.style.display = "flex";
-        this.rightMenuBar.style.alignItems = "center";
-
-        const themeNode = createEl(
-            "span",
-            {
-                style: {
-                    marginRight: "4px",
-                },
-            },
-            this.rightMenuBar,
-        );
-
-        createMdvPortal(ToggleThemeWrapper(), themeNode)
-        // themeButton.style.margin = "3px";
-        if (config.permission === "edit") {
-            const uploadButton = createMenuIcon(
-                "fas fa-upload",
-                {
-                    tooltip: {
-                        text: "Add datasource",
-                        position: "bottom-left",
-                    },
-                    func: (e) => {
-                        new FileUploadDialogReact(); //.open();
-                    },
-                },
-                this.leftMenuBar,
-            );
-            uploadButton.style.margin = "3px";
-        }
-
-        if (config.websocket) {
-            console.log('websocket is enabled');
-            const fn = async () => {
-                // previously, we were always calling connectIPC - but it was only relevant to earlier experiment with Unity
-                // and we had disabled websocket on server.
-                // started experimenting with socketio for chatMDV - mechanism is working, to an extent... 
-                // but actually, REST is probably best for this (maybe a protocol agnostic abstraction).
-                // try/catch doesn't help when it gets stuck in await...
-                // console.warn('websocket is not currently supported but used as flag for chat experiment - will be fixed very soon')
-                try {
-                    const { socket, sendMessage } = await connectIPC(this);
-                    console.log('connected to socketio');
-                    this.ipc = { socket, sendMessage };
-                } catch (error) {
-                    console.error('Failed to connect to websocket', error);
-                }
-                createMenuIcon("fas fa-comments", {
-                    tooltip: {
-                        text: "Open ChatMDV",
-                        position: "bottom-left"
-                    },
-                    func: async () => {
-                        if (this.chatDialog) {
-                            this.chatDialog.close();                            
-                        } else {
-                            this.chatDialog = new ChatDialog();
-                            // session storage needs more thought, for now we
-                            // sessionStorage.setItem('chatMDV', true);
-                            this.chatDialog.config.onclose = () => {
-                                this.chatDialog = null;
-                                // sessionStorage.removeItem('chatMDV');
-                            }
-                        }
-                    }
-                }, this.rightMenuBar);
-                // biome-ignore lint/correctness/noConstantCondition: disabling sessionStorage with constant condition for now
-                if (sessionStorage.getItem('chatMDV') && false) {
-                    this.chatDialog = new ChatDialog();
-                    this.chatDialog.config.onclose = () => {
-                        this.chatDialog = null;
-                        sessionStorage.removeItem('chatMDV');
-                    }
-                }
-                // chatButton.setAttribute('data-lucide', 'bot-message-square'); //didn't work
-                createMenuIcon("fas fa-file-alt", {
-                    tooltip: {
-                        text: "View Chat Log",
-                        position: "bottom-left"
-                    },
-                    func: async () => {
-                        new ChatLogDialog();
-                    }
-                }, this.rightMenuBar);
-            };
-            fn();
-        }
-        
-        if (import.meta.env.DEV) {
-            // add a button to take a screenshot of the current view
-            // we don't actually want a button like this - I think we probably want to take a screenshot
-            // inside 'getState()' and add it to view... but that's a bit of a destructive change.
-            createMenuIcon(
-                "fas fa-camera",
-                {
-                    tooltip: {
-                        text: "Take Screenshot",
-                        position: "bottom-left",
-                    },
-                    func: async () => {
-                        const bounds =
-                            this.containerDiv.getBoundingClientRect();
-                        const aspect = bounds.width / bounds.height;
-                        const dataUrl = await toPng(this.containerDiv, {
-                            canvasWidth: 400,
-                            canvasHeight: 400 / aspect,
-                        });
-                        const img = document.createElement("img");
-                        img.src = dataUrl;
-                        document.body.appendChild(img);
-                    },
-                },
-                this.leftMenuBar,
-            );
-        }
-        // createMenuIcon("fas fa-question",{
-        //     tooltip:{
-        //         text:"Help",
-        //         position:"top-right"
-        //     },
-        //     func:()=>{
-        //         //todo
-        //     }
-        // },this.leftMenuBar).style.margin = "3px";
-=======
         createMdvPortal(MenuBarWrapper(), this.menuBar);
->>>>>>> 313ddee9
 
         this._setupThemeContextMenu();
 
