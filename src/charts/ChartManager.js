--- conflicted
+++ resolved
@@ -197,15 +197,9 @@
       
         if (config.all_views){
        
-<<<<<<< HEAD
             this.viewSelect = createEl("select", { styles: { maxWidth: '50em' } },this.menuBar);
-            for (let v of config.all_views){
+            for (const v of config.all_views){
                 createEl("option",{text:v, value:v},this.viewSelect)
-=======
-            this.viewSelect = createEl("select",{},this.menuBar);
-            for (const v of config.all_views){
-                createEl("option",{text:v,value:v},this.viewSelect)
->>>>>>> d0e2bd0b
             }
             createFilterElement(this.viewSelect, this.menuBar);
             this.viewSelect.addEventListener("change",(e)=>{
