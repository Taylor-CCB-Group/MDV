--- conflicted
+++ resolved
@@ -814,11 +814,7 @@
     }
 
      /**Adds a menu icon to either the main menubar or a datasource meubar
-<<<<<<< HEAD
     * @param {string} dataSource The name of data source or _main if adding
-=======
-    * @param {string} datSource The name of data source or _main if addding
->>>>>>> c8939944
     * an icon to the main (top) toolbar
     * @param {string} icon The class name(s) of the icon
     * initially load
