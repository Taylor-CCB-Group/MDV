import { createEl, makeDraggable, makeResizable,MDVProgress,removeDraggable,removeResizable,createMenuIcon,splitPane} from "../utilities/Elements";
import  BaseChart from "./BaseChart.js";
import { PopOutWindow } from "../utilities/PopOutWindow";
import  DataStore from "../datastore/DataStore.js";
import CustomDialog from "./dialogs/CustomDialog.js";
import { ContextMenu } from "../utilities/ContextMenu";
import  "./HistogramChart.js";
import  "./RowChart.js";
import "./TableChart.js";
import "./WGL3DScatterPlot.js";
import "./WGLScatterPlot.js";
import "./RingChart.js";
import "./TextBoxChart.js";
import "./HeatMap.js";
import "./ViolinPlot.js";
import "./BoxPlot.js";
import "./SankeyChart.js";
import "./MultiLineChart.js";
import "./DensityScatterPlot";



import {BaseDialog} from "../utilities/Dialog.js";
import {getRandomString} from "../utilities/Utilities.js";
import {csv,tsv,json} from"d3-fetch";
import LinkDataDialog from "./dialogs/LinkDataDialog.js";
import AddColumnsFromRowsDialog from "./dialogs/AddColumnsFromRowsDialog.js";
import ColorChooser from "./dialogs/ColorChooser";



const themes={
    "Dark":{
        title_bar_color:"#222",
        main_panel_color:"black",
        text_color:"white",
        background_color:"#333"
    },
    "Light":{
        title_bar_color:"white",
        main_panel_color:"#f1f1f1",
        text_color:"black",
        background_color:"#bababa"

    }
}
//https://stackoverflow.com/questions/56393880/how-do-i-detect-dark-mode-using-javascript
function getPreferredColorScheme() {
    if (window.matchMedia) {
        if (window.matchMedia('(prefers-color-scheme: dark)').matches) {
            return "Dark";
        } else {
            return "Light";
        }
    } 
    return "Light";
}
function listenPreferredColorScheme(callback) {
    if (window.matchMedia) {
        const colorSchemeQuery = window.matchMedia('(prefers-color-scheme: dark)');
        colorSchemeQuery.addEventListener('change', ()=>callback(getPreferredColorScheme()));
    }
}

/**
* The object to manage charts
* @param {string|DOMelement} div - The DOM element or id of the element to house the app
* @param {Object[]} datasources - An array of datasources, each should have the following
* <ul>
* <li> name  -the name of the datasource</li>
* <li> size - the size (number or rows) of the data set </li>
* <li> columns - a list of objects describing each column see {@link DataStore#addColumn} <li>
* <li> columnGroups - A list of objects with 'name' and 'columns' field
* </ul>
* @param {function | Object} dataloader - either a function describing how to load columns or an object
* (list of objects) describing the files containing the daata
* <ul>
* <li> url - the url of the file <li>
* <li> type - either csv,tsv or json <li>
* <li> dataSource - the name of the datasource <li>
* </ul>
* A dataLoader can be included as the first item in the list, if dynamic loading as 
* well as static loading 
*
* @param {Object} config extra settings
* @param {Object[]} [config.initialCharts] A list of chart configs to
* initially load
* @param {function} [config.metaDataLoader] A method which returns a Promise
* with a list of the column metadata, given the name of the datasource
* and a list of column field/ids
* @param {function} [config.onDataLoaded] A method which is called once all
* the data is loaded (passing this as the only parameter)
* 
*/
class ChartManager{

    //
    constructor(div,dataSources,dataLoader,config={},listener=null){
        this.listeners={};
        this.infoAlerts={};
        this.progressBars={};
        this.setTheme(getPreferredColorScheme());
        //maybe better to stop listening once explicit option has been set
        //or to allow the user to explicitly say 'system default'
        listenPreferredColorScheme(t => this.setTheme(t));

        // each entry in dataSources will contain
        //  dataSource - the actual dataStore object
        //  name - the name given to this data source
        //  menuBar the dom menu associated with this element
        //  contentDiv the div that the charts associated with the datastore will be added
        this.dataSources=[];
        this.dsIndex={};
        this.columnsLoading={};
        for (const d of dataSources){
            const ds= {
                name:d.name,
                dataStore:new DataStore(d.size,{columns:d.columns,columnGroups:d.columnGroups,offsets:d.offsets,links:d.links}),
                link_to:d.link_to,
                index_link_to:d.index_link_to,
                color:d.color || themes[this.theme].background_color,
                images:d.images,
                genome_browser:d.genome_browser,
                column_link_to:d.column_link_to,
                links:d.links,
                custom:d.custom || {}
            }
            this.dataSources.push(ds);
            this.dsIndex[d.name]=ds;
            this._addDSListeners(ds);
            this.columnsLoading[d.name]={};
            
        }

        if (listener){
            this.addListener("_default",listener)
        }

        this.transactions={};
       
        
        //set up container and top(main menu)
        this.containerDiv= typeof div === "string"?document.getElementById(div):div;
        this.containerDiv.style.display="flex";
        this.containerDiv.style.flexDirection="column";
        
        this.menuBar = createEl("div",{
            classes:["ciview-main-menu-bar"]          
        },this.containerDiv);

        this.leftMenuBar= createEl("span",{},this.menuBar);

        if (config.permission==="edit"){
            createMenuIcon("fas fa-save",{
                tooltip:{
                    text:"Save",
                    position:"bottom-right"
                },
                func:()=>{
                    const state = this.getState();
                    this._callListeners("state_saved",state)
                }
    
            },this.leftMenuBar);
        }

        if (config.all_views){
            this.viewSelect = createEl("select",{},this.menuBar);
            for (let v of config.all_views){
                createEl("option",{text:v,value:v},this.viewSelect)
            }
            this.viewSelect.addEventListener("change",(e)=>{
                this.showSaveViewDialog(()=>this.changeView(this.viewSelect.value));
            })
        }

        if (config.permission==="edit" && config.all_views){
            createMenuIcon("fas fa-plus",{
                tooltip:{
                    text:"Create New View",
                    position:"bottom-right"
                },
                func:()=>{
                    this.showSaveViewDialog(()=>this.showAddViewDialog());
                }
    
            },this.menuBar);
        }

        createMenuIcon("fas fa-palette",{
            tooltip:{
                text:"Change Color Scheme",
                position:"bottom-right"
            },
            func:()=>{
                try { new ColorChooser(this); }
                catch (error) {
                    console.error('error making ColorChooser', error);
                    this.createInfoAlert("Error making color chooser", {
                        type: "warning", duration: 2000
                    });
                 }
            }

        },this.menuBar);

        
        createMenuIcon("fas fa-adjust",{
            tooltip:{
                text:"Change Theme",
                position:"bottom-right"
            },
            func:(e)=>{
                this.themeMenu.show(e);
            }

        },this.menuBar);

        this._setupThemeContextMenu();
      
        this.contentDiv=createEl("div",{
            styles:{
                flex:"1 1 auto",
                position:"relative"
            }
        },this.containerDiv);
        this.contentDiv.classList.add('ciview-contentDiv');

     

        //each entry in charts will contain
        //  chart - the actual chart
        //  win - the popout wimdow it is in (or null)
        //  dataSource - the data source associated with it 
        this.charts={};


        this.config=config;
        const c = this.config
        c.chart_color=c.chart_color || "white";

        //load any files first

        this.dataLoader = dataLoader.function;// || async function defaultDataLoaderFunction() { console.warn(`ceci n'est pas une dataLoader`) };
        this.viewLoader = dataLoader.viewLoader;

        if (dataLoader.files){     
            this.filesToLoad=dataLoader.files.length;
            for (let item of dataLoader.files){
                this.loadFile(item,()=>{
                   this.filesToLoad--;
                   if (this.filesToLoad===0){
                    this._loadView(config,dataLoader,true)
                   }
                });
            }
        }
        else{
            this._loadView(config,dataLoader,true);
        }
         
    }

    _setupThemeContextMenu(){

        this.themeMenu = new ContextMenu(()=>{
            const mItems=[];
           for (let t in themes){
                mItems.push(this.__getMenuItem(t))

           }
           return mItems;
        
        })

    }
    __getMenuItem(theme){
        return {
            text:theme,
            ghosted:this.theme===theme,
            func:()=>this.setTheme(theme)
        }
    }

    setTheme(theme){
        this.theme=theme;
<<<<<<< HEAD
        for (let d of this.dataSources){
            if (d.contentDiv){
                d.contentDiv.style.background= themes[theme].background_color;
            }
            
        }
        for (let id in this.charts){
            this._setChartTheme(this.charts[id].chart)
        }
    }


   

    


    _setChartTheme(chart){
        const t = themes[this.theme];
      
        chart.contentDiv.style.background=t.main_panel_color;
        chart.contentDiv.style.color=t.text_color;
        chart.titleBar.style.background=t.title_bar_color;
        chart.titleBar.style.color=t.text_color;
        if (chart.themeChanged){
            chart.themeChanged();
        }
=======
        document.getElementsByTagName('html')[0].className = theme;
        //thinking about doing everything with css
        // there could be graphics rendering of other sorts as well...
        // nothing I can see at the moment that responds to theme.
>>>>>>> 8434d44f
    }

    _sync_colors(from,to){
        const columns = to.column_link_to.columns;
        for (let item of columns){
            const from_col=from.dataStore.columnIndex[item.link_to];
            const to_col = to.dataStore.columnIndex[item.col];
            const newColors = new Array(to_col.values)
            const colors = from.dataStore.getColumnColors(item.link_to)
            for (let i=0;i<from_col.values.length;i++){
                const val = from_col.values[i];
                const index = to_col.values.indexOf(val);
                if (index!==-1){
                    newColors[index]=colors[i]
                }
            }
            to_col.colors=newColors;

        }
    }

    _initiateOffsets(dataSource){
        const ds = dataSource.dataStore
        const o = ds.offsets;
        const p = o.param;
        const cols= [p[0],p[1],o.groups];
        if (o.background_filter){
            cols.push(o.background_filter);
        }
        this._getColumnsThen(dataSource.name,cols,()=>{
            ds.initiateOffsets();
            ds.updateColumnOffsets();
            ds.updateColumnOffsets(null,true,true);
        })
       

    }

    //load the view metadata or use initialCharts then call _init to load the view 
    _loadView(config,dataLoader,firstTime=false){
       
        //load view, then initialize
        if (config.initial_view){
            this.currentView=config.initial_view;
            this.viewSelect.value = config.initial_view;
            dataLoader.viewLoader(config.initial_view).then(data=>{
                this._init(data,firstTime);
            })     
        }
        //only one view hard coded in config
        else{
            this._init(config.only_view,firstTime)    
        }
    }

    getDataSource(name){
        return this.dsIndex[name].dataStore;
    }

    _init(view,firstTime=false){

        const dsToView=[];
        let charts=[];
        //no initial view
        if (!view){
            for (let ds in this.dsIndex){
                dsToView.push(ds);
            }
            this.viewData={};
        }

        else{
            this.viewData= view;
            charts= view.initialCharts
            for (let ds in charts){
                dsToView.push(ds);
            }
        }

        for (let ds of this.dataSources){
            delete ds.contentDiv;
            delete ds.menuBar;
            if (ds.column_link_to){
                this._sync_colors(this.dsIndex[ds.column_link_to.dataSource],ds);
            }
        }
        const col = themes[this.theme].background_color;
        //add all the appropriate panes (one per datasource)
        const panes = splitPane(this.contentDiv,{number:dsToView.length});
        for (let n=0;n<dsToView.length;n++){        
            const p = panes[n];
            p.style.display="flex";
            p.style.flexDirection="column";
            const ds= this.dsIndex[dsToView[n]];
            this.columnsLoading[ds.name]={};
            ds.charts=[];
            ds.menuBar = createEl("div",{
                classes:["ciview-menu-bar"]          
            },p);
            this._setUpMenu(ds);
            ds.contentDiv=createEl("div",{
                styles:{
                    flex:"1 1 auto",
                    position:"relative",
                    overflow:"auto",
                    // background:col
                }
            },p);
<<<<<<< HEAD
        }

        
         //any first time initiation
         if (firstTime){
            //initiate offsets if any
            for (let d of this.dataSources){
                if (d.dataStore.offsets){
                   this._initiateOffsets(d)
                }
            }

        }


=======
            ds.contentDiv.classList.add("ciview-contentDiv");
        }  
>>>>>>> 8434d44f
        //need to create a set to create track of 
        //charts loaded
        this._toLoadCharts = new Set();
        for (let ds in charts){         
            for (let ch of charts[ds]){
                this._toLoadCharts.add(ch);
            }
        }
        //nothing to load - call any listeners
        if (this._toLoadCharts.size==0){
            delete this._toLoadCharts;
            this._callListeners("view_loaded",this.currentView)
        }
        //add charts - any columns will be added dynamically
        for (let ds in charts){  
            for (let ch of charts[ds]){
                this.addChart(ds,ch);                            
            }
        }

    }

    _addDSListeners(ds){
        ds.dataStore.addListener("l1",(type,data)=>{
            if (type==="column_removed"){
                this._columnRemoved(ds,data)
            }
            else if (type ==="data_highlighted"){
                this._callListeners(type,data);
            }
            else if (type==="filtered"){
                if (!this.progressBars[ds.name]){
                    return;
                }
                const n1 = ds.dataStore.size;
                const n2=  ds.dataStore.filterSize;
                this.progressBars[ds.name].setValue(n2);
                this.progressBars[ds.name].setText(n2);
                //this._callListeners(type,)
            }
        })
    }

    showAddViewDialog(){
        const controls =[
            {
                type:"checkbox",
                id:"clone-view",
                label:"Clone current view"
            },
            {
                type:"text",
                id:"name",
                label:"name"
            }

        ];
        if (this.dataSources.length>1){
            for (let ds of this.dataSources){
                controls.push({
                    type:"checkbox",
                    id:ds.name,
                    label:`Include ${ds.name}`


                })
                
            }
        }
        new CustomDialog({
            title:"Add New View",
            controls:controls,
            buttons:[{
                text:"Create New View",
                method:(vals)=>{
                    //create new view option
                    createEl("option",{text:vals["name"],value:vals["name"]},this.viewSelect);
                    this.viewSelect.value=vals["name"];
                    this.currentView=vals["name"];
                    if (!vals["clone-view"]){
                        //remove all charts and links
                        this.removeAllCharts();
                        this.viewData.links=[];
                        const state = this.getState();
                        const ic = state.view.initialCharts
                        for (let ds in this.dsIndex){
                            if (vals[ds]){
                                ic[ds]=[];
                            }
                        }
                        this._callListeners("state_saved",state);
                        this.contentDiv.innerHTML="";
                        this._init(state.view)
                    }
                    else{
                        const state = this.getState();
                        this._callListeners("state_saved",state);
                    }
                   
                    
                }
            }]
        })
    }

    showSaveViewDialog(action){
        new CustomDialog({
            title:"Save View",
            text:"Do you want to save the current view",
            buttons:[
            {
                text:"YES",
                method:()=>{
                    const state = this.getState();
                    this._callListeners("state_saved",state);
                    action();
                }
            },
            {
                text:"NO",
                method:()=>{
                    action();
                }
            }  
            ]
        })
    }


    changeView(view){
        this.removeAllCharts();
        this.contentDiv.innerHTML="";
        this.currentView=view;
        this.viewLoader(view).then(data=>{
            this._init(data);
        })
    }

    _columnRemoved(ds,col){      
        const ids_to_delete=[];
        for (let id in this.charts){
            const info = this.charts[id];
            if (info.dataSource===ds){
                const ch=info.chart;
                const div = ch.getDiv();
                const del = ch.onColumnRemoved(col);
                if (del){
                    div.remove(false);
                    ids_to_delete.push(id);
                    this._removeLinks(ch);
                    this._callListeners("chart_removed",ch);
                }
            }
        }
        //onColumnRemoved will remove the chart if it contains
        //data from the column, it will also remove the filter,
        //but not call any listeners
        if (ids_to_delete.length>0){
            ds.dataStore._callListeners("filtered"); 
        }
        for (let id of ids_to_delete){
            delete this.charts[id];
        }
    }

    _getColumnsRequiredForChart(config,set){
        const p = config.param;
      
        if (!p){
            return;
        }
        if (typeof p === "string"){
            set.add(p);
        }
        else{
            for (let i of p ){
                set.add(i);
            }
        }
        if (config.color_by){
            if (config.color_by.column){
                set.add(config.color_by.column.field);
            }
            else{
                set.add(config.color_by);
            }
            
        }
        if (config.tooltip){
            if (config.tooltip.column){
                set.add(config.tooltip.column);
            }
        }
        if (config.background_filter){
            set.add(config.background_filter.column);
        }
       
    }
   
    /**
    * Loads data from a remote file -the file must have headers (keys in the
    * case of json) which which match a columns field/id 
    * @param {object} info A config describing the file - 
    * @param {string} info.type - either csv,tsv ot json
    * @param {string} info.dataSource - the name of the datasource to load the data into
    * @param {string} info.url  - the url of the file
    * @param {function} [callback]  - a function to run once the data has loaded
    */
    loadFile(info,callback){
        const meths = {csv:csv,json:json,tsv:tsv}
        const iid  =  this.createInfoAlert("loading file",{spinner:true})
        meths[info.type](info.url).then(data=>{
            const cols={};
            const dataSource= info.dataSource;
            const ds =this.dsIndex[dataSource].dataStore;
            const all_cols =  ds.getAllColumns();
            //which columns are present in the datastore
            for (let c of data.columns){
                if (ds.columnIndex[c]){
                    cols[c]=[];
                }
            }
            for (let i=0;i<data.length;i++){
                const row =data[i];
                if (i+1%100===0){
                    this.updateInfoAlert(iid,`processed ${i}/${data.length} rows`);
                }
                for (let col in cols){
                    cols[col].push(row[col]);
                }
            }
            let proc=0;
            for  (let col in cols){
                ds.setColumnData(col,cols[col]);
                proc++;
                this.updateInfoAlert(iid,`processed ${proc}/${all_cols.length} columns`);       
            }
            this.updateInfoAlert(iid,"complete",{duration:2000})
            if (callback){
                callback();
            }
        })
    }


    _getUpdatedColumns(dataStore){
        const dc = dataStore.dirtyColumns;
        const rv = {
            columns:[],
            added:[],
            removed:[],
            colors_changed:[]
        }
        for (let c in dc.added){
            const td = getMd(c);
            rv.columns.push(td);
            rv.added.push(c)
        }
        for (let r in dc.removed){
            rv.removed.push(r)
        }

        for (let c in dc.data_changed){
            if (!rv.columns[c]){
                const td = getMd(c);
                rv.columns.push(td);
            }
        }

        for (let cc in dc.colors_changed){
            rv.colors_changed.push({
                column:cc,
                colors:dataStore.columnIndex[cc].colors
            })
        }

        return rv;
        
        function getMd(c){
            const cl = dataStore.columnIndex[c];
            const md={
                values:cl.values,
                datatype:cl.datatype,
                name:cl.name,
                editable:true,
                field:cl.field,

            }
           const arr = new Array(cl.data.length);
           for (let i=0;i<cl.data.length;i++){
               arr[i]= cl.data[i]
           }
           return {metadata:md,data:arr}

        }
    }


    getState(){
        const initialCharts={};
        const updatedColumns={};
        const metadata={};
        for (const ds of this.dataSources){
            if (ds.contentDiv){
                initialCharts[ds.name]=[];
            }
            updatedColumns[ds.name]=this._getUpdatedColumns(ds.dataStore); 
            const dstore= ds.dataStore;
            
            if (dstore.dirtyMetadata.size !==0){
                metadata[ds.name]={};
                for (let param of dstore.dirtyMetadata){
                    metadata[ds.name][param]=dstore[param];
                }
            }
        }
        for (let chid in this.charts){
            const chInfo = this.charts[chid];
           
            const chart = chInfo.chart;
            const config = chart.getConfig();
            const div =  chart.getDiv();
            config.position = [div.offsetLeft,div.offsetTop];
        
            initialCharts[chInfo.dataSource.name].push(config);
            
        }
       
        const view = JSON.parse(JSON.stringify(this.viewData))
        view.initialCharts= initialCharts;

        
        return{     
            view:view,
            currentView:this.currentView,
            updatedColumns:updatedColumns,
            metadata:metadata
        }
    }

    setAllColumnsClean(){
        for (let ds of this.dataSources){
            ds.dataStore.setAllColumnsClean();
        }
    }


    /** Displays a dialog
    * @param {Object} config extra settings
    * @param {Object[]} [config.initialCharts] A list of chart configs to
    * initially load
    * @param {function} [config.metaDataLoader] A method which returns a Promise
    * with a list of the column metadata, given the name of the datasource
    * and a list of column field/ids
    * @param {function} [config.onDataLoaded] A method which is called once all
    * the data is loaded (passing this as the only parameter)
    */

    showCustomDialog(config){
        new CustomDialog(config);
    }

     /**Adds a menu icon to either the main menubar or a datasource meubar
    * @param {string} datSource The name of dataa source or _main if addding
    * an icon to the main (top) toolbar
    * @param {string} icon The class name(s) of the icon
    * initially load
    * @param {string} text Text that will be diaplyed in a tooltip
    * @param {function} func The function that will be called when the icon is pressed
    */
    addMenuIcon(dataSource,icon,text,func){
        const pos = dataSource==="_main"?"bottom-right":"bottom";
        const el= dataSource==="_main"?this.leftMenuBar:this.dsIndex[dataSource].menuBar
        createMenuIcon(icon,{
            tooltip:{
                text:text,
                position:pos
            },
            func:func
        },el);
    }

    createInfoAlert(msg,config={}){
        let id = getRandomString();
        const len = Object.keys(this.infoAlerts).length;
        config.type= config.type || "info"
        const div = createEl("div",{
            classes:["ciview-info-alert","ciview-alert-"+config.type],
            styles:{
                right:"10px",
                top:50+(len*40)+"px",
            },
          
        },this.containerDiv);
        let spinner = null;
        const text=  createEl("span",{text:msg},div);
        if (config.spinner){       
            spinner=createEl("i",{
                classes:["fas","fa-spinner","fa-spin","ciview-info-alert-spin"]
            },div);
        }     
        this.infoAlerts[id]={
            div:div,
            text:text,
            spinner:spinner,
            type:config.type 
        };
        if (config.duration){
            this.removeInfoAlert(id,config.duration)
        }
        return id;
    }

    updateInfoAlert(id,msg,config={}){
        const al =this.infoAlerts[id];
        if (config.type && al.type !==config.type){
            al.div.classList.remove("ciview-alert-"+al.type);
            al.div.classList.add("ciview-alert-"+config.type);
            al.type=config.type;
        }
        al.text.textContent=msg;
        if (config.duration){
            this.removeInfoAlert(id,config.duration);
        }
    }

    removeInfoAlert(id,delay=2000){
        const spinner = this.infoAlerts[id].spinner;
        if (spinner){
            spinner.remove();
        }
        setTimeout(()=>{
            if (!this.infoAlerts[id]) return; //PJT allow for clearing list.
            this.infoAlerts[id].div.remove();
            delete this.infoAlerts[id];
            let top =50;
            for (let i in this.infoAlerts){
                this.infoAlerts[i].div.style.top = top+"px";
                top+=40;
            }
        },delay);
    }
    clearInfoAlerts() {
        for (const i in this.infoAlerts) {
            this.infoAlerts[i].div.remove();
        }
        this.infoAlerts = {};
    }


    /**
    * Loads data for specified columns into the appropriate dataStore
    * @param {string[]} columns An array of column fields/ids - if the datastore has no metadata
    * on a column, then it will call the metaDataLoader specified in the ChartManager's config
    * in order to load in the metadata, before loading in the actual data.
    * @param {string} dataSource The name of the dataSource
    * @param {function} callback A function which will be run once all the
    * columns are loaded
    * @param {integer} [split=10]  the number of columns to send with each request 
    * @param {integer} [threads=2]  the number of concurrent requests
    */
    loadColumnSet(columns,dataSource,callback,split=10,threads=2){

        //check to see if the datastore contains column information
        const ds = this.dsIndex[dataSource].dataStore;
        let noInfoCols = columns.filter(x=>!ds.columnIndex[x]);
        //load in the metadata
        if (noInfoCols.length>0){
            this.config.metaDataLoader(dataSource,noInfoCols).then((data)=>{
                for (let col of data){
                    ds.addColumn(col)
                }
                this._loadColumnSet(columns,dataSource,callback,split,threads);
            });
        }
        //metadata already present - load in the data 
        else{
            this._loadColumnSet(columns,dataSource,callback,split,threads);
        }
    }

    _loadColumnSet(columns,dataSource,callback,split=10,threads=2){

        const id = getRandomString();
        this.transactions[id]={
            callback:callback,
            columns:[],
            totalColumns:columns.length,
            failedColumns:[],
            nextColumn:0,
            columnsLoaded:0,
            id:id
        }
        let col_list=[];
        const t  = this.transactions[id]; 
        for (let col of columns){
            this.columnsLoading[dataSource][col]=true;
            col_list.push(col);
            if (col_list.length===split){
                t.columns.push(col_list);
                col_list=[];
            }
        }
        if (col_list.length!==0){
            t.columns.push(col_list);
            col_list=[];
        }

        t.alertID= this.createInfoAlert(`Loading Columns:0/${columns.length}`,{spinner:true}); 
        const max = Math.min(t.columns.length,threads);
       
        for (let n=0;n<max;n++){
            this._loadColumnData(t,dataSource)
        }
    }


    _loadColumnData(trans,dataSource){
        const dataStore=  this.dsIndex[dataSource].dataStore;
       
        const col_list = trans.columns[trans.nextColumn++];
        const columns=[];
        for (let col of col_list){
           columns.push(dataStore.getColumnInfo(col));
        }
        //float32 columns need to be at the beginning of the byte stream
        //as you can't create an array from  an arry buffer starting at
        //a byte position not divisible by 4 
        columns.sort((a,b)=>{
            const c= (a.datatype==="double" || a.datatype==="integer")?0:1;
            const d= (b.datatype==="double" || b.datatype==="integer")?0:1;
            return c-d;

        })
       
        //"this.dataLoader is not a function" with e.g. "cell_types"
        this.dataLoader(columns,dataSource,dataStore.size).then(resp=>{
            for (let col of resp){
                dataStore.setColumnData(col.field,col.data);
            }
            trans.columnsLoaded++;
        }).catch(error=>{
            console.log(error);
            trans.columnsLoaded++;
            trans.failedColumns.push(columns);
          
        }).finally(()=>{
            const total = trans.columns.length;
            const loaded = trans.columnsLoaded;
            let all_loaded= loaded*col_list.length;
            for (let col of col_list){
                delete this.columnsLoading[dataSource][col];
             }
            all_loaded = all_loaded>trans.totalColumns?trans.totalColumns:all_loaded;
            this.updateInfoAlert(trans.alertID,`Loading Columns:${all_loaded}/${trans.totalColumns}`);
            if (loaded>=total){
                this.updateInfoAlert(trans.alertID,`Loaded ${total} column${total===1?"":"s"}`,{duration:2000});
                trans.callback(trans.failedColumns);     
                delete this.transactions[trans.id];
            }
            if (trans.nextColumn<total){
                this._loadColumnData(trans,dataSource)
            }          
        })
    }


    _addLinkIcon(ds,ds_to,link){
        createMenuIcon("fas fa-plus-square",{
            tooltip:{
                text:`Add ${link.name}`,
                position:"bottom-right"
            },
            func:()=>{
                new AddColumnsFromRowsDialog(ds,ds_to,link,this);
            }
        },ds.menuBar);

    }


    _setUpMenu(ds){
        createMenuIcon("fas fa-chart-bar",{
            tooltip:{
                text:"Add Chart",
                position:"bottom-right"
            },
            func:()=>{
                new AddChartDialog(ds,config=>this.addChart(ds.name,config,true))
            }
        },ds.menuBar);

        createMenuIcon("fas fa-sync-alt",{
            tooltip:{
                text:"Reset All Filters",
                position:"bottom-right"
            },
            func:()=>{
               ds.dataStore.removeAllFilters();
            }
            },ds.menuBar
        );
        if (ds.links){
            for (let ods in ds.links){
                const link= ds.links[ods];
                if (link.rows_as_columns){
                    this._addLinkIcon(ds,this.dsIndex[ods],link.rows_as_columns)
                }
            }

        }
        if (ds.link_to){
            createMenuIcon("fas fa-link",{
                tooltip:{
                    text:`Link (add) data to ${ds.link_to.dataSource} panel`,
                    position:"bottom-right"
                },
                func:()=>{
                   new LinkDataDialog(this,ds);
                }
    
            },ds.menuBar);
        }
        const idiv = createEl("div",{
            styles:{
                float:"right",
                lineHeight:"1.0"
            }
        },ds.menuBar);
        createEl("span",{
            text:ds.name,
            styles:{
                verticalAlign:"top",
                fontSize:"16px",
                marginRight:"4px"
            }
        },idiv);
        const size= ds.dataStore.size;
        ds.filterBar= createEl("progress",{
            value:size
        },ds.menBar)
        const pb = createEl("div",{
            styles:{
                width:"100px",
                display:"inline-block",
                marginTop:"2px"
            }
        },idiv);
        const pbConf={
            max:size,
            value:size,
            text:`${size}`
        }
        this.progressBars[ds.name]=new MDVProgress(pb,pbConf);
        
       
    }

    addListener(id,func){
        this.listeners[id]=func;
    }

    removeListener(id){
        delete this.listeners[id];
    }
    _callListeners(type,data){
        for (let id in this.listeners){
            this.listeners[id](type,this,data);
        }
    }

    /**
    * Adds a chart to the app
    * @param {string} dataSource The name of the chart's data source 
    * @param {string} config The chart's config
    * @param {boolean} [notify=false] If true any listeners will be informed that 
    * a chart has been loaded
    */
    addChart(dataSource,config,notify=false){
        //check if columns need loading
        const neededCols = new Set();
        this._getColumnsRequiredForChart(config,neededCols);
        //check which columns need loading
        if (config.location){
            const l = config.location;
            const b=5;
            config.size=[l.width*90 + l.width*b -b,l.height*40 + l.height*b -b];
            config.position=[(l.x+1)*b + l.x*90, (l.y+1)*b + l.y*40];
        }
         //**convert legacy data***********
        const ds  = this.dsIndex[dataSource];
        let width=300,height= 300;
        let left=10,top=10;
        if (config.size){
            width=config.size[0];
            height=config.size[1];
        }
        if (config.position){
            left=config.position[0];
            top=config.position[1];
        }

        const chartType= BaseChart.types[config.type];
        const t = themes[this.theme];
        const div= createEl("div",{
            styles:{
                position:"absolute",
                width:width+"px",
                height:height+"px",
                left:left+"px",
                top:top+"px",
                background:t.main_panel_color,
                zIndex:2,
                display:"flex",
                alignItems:"center",
                justifyContent:"center"
            }
        },ds.contentDiv);
        createEl("i",{
            classes:["fas","fa-circle-notch","fa-spin"],
          
            styles:{
                fontSize:"30px",
                color:t.text_color
            }
        },div);
        createEl("div",{
            styles:{
                position:"absolute",
                overflow:"hide",
                textAlign:"center",
                top:"3px",
                color:t.text_color,
                textOverflow:"ellipsis",
                fontSize:"18px"

            },
            text:config.title
        },div)
        const func = ()=>{
            this._addChart(dataSource,config,div,notify);
        }
        // this can go wrong if the dataSource doesn't have data or a dynamic dataLoader.
        const neededColsArr = Array.from(neededCols);
        try {
            this._getColumnsThen(dataSource, neededColsArr, func);
        } catch (error) {
            this.clearInfoAlerts();
            const id = this.createInfoAlert(`Error creating chart with columns [${neededColsArr.join(', ')}]: '${error}'`, {
                type: "warning"
            });
            const idiv = this.infoAlerts[id].div;
            idiv.onclick = () => idiv.remove();
            div.remove();
        }
    }

    
    _getColumnsFromOtherSource(dataSource,otherDataSource,columns,indexCol,func){
        this._getColumnsThen(otherDataSource,columns.concat(indexCol),()=>{
             const ds= this.dsIndex[dataSource].dataStore;
             const ods = this.dsIndex[otherDataSource].dataStore;
             const oindex = ods.getColumnIndex(indexCol);
             const ic = ds.columnIndex[indexCol]
             const index = ic.values.map(x=>oindex[x]);
             const colInfo= columns.map(x=>{
                const c1 = ds.columnIndex[x];
                const c2 = ods.columnIndex[x];
                if (c2.values){
                    c1.values=c2.values;
                }
                if (c2.minMax){
                    c1.minMax=c2.minMax;
                }
                if (c2.qauntiles){
                    c1.quantiles= c2.quantiles;
                }

                const buf = new  SharedArrayBuffer(ds.size * (c1.datatype==="text"?1:4));
                const arrType = c1.datatype==="text"?Uint8Array:Float32Array;
                return {
                    col:x,
                    data:buf,
                    arr:new arrType(buf),
                    odata:c2.data
                }
            });
            for (let n=0;n<ds.size;n++){
                const i = index[ic.data[n]];
                for (let c of colInfo){
                    c.arr[n]=c.odata[i]
                }
            }

            for (let c of colInfo){
                ds.setColumnData(c.col,c.data)
            }
            func();
        })

    }


    _getColumnsThen(dataSource,columns,func){
        const ds  =this.dsIndex[dataSource];
        const dStore = ds.dataStore;
        //check if need to load column data from linked data set
        if (ds.links){
            for (let ods in ds.links){
                const link = ds.links[ods];
                if (link.columns){
                    const otherCols = [];
                    const thisCols=[];
                    for (let c of columns){
                        if  (dStore.columnIndex[c].data){
                            continue;
                        }
                        if(link.columns.indexOf(c)===-1){
                            thisCols.push(c)
                        }
                        else{
                            otherCols.push(c)
                        }
                    }
                    //get the other datasource columns first
                    if (otherCols.length>0){
                        this._getColumnsFromOtherSource(dataSource,ods,
                            otherCols,link.index, ()=>{
                            this._getColumnsThen(dataSource,thisCols,func)
                        })
                        return;
                    }
                }
            }
        }
        const reqCols = columns.filter(x=>{
            //column already loading
            if (this.columnsLoading[dataSource][x]){
                return false;
            }
            const col = dStore.columnIndex[x];
            //no record of column- need to load it (plus metadata)
            if (!col){
                dStore.addColumnFromField(x);
                return true;
            }
            //only load if has no data
            return !col.data;
        });
      
        //No columns needed 
        //but columns requested by other actions may still be loading
        if (reqCols.length===0){
            this._haveColumnsLoaded(columns,dataSource,func);
        }
        //load requested columns then check all are loaded
        else{
            this.loadColumnSet(reqCols,dataSource,()=>{
                this._haveColumnsLoaded(columns,dataSource,func);
            })
        }
    }

    /*getIndexedData(dataSource,columns,indexColumn,callback,config={}){
        const col = this.dsIndex[dataSource].dataStore;
        this._getColumnsThen(dataSource,column,indexColumn],()=>{
            const index = ds.getColumnIndex(column);
            const cf = ds.getColorFunction(column,config);
            callback((val)=>{
                cf(index[val])
            })
        })

    }*/
    
    //need to ensure that column data is loaded before calling method
    _decorateColumnMethod(method,chart,dataSource){
        const newMethod = "_"+method;
        chart[newMethod]= chart[method];
        //if original method is called check whether column has data
        chart[method]=(column)=>{
            this._getColumnsThen(dataSource,[column],()=>chart[newMethod](column));
        }
    }

    //check all columns have loaded - if not recursive call after
    //time out, otherwise add the chart
    _haveColumnsLoaded(neededCols,dataSource,func){
        for (let col of neededCols){
            if (this.columnsLoading[dataSource][col]){
                setTimeout(()=>{
                    this._haveColumnsLoaded(neededCols,dataSource,func);
                },500);
                return;
            }
        }
        func();

    }

    _addChart(dataSource,config,div,notify=false){
        //**convert legacy data*********** 
        const ds= this.dsIndex[dataSource];
        div.innerHTML="";
        div.style.display="";
        div.style.alignItems="";
        div.style.justifyContent="";
        const chartType= BaseChart.types[config.type];
        const chart = new chartType.class(ds.dataStore,div,config);
        this.charts[chart.config.id]={
            chart:chart,
            dataSource:ds
        }
        this._makeChartRD(chart,ds);
        chart.popoutIcon = chart.addMenuIcon("fas fa-external-link-alt","popout",{
            func:()=>{
                this._popOutChart(chart,ds.contentDiv);
            }
        });     
        chart.addMenuIcon("fas fa-trash","remove chart")
            .addEventListener("click",()=>{   
                chart.remove();
                div.remove();
                delete this.charts[chart.config.id];
                this._removeLinks(chart);
                this._callListeners("chart_removed",chart);
            });
       
        //need to decorate any method that uses column data as data may
        //have to be loaded before method can execute
        if (chart.colorByColumn){
            this._decorateColumnMethod("colorByColumn",chart,dataSource);
        }
        if (chart.setToolTipColumn){
            this._decorateColumnMethod("setToolTipColumn",chart,dataSource);
        }
        if (chart.setBackgroundFilter){
            this._decorateColumnMethod("setBackgroundFilter",chart,dataSource);
        }
        if (chart.changeContourCategory){
            this._decorateColumnMethod("changeContourParameter",chart,dataSource);
        }

      

        const idl= ds.index_link_to;
        if (chart.setupLinks && idl){
            //ensures requested columns are loaded before other datasource loads them
            const func= (columns,callback)=>{
                //make sure index is loaded before use
                columns.push(idl.index);
                this._getColumnsThen(idl.dataSource,columns,callback)

            }    
            chart.setupLinks(this.dsIndex[idl.dataSource].dataStore, idl.index,func);
        }

        const cll= ds.column_link_to;
        if (cll && chart.createColumnLinks){
            const func= (columns,callback)=>{
                //make sure index is loaded before use
                this._getColumnsThen(cll.dataSource,columns,callback)
            }    
            chart.createColumnLinks(this.dsIndex[cll.dataSource].dataStore, cll.columns,func);
        }

        if (notify){
            this._callListeners("chart_added",chart);
        } 
        //check to see if all inital charted loaded , then can call any
        if (this._toLoadCharts){
            this._toLoadCharts.delete(config);
            if (this._toLoadCharts.size===0){
                delete this._toLoadCharts;
                if (this.viewData.links){
                    for (let l of this.viewData.links){
                        this._setUpLink(l);
                    }
                }
                this._callListeners("view_loaded",this.currentView)       
            }
        }
        return chart;
    }

    //sets up a link between charts
    _setUpLink(link){
        if (!link.id){
            link.id= getRandomString();
        }
        switch(link.type){
            case "color_by_column":
                const chart = this.charts[link.source_chart];
                if (!chart){
                    console.error(`broken link link:${link.id}`);
                }
                
              
                chart.chart.addListener(link.id,(type,data)=>{
                    if (type==="cell_clicked"){
                        for (let cid of link.target_charts){
                            this.getChart(cid).colorByColumn(data.row)
                        }
                    }
                })
                break;
        }
    }

    //if a chart has been removed, work out which links need to be removed
    _removeLinks(chart){
        const linksToRemove =[];
        const cid = chart.config.id;
        const links = this.viewData.links;
        if (!links){
            return;
        }
        for (let i=0;i<links.length;i++){
            const link= links[i];
            if (link.source_chart===cid){
                linksToRemove.push(i);
            }
            const index = link.target_charts.indexOf(cid)
            if (index!==-1){
                link.target_charts.splice(index,1);
                if (link.target_charts.length===0){
                    linksToRemove.push(i);
                }
            }
        }
        for (let i of linksToRemove){
            this.removeLink(i);
        }
    }

    removeLink(linkIndex){
        const link = this.viewData.links[linkIndex];
        switch(link.type){
            case "color_by_column":
                const chart =  this.charts[link.source_chart].chart;
                chart.removeListener(link.id)

        }
        this.viewData.links.splice(linkIndex,1)
    }

    

    removeAllCharts(dataSources){
        const allCharts=[];
        for (let cn in this.charts){
            const ch = this.charts[cn];
            if (dataSources && dataSources.indexOf(ch.dataSource.name) ===-1){
                continue;
            }
            allCharts.push([ch.chart,ch.window]);
        }
        for (let ci of allCharts){
            if (ci[1]){
                ci[1].close();

            }
            ci[0].remove()
            ci[0].div.remove()

        }
        this.charts={};
    }

    getAllFilters(dataSorce){
        const charts = this.getAllCharts(dataSorce);
        const fs= [];
        for (let c of charts){
            const filter = c.getFilter();
            if (filter){
                fs.push(filter)
            }
        }
        return fs;
    }

    

    getChart(id){
        const cinfo = this.charts[id];
        if (!cinfo){
            return null;
        }
        return cinfo.chart;
    }

    getAllCharts(dataSource){
        const charts= []
        for (let id in this.charts){
            const ch = this.charts[id];
            if (ch.dataSource.name ===dataSource){
                charts.push(ch.chart)
            }
        }
        return charts;
    }

    setChartsAsGrid(rowLength=5,size=[300,300],margin=10){
        let top=margin;
        let left =margin;
        let rowSize=0;
        for (let id in this.charts){
            const info = this.charts[id];
            const d= info.chart.getDiv();
            d.style.left=left+"px";
            d.style.top=top+"px";
            //info.chart.setSize(size[0],size[1]);
            left+=size[0]+margin;
            rowSize++;
            if (rowSize===rowLength){
                rowSize=0;
                left=margin;
                top+=size[1]+margin;

            }
            
        }
    }

    addButton(text,callback,tooltip){
        createEl("span",{
            classes:["ciview-button"],
            text:text,
            styles:{
                position:"fixed",
                bottom:"40px",
                right:"40px",
                fontSize:"18px",
                zIndex:100
            }
        },this.contentDiv)
        .addEventListener("click",()=>callback())
    }

    _popOutChart(chart){
        const div= chart.getDiv();
        const chInfo= this.charts[chart.config.id];
        const details={dim:[chart.config.size[0],chart.config.size[1]],pos:[div.style.left,div.style.top]};
        removeResizable(div);
        removeDraggable(div);
        const win = new PopOutWindow(
            //new window opens
            (doc,box)=>{
           
              chart.setSize(box.width,box.height);
              div.style.top="5px";
              div.style.left="5px";
              doc.body.append(div)
              chart.changeBaseDocument(doc)
              doc.body.style.overflow="hidden";
              chart.popoutIcon.style.display="none";
        
            },
            //new window closes
            (doc,box)=>{
              chInfo.dataSource.contentDiv.append(div)
              chart.changeBaseDocument(document);
              div.style.left = details.pos[0];
              div.style.top= details.pos[1];
              chart.setSize(details.dim[0],details.dim[1]);
              this._makeChartRD(chart);
              chart.popoutIcon.style.display="inline";
              delete chInfo.window
              
            },
            //config
            { 
                onresize:(doc,box)=>{
                    chart.setSize(box.width,box.height)
                },
                url:this.config.popouturl || "/"
        
            }
        );
        chInfo.window=win;
    }

    _sendAllChartsToBack(ds){
        for (let id in this.charts){  
            const c = this.charts[id]
            if (ds === c.dataSource ){
                c.chart.div.style.zIndex="";
            }
        }
    }

    _makeChartRD(chart,ds){
        const div = chart.getDiv();
        makeDraggable(div,{
            handle:".ciview-chart-title",
            contain:"topleft",
            ondragstart:(e)=>{
                this._sendAllChartsToBack(ds);
                div.style.zIndex=2;
            }
        });
        makeResizable(div,{
            onresizeend:(width,height)=>chart.setSize(width,height)
        })
    }
}



class SubGroupColumnChooser extends BaseDialog{
    constructor(dataStore,link,callback){
        const config={
            footer:true,
            width:250,
            maxHeight:500,
            title:"Select Columns",
            buttons:[{text:"OK",method:"getColumns"}]
        }
        super(config,{dataStore:dataStore,callback:callback,filter:filter});
        
    }
    init(content){
        createEl("input",{},this.div);
    }
}



/**
* Creates a dialog for the user to choose multiple columns
* @param {DataStore} dataStore - the dataStore the columns will be chosen from
* @param {function} callback - A function called when the user has selected the columns  
* The callback is provided with a list of chosen column fields(ids)
* @param {string} [filter=all] - The type of column the use can choose
*/

class ChooseColumnDialog extends BaseDialog{
    constructor(dataStore,callback,filter="all"){
        const config={
            footer:true,
            width:250,
            maxHeight:500,
            title:"Select Columns",
            buttons:[{text:"OK",method:"getColumns"}]
        }
        super(config,{dataStore:dataStore,callback:callback,filter:filter});
    }
    init(content){
        this.ds = content.dataStore;
        const gd= createEl("div",{styles:{padding:"8px"}});
        const rName = getRandomString();
        createEl("div",{text:"Groups"},this.dialog);
        
        const cgs = Object.keys(this.ds.columnGroups);
        cgs.unshift("All")
        for (let group of cgs){
            const d= createEl("span",{styles:{display:"inline-block",whiteSpace:"nowrap",marginRight:"5px"}},gd);
            createEl("span",{text:group},d)
            createEl("input",{
                type:"radio",
                value:group,
                name:rName
            },d)
            .addEventListener("click",e=>{
                this.checkAllInGroup(e.target.value);
            })
        }
        this.dialog.append(gd);
        createEl("div",{text:"Select Individual Columns"},this.dialog);
        const cd= createEl("div",{style:{padding:"8px"}});
        const cols = this.ds.getColumnList(content.filter);
        this.checks=[];
        this.callback=content.callback;
        for (let col of cols){
            const d= createEl("div",{
                styles:{//display:"inline-block",
                        whiteSpace:"nowrap",
                       // marginRight:"5px"
                    }
            },cd);
            //createEl("span",{text:col.name},d);
            const cb = createEl("input",{
                type:"checkbox"
            },d);
            this.checks.push([cb,col.field]);
            createEl("span",{text:col.name},d);
        }
        this.dialog.append(cd);
    }
    checkAllInGroup(group){
        if (group==="All"){
            for (let check of this.checks){ 
                check[0].checked=true;
            }
        }
        else{
            const cols = this.ds.columnGroups[group].columns;
            for (let check of this.checks){                  
                    check[0].checked=cols.indexOf(check[1])===-1?false:true
            }

        }
    
    }

    getColumns(){
        const cols=[];
        for (let check of this.checks){
            if (check[0].checked){
                cols.push(check[1]);
            }
        }
        this.callback(cols);
        this.close();
    }
}




/**
* Creates a dialog for the user to choose a chart and its associated parameters. When chosen the
* supplied callback will be invoked with the config of the chosen chart.
* @param {DataStore} dataStore - the dataStore the chart will be created from.
* @param {function} callback - A function called when the user has selected the chart and 
* its parameters. The callback is provided with the config of the chosen chart
*/
class AddChartDialog extends BaseDialog{
    constructor(dataSource,callback){
        const config={
            title:"Add Chart",
            columns:2,
            footer:true,
            width:380
        }
        super(config,{dataSource:dataSource,callback:callback});
        
    }
    init(content){
        this.extraControls={};
        const types=[];
        this.dataSource=content.dataSource;
        this.dataStore= content.dataSource.dataStore;
        for (let type in BaseChart.types){
            const t = BaseChart.types[type];
            //check to see if chart has any requirements
            let allow =true
            if (t.required){
                for (let r of t.required){
                    if (!this.dataSource[r]){
                        allow=false
                    }
                }
                if (!allow){
                    continue;
                }
            } 
            if (t.allow_user_add===false){
                continue;
            }
            types.push({
                name:t.name,
                type:type,
            });
        }
        
        types.sort((a,b)=>a.name.localeCompare(b.name));
        this.defaultType=types[0].type;

        createEl("div",{
            text:"Chart Type",
            classes:["ciview-title-div"]
        },this.columns[0]);

        this.chartType = createEl("select",{
            styles:{
                maxWidth:"200px"
            }
        });
        for (let item of types){
          
            createEl("option",{
                text:item.name,
                value:item.type
            },this.chartType)
        }
        createEl("div",{},this.columns[0]).append(this.chartType);
        this.chartType.addEventListener("change",(e)=>{
            this.setParamDiv(this.chartType.value,content.dataStore);
        });

        createEl("div",{
            text:"Title",
            classes:["ciview-title-div"]
        },this.columns[0]);

        this.chartName= createEl("input",{styles:{width:"150px"}},this.columns[0]);

        createEl("div",{
            text:"Description",
            classes:["ciview-title-div"]
        },this.columns[0]);
        this.chartDescription= createEl("textarea",{styles:{width:"150px",height:"100px"}},this.columns[0]);
      

        createEl("div",{
            text:"Columns",
            classes:["ciview-title-div"]
        },this.columns[1]);
        this.paramDiv = createEl("div",{},this.columns[1]);
        this.setParamDiv(types[0].type,content.dataStore);


        



        createEl("span",{
            text:"Add",
            classes:["ciview-button"]
        },this.footer).addEventListener("click",()=>this.submit(content.callback));

    }

    submit(callback){
        const config={
            title:this.chartName.value,
            legend:this.chartDescription.value,
            type:this.chartType.value,
            param:this.paramSelects.map((x)=>x.value)
        }
        const ed={};
        for (let name in this.extraControls){
            ed[name]= this.extraControls[name].value;
        }
        if (this.multiColumns){
            config.param =config.param.concat(this.multiColumns)
        }
        const t= BaseChart.types[this.chartType.value];

        if (t.init){
            t.init(config,this.dataSource,ed)
        }
        callback(config);
        this.chartName.value="";
        this.chartDescription.value="";
        this.chartType.value= this.defaultType;
        this.setParamDiv(this.defaultType)

    }

    _addMultiColumnSelect(holder,filter){
        //get default values
        const ps= this.dataStore.getColumnList(filter);
        let text ="";
        if (ps.length>1){
            text= `${ps[0].name},... (1)`
            this.multiColumns=[ps[0].field];
        }
        const dd = createEl("span",{text:text},holder);
        createEl("i",{classes:["fas","fa-plus"]},holder)
        holder.style.cursor="pointer";
        holder.addEventListener("click",()=>{
            new ChooseColumnDialog(this.dataStore,cols=>{
                this.multiColumns=cols;
                let text="";
                if (cols.length>0){
                    const max= cols.length<3?cols.length:3;
                    const arr= []
                    for (let n=0;n<max;n++){
                        arr.push(this.dataStore.getColumnName(cols[n]));
                    }
                    text = arr.join(",");
                    if (cols.length>3){
                        text+=",...."
                    }
                    text+=`(${cols.length})`;
                    dd.textContent=text;
                }
               
            },filter);
        });
    }

    setParamDiv(type){
        this.paramDiv.innerHTML="";
        const params = BaseChart.types[type].params;
        this.paramSelects=[];
        if (params){
            for (let p of params){
                const d = createEl("div",{styles:{padding:"4px"}},this.paramDiv)
                const sp =createEl("div",{text:p.name+":"},d);
                const holder =createEl("div",{},this.paramDiv);
                if (p.type.startsWith("_multi")){
                this._addMultiColumnSelect(holder,p.type.split(":")[1])
                }
                else{
                    this.multiColumns=null;
                    const dd = createEl("select",{
                        styles:{
                            maxWidth:"200px"
                        }
                    },holder);
                    const ps= this.dataStore.getColumnList(p.type);
                    const sgs = {}
                    for (let ds of this.dataStore.subgroupDataSources){
                        sgs[ds]=createEl("optgroup",{label:ds});
                    }
                    for (let item of ps){
                        let ele = dd;
                        if (item.subgroup){
                            ele=sgs[item.subgroup.dataSource];
                        }
                        createEl("option",{text:item.name,value:item.field},ele);

                    }
                    for (let ds of this.dataStore.subgroupDataSources){
                        dd.append(sgs[ds]);
                    }
                    this.paramSelects.push(dd);
                }           
            }
        }
        const t= BaseChart.types[this.chartType.value];
        this.extraControls={};
        if (t.extra_controls){
            const controls = t.extra_controls(this.dataSource);
            for (let c of controls){
                createEl("div",{
                    text:c.label,
                    classes:["ciview-title-div"]
                },this.columns[1]);
                if (c.type==="dropdown"){
                    const sel = createEl("select",{
                        styles:{
                            maxWidth:"200px"
                        }
                    },this.columns[1]);
                    
                    for (let item of c.values){
                        createEl("option",{text:item.name,value:item.value},sel)
                    }
                    this.extraControls[c.name]=sel;
                }
            }

        }
    }
}

export default ChartManager;
export {AddChartDialog,ChooseColumnDialog};<|MERGE_RESOLUTION|>--- conflicted
+++ resolved
@@ -284,40 +284,10 @@
 
     setTheme(theme){
         this.theme=theme;
-<<<<<<< HEAD
-        for (let d of this.dataSources){
-            if (d.contentDiv){
-                d.contentDiv.style.background= themes[theme].background_color;
-            }
-            
-        }
-        for (let id in this.charts){
-            this._setChartTheme(this.charts[id].chart)
-        }
-    }
-
-
-   
-
-    
-
-
-    _setChartTheme(chart){
-        const t = themes[this.theme];
-      
-        chart.contentDiv.style.background=t.main_panel_color;
-        chart.contentDiv.style.color=t.text_color;
-        chart.titleBar.style.background=t.title_bar_color;
-        chart.titleBar.style.color=t.text_color;
-        if (chart.themeChanged){
-            chart.themeChanged();
-        }
-=======
         document.getElementsByTagName('html')[0].className = theme;
         //thinking about doing everything with css
         // there could be graphics rendering of other sorts as well...
         // nothing I can see at the moment that responds to theme.
->>>>>>> 8434d44f
     }
 
     _sync_colors(from,to){
@@ -426,7 +396,7 @@
                     // background:col
                 }
             },p);
-<<<<<<< HEAD
+            ds.contentDiv.classList.add("ciview-contentDiv");
         }
 
         
@@ -438,14 +408,9 @@
                    this._initiateOffsets(d)
                 }
             }
-
-        }
-
-
-=======
-            ds.contentDiv.classList.add("ciview-contentDiv");
-        }  
->>>>>>> 8434d44f
+        }
+
+  
         //need to create a set to create track of 
         //charts loaded
         this._toLoadCharts = new Set();
