--- conflicted
+++ resolved
@@ -1546,14 +1546,11 @@
      * @param {number} [threads=2]  the number of concurrent requests
      */
     loadColumnSet(columns, dataSource, callback, split = 10, threads = 2) {
-<<<<<<< HEAD
         const ds = this.getDataSource(dataSource);
         // nb, if any items are in columnsLoading, we don't filter them here
         // because we'd have to think of how to listen for their completion before calling the callback
         // !! could be an issue if a column has been edited by another user and this method is supposed to reload it?
         columns = columns.filter((x) => !ds.columnsWithData.includes(x));
-=======
->>>>>>> d3abc9dc
         if (columns.length === 0) {
             callback(); //should there be any args? hard to tell without types
             return;
@@ -1689,11 +1686,7 @@
                     new AddChartDialog(ds, (config) =>
                         this.addChart(ds.name, config, true),
                     );
-<<<<<<< HEAD
-                    new BaseDialog.experiment["AddChartDialogReact"](dataStore);
-=======
                     // new BaseDialog.experiment["AddChartDialogReact"](dataStore);
->>>>>>> d3abc9dc
                 },
             },
             ds.menuBar,
@@ -2183,43 +2176,6 @@
                 this._callListeners("chart_removed", chart);
             });
 
-<<<<<<< HEAD
-=======
-        //need to decorate any method that uses column data as data may
-        //have to be loaded before method can execute
-        // @ts-ignore
-        if (chart.colorByColumn) {
-            this._decorateColumnMethod("colorByColumn", chart, dataSource);
-        }
-        // @ts-ignore
-        if (chart.setToolTipColumn) {
-            this._decorateColumnMethod("setToolTipColumn", chart, dataSource);
-        }
-        // @ts-ignore
-        if (chart.setBackgroundFilter) {
-            this._decorateColumnMethod(
-                "setBackgroundFilter",
-                chart,
-                dataSource,
-            );
-        }
-        // @ts-ignore
-        if (chart.changeContourParameter) {
-            this._decorateColumnMethod(
-                "changeContourParameter",
-                chart,
-                dataSource,
-            );
-        }
-
-        //new preferred way to decorate column methods
-        if (chartType.methodsUsingColumns) {
-            for (const meth of chartType.methodsUsingColumns) {
-                this.__decorateColumnMethod(meth, chart, dataSource);
-            }
-        }
-
->>>>>>> d3abc9dc
         // @ts-ignore
         if (chart.setupLinks) {
             //phasing out
