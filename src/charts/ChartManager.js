--- conflicted
+++ resolved
@@ -126,18 +126,11 @@
 */
 class ChartManager {
 
-    constructor(div, dataSources, dataLoader, config = {}, listener = null) {
-
-
-
-<<<<<<< HEAD
-=======
     constructor(div,dataSources,dataLoader,config={},listener=null){
         if (!window.isSecureContext) {
             alert("This application requires a secure context (https / localhost)");
             throw new Error("This application requires a secure context (https / localhost)");
         }
->>>>>>> a8ecd92a
         // manage global singleton
         if (!window.mdv) {
             window.mdv = {};
@@ -191,8 +184,6 @@
         if (listener) {
             this.addListener("_default", listener)
         }
-<<<<<<< HEAD
-=======
         makeObservable(this, {
             // making these observable caused bugs - in particular, when we got to 'state_saved', ds.contentDiv was undefined
             // dataSources: observable,
@@ -200,7 +191,6 @@
             theme: observable,
             setTheme: action
         });
->>>>>>> a8ecd92a
         //we may want to move this, for now I don't think it's doing any harm and avoids changes to multiple index files:
         connectIPC(this);
         this.transactions = {};
@@ -247,12 +237,7 @@
                     text: "Save View",
                     position: "bottom-right"
                 },
-<<<<<<< HEAD
-                func: () => {
-                    //not saving tag data? did it ever?
-=======
                 func:()=>{
->>>>>>> a8ecd92a
                     const state = this.getState();
                     this._callListeners("state_saved", state)
                 }
