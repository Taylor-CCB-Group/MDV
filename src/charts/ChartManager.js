--- conflicted
+++ resolved
@@ -59,16 +59,12 @@
 import { toPng } from "html-to-image";
 import popoutChart from "@/utilities/Popout";
 import { makeObservable, observable, action } from "mobx";
-<<<<<<< HEAD
-//import { AddChartDialog } from "./dialogs/AddChartDialog";
-=======
 import { AddChartDialog } from "./dialogs/AddChartDialog";
 import { createMdvPortal } from "@/react/react_utils";
 import FilterComponentReactWrapper from "@/react/components/FilterComponentReactWrapper";
 import ViewManager from "./ViewManager";
 import ErrorComponentReactWrapper from "@/react/components/ErrorComponentReactWrapper";
 
->>>>>>> e62ce700
 
 //order of column data in an array buffer
 //doubles and integers (both represented by float32) and int32 need to be first
