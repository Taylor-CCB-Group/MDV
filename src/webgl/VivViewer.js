import {
  loadOmeTiff,
  DetailView,
  VolumeView,
  ColorPaletteExtension,
  ColorPalette3DExtensions,
  DETAIL_VIEW_ID,
} from '@hms-dbmi/viv';

import {hexToRGB, RGBToHex} from "../datastore/DataStore.js";
import {Deck} from '@deck.gl/core';
<<<<<<< HEAD
import { getMultiSelectionStats, getDefaultSelectionStats, getDefaultChannelColors } from '../utilities/VivUtils.js';
import { ScatterplotLayer } from 'deck.gl';
=======
import { getRandomString } from '../utilities/Utilities.js';

>>>>>>> 90b1ead5

class VivViewer {
  constructor(canvas,config,initialView){
    console.log('new VivViewer', config);
    this.canvas = canvas;


    
    this.height= this.canvas.height;
    this.width= this.canvas.width;
    this.config=config;
    this.hasRequestedDefaultChannelStats = false;
    this.initClip();
    loadOmeTiff(config.url).then(loader=>{
      this.tiff = loader;
      this._setUp(loader,initialView);
    });
  }

  setSize(x,y,conf){
    this.height=y;
    this.width=x;
    const v =this.getViewState(conf.x_scale,conf.y_scale,conf.offset);
    this.canvas.width = x;
    this.canvas.height = y;
    this.canvas.style.width = x;
    this.canvas.style.height = y;
    this.deck.setProps({
      height:y,
      width:x,
      viewState:v
    })
  }


  setPanZoom(offset,x_scale,y_scale){  
    const v= this.getViewState(x_scale,y_scale,offset);
    this.deck.setProps({
      viewState:v
    })
  }

  getViewState(x_scale,y_scale,offset){
    // when rendering 3d, we want viewState to be undefined so it can use initialViewState & internal camera control
    if (this.config.use3d) return undefined;
    const hzoom = Math.log2(y_scale);
    const wzoom = Math.log2(x_scale);
    let xpos = ((1/x_scale)*(this.native_x))/2;
    xpos-= offset[0];
    let ypos = ((1/y_scale)*(this.native_y))/2;
    ypos+=this.native_y-offset[1];
    return {
      height:this.native_y,
      width:this.native_x,
      id:DETAIL_VIEW_ID,
      target:[xpos,ypos,0],
      zoom:[wzoom,hzoom]
    }
  }

  setChannel(channel){
<<<<<<< HEAD
    const channels = this.mainVivLayer.props;
    for (let i=0;i<channels.selections.length;i++){
      const sel= channels.selections[i];
      if (sel._id===channel._id){
        channels.colors[i]=hexToRGB(channel.color);
        channels.contrastLimits[i]=channel.contrastLimits;
        channels.channelsVisible[i]= channel.channelsVisible;
        if (channel.domains) channels.domains[i] = channel.domains;
        break;
      }
    }
    this.layers=[...this.layers];
=======
    const channels=   this.layers[0].props;
    const i =channels.selections.findIndex(x=>x.id===channel.id)
 
    channels.colors[i]=hexToRGB(channel.color);
    channels.contrastLimits[i]=channel.contrastLimits;
    channels.channelsVisible[i]= channel.channelsVisible;
    this.layers=[this.layers[0]];
>>>>>>> 90b1ead5
    this.deck.setProps({
      layers: this.layers
    })
  }

  removeChannel(channel){
    const chs = this.mainVivLayer.props;
    let i=0;
    for (let sel of chs.selections){
      if (sel._id === channel._id){
        break;
      }
      i++;
    }
    chs.colors.splice(i,1);
    chs.selections.splice(i,1);
    chs.contrastLimits.splice(i,1);
    chs.channelsVisible.splice(i,1);
    this.createLayers(chs);
    this.deck.setProps({
      layers:[this.layers]
    });

  }

  addChannel(channel){
    const chs = this.mainVivLayer.props;
    chs.channelsVisible.push(true);
    channel.color= channel.color || "#ff00ff";
    // pjt consider using helpers (now effectively doing this indirectly).
    /// --> channel.contrastLimit was always undefined anway
    // channel.contrastLimits = channel.contrastLimit || [20,100];
    channel.contrastLimits = this.defaultContrastLimits[channel.index].slice(0);
    channel.domains = this.defaultDomains[channel.index].slice(0);
    channel.channelsVisible=true;
    chs.colors.push(hexToRGB(channel.color));
    chs.contrastLimits.push(channel.contrastLimits);
<<<<<<< HEAD
    chs.domains.push(channel.domains);
    chs.selections.push({z:0, t:0, c:channel.index, _id: ++this.nextChannelID});
    
=======
    channel.id = getRandomString();
    chs.selections.push({z:0,t:0,c:channel.index,id:channel.id});
   
>>>>>>> 90b1ead5
    this.createLayers(chs);
    this.deck.setProps({
      layers:[this.layers],
    });
    

    channel.name=this.channels[channel.index].Name;
    channel._id = chs.selections[chs.selections.length-1]._id;
    return channel;

  }

  /** equivalent to VivScatterPlot... */
  getAllChannels() {
    return this.channels;
  }
  getChannels() {
    const {props} = this.mainVivLayer;
    const names = props.selections.map(x => this.channels[x.c].Name);
    const colors = props.colors.map(RGBToHex);
    return names.map((name, i) => {
      return {
        name,
        index: props.selections[i].c,
        _id: props.selections[i]._id,
        color: colors[i],
        contrastLimits: props.contrastLimits[i].slice(0),
        channelsVisible: props.channelsVisible[i],
        domains: props.domains[i]
      }
    });
  }

  recenterCamera() {
    if (!this.config.use3d) return;
    console.log('recenter');
    const {SizeX, SizeY, SizeZ} = this.tiff.metadata.Pixels;
    const target = [SizeX / 2, SizeY / 2, SizeZ / 2];
    const initialViewState = {
      target,
      zoom: 1,
      rotationX: 0,
      rotationOrbit: 0 + Math.random() * 0.01
    }
    this.volViewState = initialViewState;
    this.deck.setProps({
      initialViewState
    });
  }

  _createLayers3D() {
    const tiff = this.tiff;
    //most of this can move into createLayers()
    const {SizeX, SizeY, SizeZ, Channels: channels} = tiff.metadata.Pixels;
    const target = [SizeX/2, SizeY/2, SizeZ/2];
    const id = '3d_' + DETAIL_VIEW_ID;
    const loader = tiff.data;
    const n = channels.length;
    // this is wrong in cases where non-default set of channels is used.
    // const selections = channels.map((_, i) => {return {c: i, t: 0, z: 0}});
    const dtype = tiff.data[0].dtype;
    const { domains, contrastLimits, selections, colors, channelsVisible } = this.newVivProps 
      ?? (this.mainVivLayer ? this.mainVivLayer.props : getDefaultSelectionStats(n));
    this.newVivProps = null;
    if (!this.hasRequestedDefaultChannelStats) {
      this.hasRequestedDefaultChannelStats = true;
      this.defaultDomains = domains;
      this.defaultContrastLimits = contrastLimits;
      getMultiSelectionStats(loader, selections).then((v) => {
        this.defaultDomains = v.domains;
        this.defaultContrastLimits = v.contrastLimits;
        this.newVivProps = { ...this.mainVivLayer.props, ...v };
        this._updateProps();
      });
    }
    const xSlice = this.getXSlice();
    const ySlice = this.getYSlice();
    const zSlice = this.getZSlice();
    const resolution = loader.length - 1; // this should change...
    const props = {
      id,
      loader,
      dtype,
      resolution,
      channelsVisible,
      contrastLimits,
      domains,
      selections,
      colors,
      xSlice, ySlice, zSlice
    };
    const volumeView = this.detailView;
    // could we setProps here instead when the layer already exists? no, don't think so - readonly.
    const layers = volumeView.getLayers({
      props
    });
    this.layers = layers;
    this.mainVivLayer = layers[0];
    if (this.config.scatterData) {
      // alert('scatter!');
      layers.push(new ScatterplotLayer({
        data: this.config.scatterData,//.slice(0), //do not want to clone / slice here... but mutating data doesn't work otherwise
        radiusScale: 1,
        billboard: true,
        getFillColor: this.config.getScatterFillColor
        // getFillColor: (d) => d.color || [100, 100, 100]
      }));
    }
  };

  initClip() {
    this.clipX = [0, 1];
    this.clipY = [0, 1];
    this.clipZ = [0, 1];
  }
  // so much boilerplate...
  setClipX(min, max) {
    this.clipX = [min, max];
    this._updateProps();
  }
  setClipY(min, max) {
    this.clipY = [min, max];
    this._updateProps();
  }
  setClipZ(min, max) {
    this.clipZ = [min, max];
    this._updateProps();
  }
  getXSlice() {
    const {SizeX} = this.tiff.metadata.Pixels;
    const [min, max] = this.clipX;
    const v = SizeX;
    return [min*v, max*v];
  }
  getYSlice() {
    const {SizeY} = this.tiff.metadata.Pixels;
    const [min, max] = this.clipY;
    const v = SizeY;
    return [min*v, max*v];
  }
  getZSlice() {
    const {SizeZ} = this.tiff.metadata.Pixels;
    const [min, max] = this.clipZ;
    const v = SizeZ;
    return [min*v, max*v];
  }
  _updateProps() {
    this.createLayers();
    this.deck.setProps({layers: this.layers})
  }

  _setUp(loader, iv){
    this.native_x= loader.metadata.Pixels.SizeX;
    this.native_y= loader.metadata.Pixels.SizeY;
    const {use3d} = this.config;
    
    this.extensions = [new ColorPaletteExtension()];
    this.channels = loader.metadata.Pixels.Channels;
    this.nextChannelID = this.channels.length; // once _setUp is done, selections should have _id values 0..channels.length-1
    this.loader= loader.data;
    this.transparentColor=[255,255,255,0];
    const baseViewState = this.getViewState(iv.x_scale,iv.y_scale,iv.offset);
    
    if (use3d) {
      // this._setUpVolumeView(loader);
      const { SizeX, SizeY, SizeZ } = loader.metadata.Pixels;
      const target = [SizeX / 2, SizeY / 2, SizeZ / 2];
      this.volViewState = {
        zoom: 1, target
      };
      this.detailView = new VolumeView({
        id: DETAIL_VIEW_ID,
        useFixedAxis: false,
        target,
        extensions: [new ColorPalette3DExtensions.AdditiveBlendExtension()],
      });
    } else {
      this.detailView = new DetailView({
        id: DETAIL_VIEW_ID,
        height:this.native_y,
        width:this.native_x
      });
    }
    const initialViewState = this.volViewState;
    const {image_properties} = this.config;
    if (image_properties?.selections) image_properties.selections.forEach((s, i) => s._id = i);
 
    const deckGLView =this.detailView.getDeckGlView();
<<<<<<< HEAD
    this.createLayers(image_properties, loader);
=======
    for (let s of c.image_properties.selections){
      s.id=getRandomString();
    }
      
    this.createLayers(c.image_properties);
>>>>>>> 90b1ead5
    this.deck=new Deck({
          canvas:this.canvas,
          layers:[this.layers],
          views:[deckGLView],
          viewState:baseViewState,
          width:this.width,
          height:this.height,
          useDevicePixels:false,
          initialViewState,
          controller: use3d
    });
  }

  createLayers(info){
    if (this.config.use3d) {
      this._createLayers3D();
      return;
    }
    const viewStates=  {id: DETAIL_VIEW_ID}
    const layerConfig = {
      loader:this.loader,
      contrastLimits:info.contrastLimits.slice(0),
      domains: info.contrastLimits.slice(0),
      colors:info.colors.slice(0),
      channelsVisible:info.channelsVisible.slice(0),
      selections:info.selections.slice(0),
      extensions:this.extensions,
      transparentColor:this.transparentColor
    };
    this.defaultContrastLimits = this.defaultDomains = layerConfig.contrastLimits; //PJT not tested
    this.layers= this.detailView.getLayers({
      viewStates,
      props:layerConfig
    });
    this.mainVivLayer = this.mainVivLayer;
  }
}

export default VivViewer;<|MERGE_RESOLUTION|>--- conflicted
+++ resolved
@@ -9,13 +9,10 @@
 
 import {hexToRGB, RGBToHex} from "../datastore/DataStore.js";
 import {Deck} from '@deck.gl/core';
-<<<<<<< HEAD
-import { getMultiSelectionStats, getDefaultSelectionStats, getDefaultChannelColors } from '../utilities/VivUtils.js';
+import { getMultiSelectionStats, getDefaultSelectionStats } from '../utilities/VivUtils.js';
 import { ScatterplotLayer } from 'deck.gl';
-=======
 import { getRandomString } from '../utilities/Utilities.js';
 
->>>>>>> 90b1ead5
 
 class VivViewer {
   constructor(canvas,config,initialView){
@@ -77,28 +74,14 @@
   }
 
   setChannel(channel){
-<<<<<<< HEAD
     const channels = this.mainVivLayer.props;
-    for (let i=0;i<channels.selections.length;i++){
-      const sel= channels.selections[i];
-      if (sel._id===channel._id){
-        channels.colors[i]=hexToRGB(channel.color);
-        channels.contrastLimits[i]=channel.contrastLimits;
-        channels.channelsVisible[i]= channel.channelsVisible;
-        if (channel.domains) channels.domains[i] = channel.domains;
-        break;
-      }
-    }
-    this.layers=[...this.layers];
-=======
-    const channels=   this.layers[0].props;
-    const i =channels.selections.findIndex(x=>x.id===channel.id)
- 
+    const i = channels.selections.findIndex(x=>x.id===channel.id);
+
     channels.colors[i]=hexToRGB(channel.color);
     channels.contrastLimits[i]=channel.contrastLimits;
     channels.channelsVisible[i]= channel.channelsVisible;
-    this.layers=[this.layers[0]];
->>>>>>> 90b1ead5
+    if (channel.domains) channels.domains[i] = channel.domains;
+    this.layers=[...this.layers];
     this.deck.setProps({
       layers: this.layers
     })
@@ -106,13 +89,7 @@
 
   removeChannel(channel){
     const chs = this.mainVivLayer.props;
-    let i=0;
-    for (let sel of chs.selections){
-      if (sel._id === channel._id){
-        break;
-      }
-      i++;
-    }
+    const i = chs.selections.findIndex(sel=>sel.id===channel.id);
     chs.colors.splice(i,1);
     chs.selections.splice(i,1);
     chs.contrastLimits.splice(i,1);
@@ -136,15 +113,10 @@
     channel.channelsVisible=true;
     chs.colors.push(hexToRGB(channel.color));
     chs.contrastLimits.push(channel.contrastLimits);
-<<<<<<< HEAD
     chs.domains.push(channel.domains);
-    chs.selections.push({z:0, t:0, c:channel.index, _id: ++this.nextChannelID});
-    
-=======
     channel.id = getRandomString();
     chs.selections.push({z:0,t:0,c:channel.index,id:channel.id});
-   
->>>>>>> 90b1ead5
+    
     this.createLayers(chs);
     this.deck.setProps({
       layers:[this.layers],
@@ -169,7 +141,7 @@
       return {
         name,
         index: props.selections[i].c,
-        _id: props.selections[i]._id,
+        id: props.selections[i].id,
         color: colors[i],
         contrastLimits: props.contrastLimits[i].slice(0),
         channelsVisible: props.channelsVisible[i],
@@ -303,7 +275,6 @@
     
     this.extensions = [new ColorPaletteExtension()];
     this.channels = loader.metadata.Pixels.Channels;
-    this.nextChannelID = this.channels.length; // once _setUp is done, selections should have _id values 0..channels.length-1
     this.loader= loader.data;
     this.transparentColor=[255,255,255,0];
     const baseViewState = this.getViewState(iv.x_scale,iv.y_scale,iv.offset);
@@ -330,18 +301,13 @@
     }
     const initialViewState = this.volViewState;
     const {image_properties} = this.config;
-    if (image_properties?.selections) image_properties.selections.forEach((s, i) => s._id = i);
- 
+
     const deckGLView =this.detailView.getDeckGlView();
-<<<<<<< HEAD
-    this.createLayers(image_properties, loader);
-=======
-    for (let s of c.image_properties.selections){
+    if (image_properties?.selections) for (let s of image_properties.selections){
       s.id=getRandomString();
     }
-      
-    this.createLayers(c.image_properties);
->>>>>>> 90b1ead5
+
+    this.createLayers(image_properties);
     this.deck=new Deck({
           canvas:this.canvas,
           layers:[this.layers],
