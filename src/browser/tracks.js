--- conflicted
+++ resolved
@@ -840,7 +840,6 @@
 	_setFeatureSource(){
 		this.feature_source=new BWSource(this.config);	
 	}
-<<<<<<< HEAD
     getSettings(panel) {
         return [
             ...super.getSettings(panel),
@@ -855,14 +854,6 @@
             }
         ]
     }
-=======
-    getSettings(panel){
-        const s= super.getSettings(panel);
-        return s;
-    }
-
-
->>>>>>> 93a50ee5
 
 	drawScale(pixel_height,ctx,defaultColor){
 		if (this.config.scale_link_to && this.config.group){
