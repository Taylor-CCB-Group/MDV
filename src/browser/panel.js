/*
 * The MIT License (MIT)
 *
 * Copyright (c) 2014 Broad Institute
 *
 * Permission is hereby granted, free of charge, to any person obtaining a copy
 * of this software and associated documentation files (the "Software"), to deal
 * in the Software without restriction, including without limitation the rights
 * to use, copy, modify, merge, publish, distribute, sublicense, and/or sell
 * copies of the Software, and to permit persons to whom the Software is
 * furnished to do so, subject to the following conditions:
 *
 * The above copyright notice and this permission notice shall be included in
 * all copies or substantial portions of the Software.
 *
 *
 * THE SOFTWARE IS PROVIDED "AS IS", WITHOUT WARRANTY OF ANY KIND, EXPRESS OR
 * IMPLIED, INCLUDING BUT NOT LIMITED TO THE WARRANTIES OF MERCHANTABILITY,
 * FITNESS FOR A PARTICULAR PURPOSE AND NONINFRINGEMENT. IN NO EVENT SHALL THE
 * AUTHORS OR COPYRIGHT HOLDERS BE LIABLE FOR ANY CLAIM, DAMAGES OR OTHER
 * LIABILITY, WHETHER IN AN ACTION OF CONTRACT, TORT OR OTHERWISE, ARISING FROM,
 * OUT OF OR IN CONNECTION WITH THE SOFTWARE OR THE USE OR OTHER DEALINGS IN
 * THE SOFTWARE.
 */

/**
 * Class representing a lightweight panel the can host multiple tracks of
 * different types
 */
import {MLVTrack,RulerTrack} from "./tracks.js";
import "./bam_track.js";
import "./BamCoverageTrack.js";
import "./extra/interaction_track.js";
import {createEl} from "../utilities/Elements.js";
import SettingsDialog from "../utilities/SettingsDialog.js";
import canvasToSvg from "canvas-to-svg";

class MLVPanel {
<<<<<<< HEAD
	/**
	* Creates a panel
	* @param {array} tracks - a list of config objects describing each track
	* @param {object} config - A config with the panel settings
	*/
	constructor (div,config={},tracks=[]) {
		this.__doc__=document;
		if (typeof div === "string"){
			this.trackDiv=document.getElementById("#"+div)
		}
		else{
			this.trackDiv = div;
		}
		const box = this.trackDiv.getBoundingClientRect();
	
		this.height = box.height
		this.width= box.width;
	
		this.tracks={}
		this.track_order=[];
		this.trackLabels={};
		this.trackDialogs={};
		for (let t_config of tracks){
			try {
				let track=MLVTrack.getTrack(t_config);
				this.tracks[track.config.track_id]=track;
				this.track_order.push(track.config.track_id);
				this._addTrackLabel(track.config)
			} catch (e) {
				//todo show error message
				console.error(e);
			}
		}
		//check for linked scales
		this._tracksChanged();
		this.legend= null;
=======
    /**
    * Creates a panel
    * @param {array} tracks - a list of config objects describing each track
    * @param {object} config - A config with the panel settings
    */
    constructor (div,config={},tracks=[]) {
        if (typeof div === "string"){
            this.trackDiv=document.getElementById("#"+div)
        }
        else{
            this.trackDiv = div;
        }
        const box = this.trackDiv.getBoundingClientRect();
    
        this.height = box.height
        this.width= box.width;
    
        this.tracks={}
        this.track_order=[];
        this.trackLabels={};
        this.trackDialogs={};
        for (let t_config of tracks){
            let track=MLVTrack.getTrack(t_config);
            this.tracks[track.config.track_id]=track;
            this.track_order.push(track.config.track_id);
            this._addTrackLabel(track.config)
        }
        //check for linked scales
        this._tracksChanged();
        this.legend= null;
>>>>>>> 93a50ee5

      
           this.trackDiv.style.position="relative";

        this.canvas = createEl("canvas",{
            classes:["igv-content-canvas"],
            width:this.width,
            height:this.height
        },this.trackDiv);

        this.ctx = this.canvas.getContext("2d");

    

        if (config.show_scale){
            this.addScaleCanvas(this.height);
            this.show_scale=true;
        }

       
        //this.trackDiv.append(Utils.spinner());

        /*let icon_div=$("<div>").css({"z-index":100,position:"absolute",top:"2px",right:"2px"}).appendTo(this.trackDiv)
                               .attr("class","panel-icon-div")

        */
        //for event handlers
           this.is_dragging=false;
           this.isMouseDown = false,
          this.lastMouseX = undefined;
           this.mouseDownX = undefined;

        //amount to show each side of view port
           this.buffer_level=1;

           this.groups={};

           this.highlighted_regions={};

           //listeners
        this.listeners={};
           

           if (config.allow_user_interactions){
               this.allowUserDrag();
            this.allowUserZoom();
            this.allowUserFeatureClick();
            this.allowUserFeatureOver();
            this.allowUserRangeSelection();
            this.trackDiv.addEventListener("dragover",e=>{
                e.preventDefault();
            })

           }
      

           if(config.ruler_track){
               this.addRulerTrack();
           }
       
           if (config.new_layout){
               this.new_layout=true;
           }

<<<<<<< HEAD
		this.__doc__=document;
		this.config=config;
=======
        this.__doc__=document;
>>>>>>> 93a50ee5
      
       
           this.retries=0;
           this.yOffset=0;

        this.loadingIcon=createEl("i",{
            classes:["fas","fa-spinner","fa-spin","panel-loading-icon"]
        },this.trackDiv);
        this.messageAlert=createEl("div",{
            classes:["panel-error-message"]
        },this.trackDiv)
    }

<<<<<<< HEAD
	changeBaseDocument(doc){
		if (this.config.allow_user_interactions){
			this.removeDragHandler();
			this.disableUserZoom();
		}
		this.remove
		this.__doc__=doc;
		if (this.config.allow_user_interactions){
			this.allowUserDrag();
			// not sure why zoom is not working otherwise.
			this.allowUserZoom();
		}
	}

	closeAllDialogs(){
		for (let td in this.trackDialogs){
			this.trackDialogs[td].close();
		}
		this.trackDialogs={};
	}

	_addTrackLabel(config){
		if (config.show_track_label===false){
			//return;
		}
		const trackLabel =createEl("div",{
			classes:["panel-track-label"],
			text:config.short_label,
			draggable:true
		},this.trackDiv);
		trackLabel.addEventListener("click",e=>{
			this._openTrackDialog(e,config.track_id);
		
		});
		trackLabel.addEventListener("drag",e=>{
			this.trackDiv.style.cursor="ne-risize";

		});
		trackLabel.addEventListener("mousedown",e=>{
			e.stopImmediatePropagation();

		});


		trackLabel.addEventListener("dragend",(e)=>{
			let y = this._getCoords(e).y +this.yOffset;
			//trackLabel.style.cursor="pointer"
			
			let tafter = null;
			if (y<0){
				tafter==this.track_order[0];
			}
			else{
				for (let tc in this.tracks){
					const t = this.tracks[tc];
					
					if (y>=t.top && y<=t.bottom){
						tafter =tc;
						break;
						
					}
				}
			}
			if (tafter===config.track_id){
				return;
			}
			tafter= tafter || this.track_order[this.track_order.length-1];
			this.track_order.splice(this.track_order.indexOf(config.track_id),1);
			this.track_order.splice(this.track_order.indexOf(tafter)+1,0,config.track_id);
			this.update();
			
		});
		
		this.trackLabels[config.track_id]=trackLabel;

	}

	_openTrackDialog(e,id){
		if (this.trackDialogs[id]){
			return;
		}
		const t =  this.tracks[id];
		this.trackDialogs[id]=  new SettingsDialog({
			maxHeight:400,
			doc:this.__doc__ || document,
			width:300,
			title:t.config.short_label,
			position:[e.pageX,e.pageY],
			onclose:()=>delete this.trackDialogs[id]

		},t.getSettings(this));
	}
=======
    closeAllDialogs(){
        for (let td in this.trackDialogs){
            this.trackDialogs[td].close();
        }
        this.trackDialogs={};
    }

    _addTrackLabel(config){
        if (config.show_track_label===false){
            //return;
        }
        const trackLabel =createEl("div",{
            classes:["panel-track-label"],
            text:config.short_label,
            draggable:true
        },this.trackDiv);
        trackLabel.addEventListener("click",e=>{
            this._openTrackDialog(e,config.track_id);
        });
        trackLabel.addEventListener("drag",e=>{
            this.trackDiv.style.cursor="ne-risize";
        });
        trackLabel.addEventListener("mousedown",e=>{
            e.stopImmediatePropagation();

        });


        trackLabel.addEventListener("dragend",(e)=>{
            let y = this._getCoords(e).y +this.yOffset;
            //trackLabel.style.cursor="pointer"
            
            let tafter = null;
            if (y<0){
                tafter==this.track_order[0];
            }
            else{
                for (let tc in this.tracks){
                    const t = this.tracks[tc];
                    
                    if (y>=t.top && y<=t.bottom){
                        tafter =tc;
                        break;
                        
                    }
                }
            }
            if (tafter===config.track_id){
                return;
            }
            tafter= tafter || this.track_order[this.track_order.length-1];
            this.track_order.splice(this.track_order.indexOf(config.track_id),1);
            this.track_order.splice(this.track_order.indexOf(tafter)+1,0,config.track_id);
            this.update();
            
        });
        
        this.trackLabels[config.track_id]=trackLabel;

    }

    _openTrackDialog(e,id){
        if (this.trackDialogs[id]){
            return;
        }
        const t =  this.tracks[id];
        this.trackDialogs[id]=  new SettingsDialog({
            maxHeight:400,
            doc:this.__doc__ || document,
            width:300,
            title:t.config.short_label,
            position:[e.pageX,e.pageY],
            onclose:()=>delete this.trackDialogs[id]
        },t.getSettings(this));
    }
>>>>>>> 93a50ee5

    _parseConfig(config){
        //check the tracks have the right settings
        if (this.fixed_height_mode){
            if (!config.height){
                config.height=150;
            }
        }
    }

    addScaleCanvas(height){
        this.scale_canvas = createEl("canvas",{
            styles:{
                position:"absolute",
                top:"0px",
                left:"5px"
            },
            width:100,
            height:this.height
        },this.trackDiv)
        
        this.scale_ctx=this.scale_canvas.getContext("2d");
    }

    /**
    * sets the extra amount of track to draw each side of the view. A value 
    * of 1 will retrieve 1 x the view width each side i.e. 3 x the visible window
    * @param {integer} level - The type of listener - track_empty 
    */
    setBufferLevel(level){
        this.buffer_level=level;
    }
    /**
    * Returns the element that houses the panel
    * @returns {integer} level - The type of listener - track_empty 
    */

    getDiv(){
        return this.trackDiv;
    }
    

        /**
    * Sets the highlighted region
    * @param {Object} location - An object containing chr, start and end
    * @param {name} The name(id) of the region (used to remove the region)
    * @param {String} The color to give the highlighted region
    */
    setHighlightedRegion(location,name,color){
        this.highlighted_regions[name]={
            chr:location.chr,
            start:location.start,
            end:location.end,
            color:color
        }
        this.force_redraw=true;
    }

    /**
    * Removes the highlighted region from the panel
    * @param {string} name - The name of the highlighted region
    * that was given when it was created.
    */
    removeHighlightedRegion(name){
        delete this.highlighted_regions[name];
        this.force_redraw=true;
    }

    removeAllHighlightedRegions(){
        this.highlighted_regions={};
        this.force_redraw=true;
    }


    addRulerTrack(){
        let track=new RulerTrack();
        let config = track.getConfig();
        //config.show_label=false;
        this.tracks[config.track_id]=track;
        this.track_order.unshift(config.track_id);
        this._addTrackLabel(config);
        return this;
    }

    /**
    * Adds a listener to the panel
    * @param {string} type - The type of listener - track_empty
    * @param {function} func - The function to call 
    * @param {string} id - The id of the handler (can be used to remove the handler)
    * Optional - an id will be assigned (and returned) if not supplied
    * @returns{string} The id of the handler or null if the type did not exist 
    */
    addListener(id,func){
        this.listeners[id]=func;
    }

    /**
    * Removes a listener to the panel
    * @param {string} type - The type of listener - track_empty 
    * @param {string} id - The id of the handler to remove
    * @returns{boolean} true if the listener was removed, otherwise false 
    */
    removeListener(id){
        delete this.listeners[id];
    }
    
     
    /**
    * Removes a listener to the panel
    * @param {object} config - The config of the track to addTrack
    * @param {integer} index - Optional, the vertical order of the track
    */
    addTrack(config,index,no_propagate){
        let track=MLVTrack.getTrack(config);
        
        this.tracks[track.config.track_id]=track;
        if (index || index==0){
            this.track_order.splice(index,0,track.config.track_id)
        }
        else{
            this.track_order.push(track.config.track_id);
        }
        this._tracksChanged();	
        this._addTrackLabel(track.config);
        if (!no_propagate){
            this._callListeners("track_added",track.config);
        }
    }
    
    _callListeners(type,data,e){
        for (let id in this.listeners){
            this.listeners[id](type,data,e);
        }   
    }

    removeAllTracks(){
        let dup_array = this.track_order.slice();
        for (let id of dup_array){
            this.removeTrack(id,true)
        }
    }
    
    /**
    * Removes a listener to the panel
    * @param {object} config - The config of the track to add 
    */
    removeTrack(track_id,not_repaint,not_propagate){
        if (!this.tracks[track_id]){
            return null;
        }
        this.track_order = this.track_order.filter(e => e !== track_id);
        if (!not_repaint){
            this.repaint(true,true);
        }
        this.trackLabels[track_id].remove();
        delete this.trackLabels[track_id];
        this.trackDialogs[track_id] && this.trackDialogs[track_id].close();
        delete this.trackDialogs[track_id];
      
        let config =  this.tracks[track_id].config
        delete this.tracks[track_id];
        if (! not_propagate){
            this._callListeners("track_removed",config);
        }
        if (this.track_order.length===0){
            for (let l_id in this.listeners["panel_empty"]){
                this.listeners["panel_empty"][l_id](this);
            }
        }
        return config;
    }

    getTrackConfig(track_id){
        let track = this.tracks[track_id];
        return track.getConfig();
    }

    getTrack(track_id){
        return this.tracks[track_id];
    }

    getAllTrackConfigs(){
        let configs=[];
        for (let id of this.track_order){
            configs.push(this.tracks[id].getConfig());
        }
        return configs;
    }
    
    setTrackAttribute(track_id,key,value){
        let track = this.tracks[track_id];
        if (!track){
            return;
        }
        track.setConfigAttribute(key,value);
        if (key==="scale_link_to"){
            this.tracks[track_id].scale_link_to = this.tracks[value];
        }
        if ((key==="color" || key==="display") && this.legend){
            this.legend.updateTrack(track_id);
        }
    }
    
    setTrackAttributes(track_id,attributes){
        let track = this.tracks[track_id];
        for (let key in attributes){
            track.setConfigAttribute(key,attributes[key]);
            if (key==="color" && this.legend){
                this.legend.updateTrack(track_id);
            }
        }
    }


    /**
    * Sets the filter  function for track. 
    * @param {string} track_id- The id of the track
    * @param {string} func - The filter function. It should accept the feature
    * and return true to dispaly the feature and false to hide it. Use null 
    * to cancel the filter
    */
    setTrackFeatureFilter(track_id,func){
        let track = this.tracks[track_id];
        track.setFilterFunction(func);
    }

    /**
    * Sets the filter  function for track 
    * @param {string} track_id- The id of the track
    * @param {string} func - The color function. It should accept the feature
    * and return the feature color. Use null to go back to default colors 
    */
    setTrackColorFunction(track_id,func){
        let track = this.tracks[track_id];
        track.setColorFunction(func);
    }

    setTrackLabelFunction(track_id,func){
        let track = this.tracks[track_id];
        if (track){
            track.label_function=func;
        }
    }


    _tracksChanged(){
        for (let t_id of this.track_order){
            let track = this.tracks[t_id];
            //if this track is linked to the scale of another
            //get pointer to the track
            let link_to = track.config['scale_link_to'];
            if (link_to){
                let other_track = this.tracks[link_to];
                if (other_track){
                    track.scale_link_to=other_track;
                }
            }
        }
    }


    getCurrentTrackFeatures(track_id){
        let track = this.tracks[track_id];
        return track.getCurrentFeatures(this.chr,this.start,this.end);
    }



   /**
    * Updated the panel view, if chromosome start and end are supplied
    * it will go to this location. If no parameters are given the panel
    * will be redrawn at the same location e.g after the color, scale or another
    * paramter has been set
    * @param {string} force - If true then a cached image will not be used
    * @param {integer} start of the region to draw
    * @param {integer} end of the region to draw
    */

    update (chr,start,end,no_propagation) {
        this.call_update_listener=no_propagation;
        if (start>end){
            const temp =start;
            start=end;
            end=temp;
        }
        if (chr){
            this.chr=chr;
            this.start=start;
            this.end=end;
            this.repaint();
        }
        else{
            this.repaint(true,true);
        }
    };

    getTracksHeight(){
        let h =0;
        let groups={}
        for (let tid of this.track_order){
            let track=  this.tracks[tid];
            let g = track.config.group;
            if (track.config.hide){
                continue;
            }
            if (g){
                if (!groups[g]){
                    h+=track.config.height;
                    groups[g]=true;
                }
            }
            else{
                h+=track.config.height;
            }
        }
        return h;
    }


    async getAllFeatures(bpStart, bpEnd, force, data) {
        let promises = [];
        this._display_order=[];
        for (let track_id  of this.track_order){
            let track = this.tracks[track_id];
            if (track.config.hide){
                continue;
            }
            this._display_order.push(track_id);
            promises.push(track.getFeatures(this.chr,bpStart,bpEnd,force,data).catch(e=>{

                return track.getFeatures(this.chr, bpStart, bpEnd, force, data).catch(e=>{

                    return track.getFeatures(this.chr, bpStart, bpEnd, force, data)
                })
            }));
        }
        return await Promise.all(promises.map(p => p.catch(e => e)));
    }

    /**
     * Repaint the view, using a cached image if available.
     * @param {boolean} force - If true then a cached image will not be used
     * @param {boolean} range_from_tile - Redraw the tile
     * @param {function} [svg] - if a callback is supplied , then the
     * actual browser will not repaint but a serialises svg string of the 
     * browser's contents will be passed to the function
      */
    repaint(force,range_from_tile,svg) {
        this.messageAlert.style.display="none";
        var pixelWidth,
            bpWidth,
            bpStart,
            bpEnd,
            self = this,
            ctx,
            chr,
            refFrameStart,
            refFrameEnd;

        chr = this.chr;
        refFrameStart = this.start;
        refFrameEnd = this.end;
        this.bpPerPixel=(this.end-this.start)/this.canvas.width;
        let get_features=true;
        if (this.tile && this.tile.containsRange(chr, refFrameStart, refFrameEnd, this.bpPerPixel)){
            get_features=false;
        } 
        if (!get_features && !force && !this.force_redraw) {
            this.force_redraw=false;
            this.paintImage();
            if (!self.call_update_listener){
                self._callListeners("view_changed",{
                    chr:self.chr,
                    start:parseInt(self.start),
                    end:parseInt(self.end)
                })
            }
            self.call_update_listener=false;
            self.retries=0;
        }
        else {
            // Expand the requested range so we can pan a bit without reloading
            this.force_redraw=false;
            if (!svg){
                pixelWidth = ((this.buffer_level*2)+1) * this.canvas.width;
                bpStart = Math.max(0, Math.round(this.start-(this.buffer_level*this.canvas.width*this.bpPerPixel)));
            }
            else{
                pixelWidth= this.canvas.width;
                bpStart = Math.max(0, Math.round(this.start));
            }
            bpWidth = Math.round(pixelWidth*this.bpPerPixel);
           
            bpEnd = bpStart + bpWidth;
            if (self.loading && !(svg)){
                if (force && range_from_tile){
                    self.update_required=true;
                }
                else{
                    self.update_required="location";
                }
                return;
            }
            if (range_from_tile){
                if (this.tile){
                    bpStart=this.tile.startBP;
                    bpEnd=this.tile.endBP;
                }
            }

         
            if (!svg){
                self.loading = {start: bpStart, end: bpEnd};
            
                self.loadingIcon.style.display="block";
            }
            const textColor = svg?"black":getComputedStyle(self.trackDiv).getPropertyValue('color');

            self.getAllFeatures( bpStart, bpEnd,!get_features,{pixelWidth:pixelWidth,bpPerPixel:self.bpPerPixel})

                .then(function (all_features) {
                    
                    if (all_features) {
                        
                        
                        let buffer = null;
                        if (svg){
                            //create mock canvas
                            buffer= {};

                        }	
                        else{
                            buffer = document.createElement('canvas');
                        }
                        
                        buffer.width = pixelWidth;
                        buffer.height = self.getTracksHeight();
                        if (svg){
                            ctx= new canvasToSvg(buffer.width,buffer.height);
                        }
                        else{
                            ctx = buffer.getContext('2d');
                        }

                        
                        if (self.show_scale && !(svg)){
                            self.scale_buffer= document.createElement('canvas');
                            self.scale_buffer.width = 200;
                            self.scale_buffer.height = buffer.height;
                            self.scale_buffer_ctx=self.scale_buffer.getContext("2d");
                        }
                   
                        var options ={
                             context: ctx,
                             bpStart: bpStart,
                             bpEnd: bpEnd,
                             bpPerPixel: self.bpPerPixel,
                             pixelWidth: buffer.width,
                             pixelHeight: buffer.height,
                             chr:chr,
                             textColor:textColor
                        };
                        let top=0;
                        self.groups={};
                        self.calculateMaxScale(all_features);
<<<<<<< HEAD
						for (let id in self.tracks){
							const c= self.tracks[id].config

							if (c.hide){
								self.trackLabels[c.track_id].style.display="none";
							}
						}
						
                        for (const i in all_features){
                        	let track = self.tracks[self._display_order[i]];
							
							const l = self.trackLabels[track.config.track_id];
							if (l){
								l.style.display="block";
								l.style.top=(top+self.yOffset)+"px";

							}
							
                        	options.features=all_features[i];
						
                        	let group = track.config.group
                        	if (group){
                        		if (!self.groups[group]){
                        			self.groups[group]={top:top,height:track.config.height}
                        			//first time increase top
                        			top+=track.config.height;
                        		}
                        		options.top= track.top=self.groups[group].top;
                        		options.height=self.groups[group].height;
								track.bottom=options.top+options.height;

                        	}
							else{
                        		options.top =top;
								track.top=top;
								options.height= track.config.height;
								top+=options.height;
								track.bottom=top;
                        	}
							if (typeof options.features === "string" && track.config.type!=="fasta" ){
								track.drawMessage(options);
								continue;
							}
                        	
							
							ctx.save();
							ctx.rect(0,options.top,options.pixelWidth,options.height);
							ctx.clip();
							ctx.beginPath();
							try {
								track.drawFeatures(options);
							} catch (e) {
								console.error(e);
								const txtOptions = {
									...options,
									features: e.message
								}
								track.drawMessage(txtOptions);
							}
							ctx.restore()
=======
                        for (let id in self.tracks){
                            const c= self.tracks[id].config

                            if (c.hide){
                                self.trackLabels[c.track_id].style.display="none";
                            }
                        }
                        
                        for (var i in all_features){
                            
                            let track = self.tracks[self._display_order[i]];
                            
                            const l = self.trackLabels[track.config.track_id];
                            if (l){
                                l.textContent=track.config.short_label;
                                l.title = track.config.short_label;
                                l.style.display="block";
                                l.style.top=(top+self.yOffset)+"px";

                            }
                            options.features=all_features[i];
                        
                            let group = track.config.group
                            if (group){
                                if (!self.groups[group]){
                                    self.groups[group]={top:top,height:track.config.height}
                                    //first time increase top
                                    top+=track.config.height;
                                }
                                options.top= track.top=self.groups[group].top;
                                options.height=self.groups[group].height;
                                track.bottom=options.top+options.height;

                            }
                            else{
                                options.top =top;
                                track.top=top;
                                options.height= track.config.height;
                                top+=options.height;
                                track.bottom=top;
                            }
                            if (typeof options.features === "string" && track.config.type!=="fasta" ){
                                track.drawMessage(options);
                                continue;
                            }
                            
                            
                            ctx.save();
                            ctx.rect(0,options.top,options.pixelWidth,options.height);
                            ctx.clip();
                            ctx.beginPath();
                            track.drawFeatures(options);
                            ctx.restore()
>>>>>>> 93a50ee5
                                   
                            if (self.show_scale){
                                const sctx = svg?ctx:self.scale_buffer_ctx;
                                track.drawScale(options.pixelHeight,sctx,textColor);
                            }
                                      
                        }
                        
                        for (let name in self.highlighted_regions){
                            let region = self.highlighted_regions[name];
                            if (self.chr !== region.chr){
                                continue;
                            }
                            if (region.end<bpStart ||region.start>bpEnd){
                                continue
                            }
                            self.drawHighlightedRegion(region,options);
                        }
                        if (svg){
                            svg(ctx.getSerializedSvg());
                            return;
                        }
                        self.retries=0;
                        self.loading = false;
                        self.tile = new Tile(chr, bpStart, bpEnd, self.bpPerPixel, buffer);
                        self.paintImage();
                        if (!self.call_update_listener){
                            self._callListeners("view_changed",{
                                chr:self.chr,
                                start:parseInt(self.start),
                                end:parseInt(self.end)
                            })
                        }
                        self.call_update_listener=false;
                    
                    }
                    else {
                        self.ctx.clearRect(0, 0, self.canvas.width, self.canvas.height);
                    }
                    if (self.update_required){
                        if (self.update_required==="location"){
                            self.update(self.chr,self.start,self.end);
                            self.update_required=false;
                        }
                        else{
                            self.update_required=false;
                            self.update();
                        }
                    }	
                    self.loadingIcon.style.display="none";

                })
                .catch(function (error) {
                    self.loading = false;
                  
                    console.log(error);
                    if (self.retries<3 && error!=="Timed out"){
                        self.retries++;
                        self.repaint(force,range_from_tile);
                    }
                   
                    else{
                       
                        self.loading=false;
                        self.force_redraw=true;
                        self.loadingIcon.style.display="none";
                        self.messageAlert.textContent=error;
                        self.messageAlert.style.display="block";
                    }
                });
        } 
    }


    autoScale(features,min,max){
                if (!features || typeof features == "string" ){
                    return({min:0,max:1})
                }
                features.forEach(function (f) {
                    min = Math.min(min, f.value);
                       max = Math.max(max, f.value);
                });
                return {min: min, max: max};
            
    }

    calculateMaxScale(all_features){
          let groups={};
          for (var i in all_features){
              let track = this.tracks[this.track_order[i]];
              track.set_scale=null;
              let group =track.config.group;
             if (group && track.config.scale!=="fixed" && !(track.config.scale_link_to)){
                     track.config.scale_group=group;
             }       	
             group = track.config.scale_group
             if (group){
                 let group_info= groups[group];
                 if (!group_info){
                     group_info={tracks:[track],features:[all_features[i]]}
                     groups[group]=group_info

                     
                 }
                 else{
                     group_info.features.push(all_features[i]);
                     group_info.tracks.push(track);
                 }
             
             }
          }
          for (let name in groups){
              let g= groups[name];
              if (!g.ignore){
                  let min=0;
                  let max = -Number.MAX_VALUE;
                  let scale=null;
                  for (let f of g.features){
                       scale= this.autoScale(f,min,max)
                       min= scale.min;
                       max=scale.max;
                  }
                  for (let t of g.tracks){
                      t.set_scale=scale;
                  }
              }
          } 
    }

    drawHighlightedRegion(region,options){
        let start= (region.start-options.bpStart)/options.bpPerPixel;
        start = start<0?0:start;

        let width = (region.end-region.start)/options.bpPerPixel;
        width = width<3?3:width;
        width =width>options.pixelWidth?options.pixelWidth:width;
        options.context.globalAlpha=0.1;
        options.context.fillStyle=region.color;
        options.context.fillRect(start,0,width,options.pixelHeight);
        options.context.globalAlpha=1.0;
    }
    

    paintImage() {

        this.ctx.clearRect(0, 0, this.canvas.width, this.canvas.height);
        if (this.show_scale){
            this.scale_ctx.clearRect(0, 0,100, this.canvas.height);
            this.scale_ctx.drawImage(this.scale_buffer,0,this.yOffset)
        }

        if (this.tile) {
            this.xOffset = Math.round((this.tile.startBP - this.start)/this.bpPerPixel);
            this.ctx.drawImage(this.tile.image, this.xOffset, this.yOffset);
            this.ctx.save();
            this.ctx.restore();
        }
    };

    allowUserFeatureOver(){
        let self = this;
        if (this.foListener){
            return;
        }
        this.foListener= (e)=>{
            
                if (this.loading){
                    return;
                }
                clearTimeout(this.moto);
                this.moto=setTimeout(()=>{
                    if (!this.is_dragging){
                       let info=this.getFeatureAt(e);
                       let i = this.mouse_over_feature;
                       if (info.feature ){
                           if(i && i.feature!==info.feature){
                                const obj = {track:i.track,feature:i.feature,event:e}
                                   this._callListeners("featureout",obj);
                                   i.track.onFeatureOut && i.track.onFeatureOut(this,obj);	
                           }
                       
                           if ((!i) || (i.feature!==info.feature)){
                                const obj =  {track:info.track,feature:info.feature,event:e}
                                this._callListeners("featureover",obj);
                                info.track.onFeatureOver && info.track.onFeatureOver(this,obj);
                                   this.mouse_over_feature=info;
                           }
                       }
                       else{
                               if (i){
                                const obj = {track:i.track,feature:i.feature,event:e}
                                this._callListeners("featureout",obj);
                                i.track.onFeatureOut && i.track.onFeatureOut(this,obj);	
                                   this.mouse_over_feature=null;
                               }
                       }
                    }
                },10);
            }
            this.trackDiv.addEventListener("mousemove",this.foListener)
        
    }

    removeFeatureOverHandler(){
            this.trackDiv.removeEventListener("mouseover",this.foListener);
            this.foListener=null;
    }


    allowUserFeatureClick(){
        if (this.fcListener){
            return;
        }
        this.allowUserFeatureOver();
        if (!this.listeners["_fcfo"]){
            this.addListener("_fcfo",(type,data)=>{
                if (type==="featureout"){
                    this.trackDiv.style.cursor="default"
                }
                if(type==="featureover"){
                    this.trackDiv.style.cursor="pointer";
                }
    
<<<<<<< HEAD
		this.fcListener= (e)=> {
    	 	if (this.loading){
    	 		return;
    	 	}
    	 	clearTimeout(this.foto);
    	 	this.foto=setTimeout(()=>{
    	 		if (!this.is_dragging){
					let i=this.getFeatureAt(e);
					if (i.track && i.feature) {
						this._callListeners("featureclick",{track:i.track,feature:i.feature,event:e});
					}
    	 		}
    	 	},200);
    	 };
		 this.trackDiv.addEventListener("click",this.fcListener)
=======
            })
        }
    
        this.fcListener= (e)=> {
             if (this.loading){
                 return;
             }
             clearTimeout(this.foto);
             this.foto=setTimeout(()=>{
                 if (!this.is_dragging){
                    let i=this.getFeatureAt(e);
                    if (i.track){
                        this._callListeners("featureclick",{track:i.track,feature:i.feature,event:e});
                    }
                 }
             },200);
         };
         this.trackDiv.addEventListener("click",this.fcListener)
>>>>>>> 93a50ee5

    }


    removeFeatureClickHandler(){
        this.trackDiv.removeEventListener("click",this.fcListener);
        this.fcListener=null;
        this.removeListener("_fcfo")
    }



    allowUserDrag(){
<<<<<<< HEAD
		console.log('allowUserDrag')
		this.drmdListener= e => {
    	 	if (e.shiftKey){
    	 		return;
    	 	}
=======
        this.drmdListener= e => {
             if (e.shiftKey){
                 return;
             }
>>>>>>> 93a50ee5
            const co = this._getCoords(e)
            this.isMouseDown = true;
            this.start_dragging=true;
            this.lastMouseX = co.x;
            this.lastMouseY= co.y;
            this.mouseDownX = this.lastMouseX;

        }
        this.trackDiv.addEventListener("mousedown",this.drmdListener)


       this.drmmListener= e=>{
            let canvasCoords = this._getCoords(e)
            if (this.is_dragging || this.start_dragging){
                var diff = canvasCoords.x-this.lastMouseX;
                var bp_diff=this.bpPerPixel*diff;
                this.start-=bp_diff;
                this.end-=bp_diff;
                let dd = this.canvas.height-this.tile.image.height;
                let y_diff=0;
                if (dd<0 || this.yOffset !==0){
                    let y_diff=  canvasCoords.y-this.lastMouseY;
                    this.yOffset+=y_diff;
                    if (this.yOffset>0){
                        this.yOffset=0;
                    }
                    else if (this.yOffset<dd){
                        this.yOffset=dd;
                    }
                    
                    for (let id in this.tracks){
                        const tr = this.tracks[id];
                        const l= this.trackLabels[id];
                        if (l){
                            l.style.display="block";
                            l.style.top=(tr.top+this.yOffset)+"px";

                        }

                    }
                }
                this.repaint();
                this.lastMouseX=canvasCoords.x;
                this.lastMouseY=canvasCoords.y;
                if (this.start_dragging && (diff>5 || y_diff>5)){
                    this.is_dragging=true;
                    this.start_dragging=false;
                }
               }
        }

<<<<<<< HEAD
		// >>> popout behaviour (we're not directly in a chart here, may need to pass a prop...)
		// originally used this.trackDiv, which led to a bug where the move event would not be removed
		this.__doc__.addEventListener("mousemove",this.drmmListener)
=======
        this.trackDiv.addEventListener("mousemove",this.drmmListener)
>>>>>>> 93a50ee5

        this.drmuListener = e => {   
              this.is_dragging=false;
              this.start_dragging=false;
        }
<<<<<<< HEAD
		this.__doc__.addEventListener("mouseup",this.drmuListener)
=======
        this.trackDiv.addEventListener("mouseup",this.drmuListener)
>>>>>>> 93a50ee5
  
    }

    removeDragHandler(){
<<<<<<< HEAD
    	this.trackDiv.removeEventListener("mousedown",this.drmdListener);
		this.__doc__.removeEventListener("mousemove",this.drmmListener);
		this.__doc__.removeEventListener("mouseup",this.drmuListener);
		this.drmdListener=null;
		this.drmmListener=null;
		this.drmuListener=null;
    }

    _getCoords(e){
		const box = this.canvas.getBoundingClientRect();
    	//not sure if removing Math.round helps or not
		const x = e.clientX - box.left;
        const y = e.clientY - box.top;
=======
        this.trackDiv.removeEventListener("mousedown",this.drmdListener);
        this.trackDiv.removeEventListener("mousemove",this.drmmListener);
        this.trackDiv.removeEventListener("mouseup",this.drmuListener);
        this.drmdListener=null;
        this.drmmListener=null;
        this.drmuListener=null;
    }

    _getCoords(e){
        const box = this.canvas.getBoundingClientRect();
        const x = e.clientX - Math.round(box.left);
        const y = e.clientY - Math.round(box.top);
>>>>>>> 93a50ee5
        return {x,y};   	
    }


    allowUserZoom(){
<<<<<<< HEAD
		this.zmListener= e =>{
		
			e.preventDefault();
			let deltaY= e.deltaY;
			if (deltaY === undefined){
				deltaY=e.detail
			}
    	 	if (this.loading || (this.bpPerPixel<0.05 && deltaY<0)){
    	 		return;
    	 	}
    	 	
    	 	let canvasCoords = this._getCoords(e);
            // todo test sensitivity with different input devices
			let factor = deltaY > 0 ? 1.25 : 0.8;
			if (e.wheelDelta !== undefined) {
				factor = Math.pow(2, -e.wheelDelta / 36);
			}
=======
        this.zmListener= e =>{
        
            e.preventDefault();
            let deltaY= e.deltaY;
            if (deltaY === undefined){
                deltaY=e.detail
            }
             if (this.loading || (this.bpPerPixel<0.05 && deltaY<0)){
                 return;
             }
             
             let canvasCoords = this._getCoords(e);
            let factor = deltaY>0?2:0.5;
>>>>>>> 93a50ee5
            let mbp= (this.start+ canvasCoords.x * this.bpPerPixel)
            let new_length = (this.end-this.start)*factor;
            let new_start = mbp-((canvasCoords.x/this.canvas.width)*new_length);
            this.start = new_start;
            this.end = new_start+new_length;        
            this.repaint();      
        }
        this.trackDiv.addEventListener('wheel',this.zmListener);     
    }

    disableUserZoom(){
        this.trackDiv.removeEventListener("wheel",this.zmListener);
    }
    
    
    allowUserRangeSelection(){
        this.rsmdListener= e=>{
            if (e.shiftKey){
                this.start_select =this._getCoords(e).x;
                let left = this.start_select+"px";		
                this.select_div=createEl("div",{
                    styles:{
                        "position":"absolute","opacity":0.2,"background-color":"blue","top":"0px","height":this.height+"px",left:left,"width":"0px"
                    }
                },this.trackDiv)
                e.stopPropagation();
            }
        } 
        this.trackDiv.addEventListener("mousedown",this.rsmdListener);

        this.rsmmListener= e =>{
            if (e.shiftKey && this.start_select){
                let x=this._getCoords(e).x;
                if (x<this.start_select){
                    this.select_div.style.left=x+"px";
                    this.select_div.style.width=(this.start_select-x)+"px";
                }
                else{                  
                     this.select_div.style.left=this.start_select+"px";
                     this.select_div.style.width=(x-this.start_select)+"px";
                }           
                e.stopPropagation();
            }
        }
        this.trackDiv.addEventListener("mousemove",this.rsmmListener);

        this.rsmuListener= e =>{
            if (this.start_select){
                let x=this._getCoords(e).x;
                let start = this.start + (this.start_select*this.bpPerPixel);
                let end =  this.start + (x*this.bpPerPixel);
                this.start_select=null;
                this.select_div.remove();
                if (start>end){
                    let temp=end;
                    end=start;
                    start=temp;
                }
                this._callListeners("range_selected",{
                        chr:this.chr,
                        start:start,
                        end:end
                },e);
            }
        }
        this.trackDiv.addEventListener("mouseup",this.rsmuListener);
    }

    
    removeAllowSelection(){
        this.trackDiv.removeEventListener("mousedown",this.rsmdListener);
        this.trackDiv.removeEventListener("mousemove",this.rsmmListener);
        this.trackDiv.removeEventListener("mouseup",this.rsmuListener);
        this.rsmdListener=null;
        this.rsmmListener=null;
        this.rsmuListener=null;
    }

    getImage(){
         var imgURL = this.canvas[0].toDataURL(MIME_TYPE);
    }
    
    
    /**
    * Gets the feature that was clicked
    * @param {JQuery Event} e - Can be any object- all that is required is pageX and PageY
    * @returns {object} An object with track - the track config at the event position(or null) and
    * feature - the feature at the postition (or null). 
    */
     getFeatureAt(e){
         let co = this._getCoords(e);
         co.y-=this.yOffset;
         let gl = Math.round(this.start+(co.x*this.bpPerPixel));
         for (let t in this.tracks){
             let track = this.tracks[t];
             if (co.y>track.top && co.y<track.bottom){
                 return {track:track,
                         feature:track.getFeatureAt(gl,this.chr,co,this.bpPerPixel,this.ctx,this.yOffset)
                 };
             }		
         }
         return {track:null,feature:null};
    }

    getBpStart(){
        return  Math.max(0, Math.round(this.start-(this.buffer_level*this.canvas.width*this.bpPerPixel)));
    }
    



    setSize(width,height){
        if (!width){
            const b = this.trackDiv.getBoundingClientRect();
            this.width=b.width;
            this.height=b.height;
        }
        else{
            this.height=height;
            this.width=width;
            this.trackDiv.style.height= height+"px";
            this.trackDiv.style.width=width+"px";
        }
        this.canvas.setAttribute("width",this.width);
        this.canvas.setAttribute("height",this.height);
        if (this.show_scale){
            this.scale_canvas.setAttribute("height",this.height);
        }

    }

    redrawTile(features) {

        if (!this.tile) return;

        var self = this,
            chr = self.tile.chr,
            bpStart = self.tile.startBP,
            bpEnd = self.tile.endBP,
            buffer = document.createElement('canvas'),
            bpPerPixel = self.tile.scale;

        buffer.width = self.tile.image.width;
        buffer.height = self.tile.image.height;
        var ctx = buffer.getContext('2d');
        self.track.draw({
            features: features,
            context: ctx,
            bpStart: bpStart,
            bpPerPixel: bpPerPixel,
            pixelWidth: buffer.width,
            pixelHeight: buffer.height
        });


        self.tile = new Tile(chr, bpStart, bpEnd, bpPerPixel, buffer);
        self.paintImage();
    }

}


class Tile{
    constructor (chr, tileStart, tileEnd, scale, image) {
        this.chr = chr;
        this.startBP = tileStart;
        this.endBP = tileEnd;
        this.scale = scale;
        this.image = image;
    }

    containsRange(chr, start, end, scale) {
        if (start<0){
            start=0;
        }
        return this.scale.toFixed(3) === scale.toFixed(3) && start >= this.startBP && end <= this.endBP && chr === this.chr;
    }

    overlapsRange(chr, start, end) {
        return this.chr === chr && this.endBP >= start && this.startBP <= end;
    }
}

export default MLVPanel;<|MERGE_RESOLUTION|>--- conflicted
+++ resolved
@@ -36,7 +36,6 @@
 import canvasToSvg from "canvas-to-svg";
 
 class MLVPanel {
-<<<<<<< HEAD
 	/**
 	* Creates a panel
 	* @param {array} tracks - a list of config objects describing each track
@@ -73,38 +72,6 @@
 		//check for linked scales
 		this._tracksChanged();
 		this.legend= null;
-=======
-    /**
-    * Creates a panel
-    * @param {array} tracks - a list of config objects describing each track
-    * @param {object} config - A config with the panel settings
-    */
-    constructor (div,config={},tracks=[]) {
-        if (typeof div === "string"){
-            this.trackDiv=document.getElementById("#"+div)
-        }
-        else{
-            this.trackDiv = div;
-        }
-        const box = this.trackDiv.getBoundingClientRect();
-    
-        this.height = box.height
-        this.width= box.width;
-    
-        this.tracks={}
-        this.track_order=[];
-        this.trackLabels={};
-        this.trackDialogs={};
-        for (let t_config of tracks){
-            let track=MLVTrack.getTrack(t_config);
-            this.tracks[track.config.track_id]=track;
-            this.track_order.push(track.config.track_id);
-            this._addTrackLabel(track.config)
-        }
-        //check for linked scales
-        this._tracksChanged();
-        this.legend= null;
->>>>>>> 93a50ee5
 
       
            this.trackDiv.style.position="relative";
@@ -169,26 +136,21 @@
                this.new_layout=true;
            }
 
-<<<<<<< HEAD
 		this.__doc__=document;
-		this.config=config;
-=======
-        this.__doc__=document;
->>>>>>> 93a50ee5
+        this.config=config;
       
        
            this.retries=0;
            this.yOffset=0;
 
-        this.loadingIcon=createEl("i",{
-            classes:["fas","fa-spinner","fa-spin","panel-loading-icon"]
-        },this.trackDiv);
-        this.messageAlert=createEl("div",{
-            classes:["panel-error-message"]
-        },this.trackDiv)
-    }
-
-<<<<<<< HEAD
+		this.loadingIcon=createEl("i",{
+			classes:["fas","fa-spinner","fa-spin","panel-loading-icon"]
+		},this.trackDiv);
+		this.messageAlert=createEl("div",{
+			classes:["panel-error-message"]
+		},this.trackDiv)
+    }
+
 	changeBaseDocument(doc){
 		if (this.config.allow_user_interactions){
 			this.removeDragHandler();
@@ -201,87 +163,8 @@
 			// not sure why zoom is not working otherwise.
 			this.allowUserZoom();
 		}
-	}
-
-	closeAllDialogs(){
-		for (let td in this.trackDialogs){
-			this.trackDialogs[td].close();
-		}
-		this.trackDialogs={};
-	}
-
-	_addTrackLabel(config){
-		if (config.show_track_label===false){
-			//return;
-		}
-		const trackLabel =createEl("div",{
-			classes:["panel-track-label"],
-			text:config.short_label,
-			draggable:true
-		},this.trackDiv);
-		trackLabel.addEventListener("click",e=>{
-			this._openTrackDialog(e,config.track_id);
-		
-		});
-		trackLabel.addEventListener("drag",e=>{
-			this.trackDiv.style.cursor="ne-risize";
-
-		});
-		trackLabel.addEventListener("mousedown",e=>{
-			e.stopImmediatePropagation();
-
-		});
-
-
-		trackLabel.addEventListener("dragend",(e)=>{
-			let y = this._getCoords(e).y +this.yOffset;
-			//trackLabel.style.cursor="pointer"
-			
-			let tafter = null;
-			if (y<0){
-				tafter==this.track_order[0];
-			}
-			else{
-				for (let tc in this.tracks){
-					const t = this.tracks[tc];
-					
-					if (y>=t.top && y<=t.bottom){
-						tafter =tc;
-						break;
-						
-					}
-				}
-			}
-			if (tafter===config.track_id){
-				return;
-			}
-			tafter= tafter || this.track_order[this.track_order.length-1];
-			this.track_order.splice(this.track_order.indexOf(config.track_id),1);
-			this.track_order.splice(this.track_order.indexOf(tafter)+1,0,config.track_id);
-			this.update();
-			
-		});
-		
-		this.trackLabels[config.track_id]=trackLabel;
-
-	}
-
-	_openTrackDialog(e,id){
-		if (this.trackDialogs[id]){
-			return;
-		}
-		const t =  this.tracks[id];
-		this.trackDialogs[id]=  new SettingsDialog({
-			maxHeight:400,
-			doc:this.__doc__ || document,
-			width:300,
-			title:t.config.short_label,
-			position:[e.pageX,e.pageY],
-			onclose:()=>delete this.trackDialogs[id]
-
-		},t.getSettings(this));
-	}
-=======
+    }
+
     closeAllDialogs(){
         for (let td in this.trackDialogs){
             this.trackDialogs[td].close();
@@ -357,7 +240,6 @@
             onclose:()=>delete this.trackDialogs[id]
         },t.getSettings(this));
     }
->>>>>>> 93a50ee5
 
     _parseConfig(config){
         //check the tracks have the right settings
@@ -517,6 +399,9 @@
         this.trackDialogs[track_id] && this.trackDialogs[track_id].close();
         delete this.trackDialogs[track_id];
       
+        if (this.legend){
+    		this.legend.removeTrack(track_id);
+    	}
         let config =  this.tracks[track_id].config
         delete this.tracks[track_id];
         if (! not_propagate){
@@ -686,13 +571,7 @@
                 continue;
             }
             this._display_order.push(track_id);
-            promises.push(track.getFeatures(this.chr,bpStart,bpEnd,force,data).catch(e=>{
-
-                return track.getFeatures(this.chr, bpStart, bpEnd, force, data).catch(e=>{
-
-                    return track.getFeatures(this.chr, bpStart, bpEnd, force, data)
-                })
-            }));
+            promises.push(track.getFeatures(this.chr,bpStart,bpEnd,force,data));       
         }
         return await Promise.all(promises.map(p => p.catch(e => e)));
     }
@@ -781,7 +660,6 @@
                 .then(function (all_features) {
                     
                     if (all_features) {
-                        
                         
                         let buffer = null;
                         if (svg){
@@ -823,9 +701,8 @@
                         let top=0;
                         self.groups={};
                         self.calculateMaxScale(all_features);
-<<<<<<< HEAD
-						for (let id in self.tracks){
-							const c= self.tracks[id].config
+                        for (let id in self.tracks){
+                            const c= self.tracks[id].config
 
 							if (c.hide){
 								self.trackLabels[c.track_id].style.display="none";
@@ -840,20 +717,20 @@
 								l.style.display="block";
 								l.style.top=(top+self.yOffset)+"px";
 
-							}
-							
-                        	options.features=all_features[i];
-						
-                        	let group = track.config.group
-                        	if (group){
-                        		if (!self.groups[group]){
-                        			self.groups[group]={top:top,height:track.config.height}
-                        			//first time increase top
-                        			top+=track.config.height;
-                        		}
-                        		options.top= track.top=self.groups[group].top;
-                        		options.height=self.groups[group].height;
-								track.bottom=options.top+options.height;
+                            }
+
+                            options.features=all_features[i];
+                        
+                            let group = track.config.group
+                            if (group){
+                                if (!self.groups[group]){
+                                    self.groups[group]={top:top,height:track.config.height}
+                                    //first time increase top
+                                    top+=track.config.height;
+                                }
+                                options.top= track.top=self.groups[group].top;
+                                options.height=self.groups[group].height;
+                                track.bottom=options.top+options.height;
 
                         	}
 							else{
@@ -873,9 +750,9 @@
 							ctx.rect(0,options.top,options.pixelWidth,options.height);
 							ctx.clip();
 							ctx.beginPath();
-							try {
-								track.drawFeatures(options);
-							} catch (e) {
+                        try {
+							track.drawFeatures(options);
+                        } catch (e) {
 								console.error(e);
 								const txtOptions = {
 									...options,
@@ -884,61 +761,6 @@
 								track.drawMessage(txtOptions);
 							}
 							ctx.restore()
-=======
-                        for (let id in self.tracks){
-                            const c= self.tracks[id].config
-
-                            if (c.hide){
-                                self.trackLabels[c.track_id].style.display="none";
-                            }
-                        }
-                        
-                        for (var i in all_features){
-                            
-                            let track = self.tracks[self._display_order[i]];
-                            
-                            const l = self.trackLabels[track.config.track_id];
-                            if (l){
-                                l.textContent=track.config.short_label;
-                                l.title = track.config.short_label;
-                                l.style.display="block";
-                                l.style.top=(top+self.yOffset)+"px";
-
-                            }
-                            options.features=all_features[i];
-                        
-                            let group = track.config.group
-                            if (group){
-                                if (!self.groups[group]){
-                                    self.groups[group]={top:top,height:track.config.height}
-                                    //first time increase top
-                                    top+=track.config.height;
-                                }
-                                options.top= track.top=self.groups[group].top;
-                                options.height=self.groups[group].height;
-                                track.bottom=options.top+options.height;
-
-                            }
-                            else{
-                                options.top =top;
-                                track.top=top;
-                                options.height= track.config.height;
-                                top+=options.height;
-                                track.bottom=top;
-                            }
-                            if (typeof options.features === "string" && track.config.type!=="fasta" ){
-                                track.drawMessage(options);
-                                continue;
-                            }
-                            
-                            
-                            ctx.save();
-                            ctx.rect(0,options.top,options.pixelWidth,options.height);
-                            ctx.clip();
-                            ctx.beginPath();
-                            track.drawFeatures(options);
-                            ctx.restore()
->>>>>>> 93a50ee5
                                    
                             if (self.show_scale){
                                 const sctx = svg?ctx:self.scale_buffer_ctx;
@@ -1162,7 +984,9 @@
                     this.trackDiv.style.cursor="pointer";
                 }
     
-<<<<<<< HEAD
+            })
+        }
+    
 		this.fcListener= (e)=> {
     	 	if (this.loading){
     	 		return;
@@ -1178,26 +1002,6 @@
     	 	},200);
     	 };
 		 this.trackDiv.addEventListener("click",this.fcListener)
-=======
-            })
-        }
-    
-        this.fcListener= (e)=> {
-             if (this.loading){
-                 return;
-             }
-             clearTimeout(this.foto);
-             this.foto=setTimeout(()=>{
-                 if (!this.is_dragging){
-                    let i=this.getFeatureAt(e);
-                    if (i.track){
-                        this._callListeners("featureclick",{track:i.track,feature:i.feature,event:e});
-                    }
-                 }
-             },200);
-         };
-         this.trackDiv.addEventListener("click",this.fcListener)
->>>>>>> 93a50ee5
 
     }
 
@@ -1211,18 +1015,10 @@
 
 
     allowUserDrag(){
-<<<<<<< HEAD
-		console.log('allowUserDrag')
 		this.drmdListener= e => {
     	 	if (e.shiftKey){
     	 		return;
     	 	}
-=======
-        this.drmdListener= e => {
-             if (e.shiftKey){
-                 return;
-             }
->>>>>>> 93a50ee5
             const co = this._getCoords(e)
             this.isMouseDown = true;
             this.start_dragging=true;
@@ -1274,28 +1070,19 @@
                }
         }
 
-<<<<<<< HEAD
 		// >>> popout behaviour (we're not directly in a chart here, may need to pass a prop...)
 		// originally used this.trackDiv, which led to a bug where the move event would not be removed
 		this.__doc__.addEventListener("mousemove",this.drmmListener)
-=======
-        this.trackDiv.addEventListener("mousemove",this.drmmListener)
->>>>>>> 93a50ee5
 
         this.drmuListener = e => {   
               this.is_dragging=false;
               this.start_dragging=false;
         }
-<<<<<<< HEAD
 		this.__doc__.addEventListener("mouseup",this.drmuListener)
-=======
-        this.trackDiv.addEventListener("mouseup",this.drmuListener)
->>>>>>> 93a50ee5
   
     }
 
     removeDragHandler(){
-<<<<<<< HEAD
     	this.trackDiv.removeEventListener("mousedown",this.drmdListener);
 		this.__doc__.removeEventListener("mousemove",this.drmmListener);
 		this.__doc__.removeEventListener("mouseup",this.drmuListener);
@@ -1309,26 +1096,11 @@
     	//not sure if removing Math.round helps or not
 		const x = e.clientX - box.left;
         const y = e.clientY - box.top;
-=======
-        this.trackDiv.removeEventListener("mousedown",this.drmdListener);
-        this.trackDiv.removeEventListener("mousemove",this.drmmListener);
-        this.trackDiv.removeEventListener("mouseup",this.drmuListener);
-        this.drmdListener=null;
-        this.drmmListener=null;
-        this.drmuListener=null;
-    }
-
-    _getCoords(e){
-        const box = this.canvas.getBoundingClientRect();
-        const x = e.clientX - Math.round(box.left);
-        const y = e.clientY - Math.round(box.top);
->>>>>>> 93a50ee5
         return {x,y};   	
     }
 
 
     allowUserZoom(){
-<<<<<<< HEAD
 		this.zmListener= e =>{
 		
 			e.preventDefault();
@@ -1346,21 +1118,6 @@
 			if (e.wheelDelta !== undefined) {
 				factor = Math.pow(2, -e.wheelDelta / 36);
 			}
-=======
-        this.zmListener= e =>{
-        
-            e.preventDefault();
-            let deltaY= e.deltaY;
-            if (deltaY === undefined){
-                deltaY=e.detail
-            }
-             if (this.loading || (this.bpPerPixel<0.05 && deltaY<0)){
-                 return;
-             }
-             
-             let canvasCoords = this._getCoords(e);
-            let factor = deltaY>0?2:0.5;
->>>>>>> 93a50ee5
             let mbp= (this.start+ canvasCoords.x * this.bpPerPixel)
             let new_length = (this.end-this.start)*factor;
             let new_start = mbp-((canvasCoords.x/this.canvas.width)*new_length);
