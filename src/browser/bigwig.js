--- conflicted
+++ resolved
@@ -523,35 +523,15 @@
         this.dataCount = binaryParser.getInt();
     }
 
-<<<<<<< HEAD
     async loadRPTree(offset) {
         let rpTree = this.rpTreeCache[offset];
-        if (!rpTree) {
+        //sometimes the rptree loads but has no root node if there was a network error
+        if (!rpTree && rpTree.rootNode) {
             rpTree = new RPTree(offset, this.contentLength, this.config, this.littleEndian);
             this.rpTreeCache[offset] = rpTree;
             await rpTree.load()
         }
         return rpTree;
-=======
-    loadRPTree(offset) {
-
-        var self = this;
-
-        return new Promise(function (fulfill, reject) {
-            var rpTree = self.rpTreeCache[offset];
-            //sometimes the rptree loads but has no root node if there was a network error
-            if (rpTree && rpTree.rootNode) {
-                fulfill(rpTree);
-            }
-            else {
-                rpTree = new RPTree(offset, self.contentLength, self.config, self.littleEndian);
-                self.rpTreeCache[offset] = rpTree;
-                rpTree.load().then(function () {
-                    fulfill(rpTree);
-                }).catch(reject);
-            }
-        });
->>>>>>> 93a50ee5
     }
 }
 
