import "./all_css"
import ChartManager from '../charts/ChartManager.js';
import { getArrayBufferDataLoader,getLocalCompressedBinaryDataLoader} from "../dataloaders/DataLoaders.js";
import { setProjectRoot } from "../dataloaders/DataLoaderUtil";
import { fetchJsonConfig } from "../dataloaders/DataLoaderUtil";

let route = '';

/**
 * @param {string=} routeFromTemplate - if undefined, it is assumed that the data is static 
 * (i.e. the result of `convert_to_static_page()` in python), and located in the root of the current server.
 * - if it is the empty string, it will use the single-project API (`/get_data` etc).
 * - otherwise, it should be in the form of `/project/<project_id>`, which will be inserted by the Flask template 
 * and use multi-project API (`/project/<project_id>/get_data` etc).
 */
function _mdvInit(routeFromTemplate){
    const staticFolder = routeFromTemplate === undefined;
    if (!staticFolder) {
        route = routeFromTemplate;
        if (route && !route.startsWith("/project/")) {
            throw new Error("routeFromTemplate must be undefined, the empty string, or in the form of '/project/<project_id>'");
        }
    }
    setProjectRoot(route);
    //get the configs for MDV
    getConfigs(staticFolder).then(resp=>{
        const config=resp.state;
        //is view in the URL
        const urlParams = new URLSearchParams(window.location.search);
        const view = urlParams.get("view");
        if (config.all_views && view && config.all_views.indexOf(view) !==-1){
            config["initial_view"]=view;
        }
        //data loaders depend on whether data is static or retrieved via API
        const dataLoader={
            function:staticFolder?getLocalCompressedBinaryDataLoader(resp.datasources,".")
                                    :getArrayBufferDataLoader(route + "/get_data"),
            viewLoader:staticFolder?async (view)=> resp.views[view]
                                    :getView,
            rowDataLoader:staticFolder?loadRowDataStatic
                                    :loadRowData,
            binaryDataLoader:staticFolder?loadBinaryDataStatic
                                    :loadBinaryData
        };
        //listen to events
        const listener = (type,cm,data)=>{
            switch(type){
                case "state_saved":
                    //maybe consider rewriting the base URL here...
                    getData(route + "/save_state",data).then(resp=>{
                        if (resp.success){
                            cm.createInfoAlert("Data Saved",{duration:2000});
                            cm.setAllColumnsClean();
                        }
                        else{
                            cm.createInfoAlert("UnableToSaveData",{duration:3000,type:"danger"});
                        }
                    })	
                    break;
                case "view_loaded":
                    changeURLParam("view",cm.currentView);
                    break;
                }     
        };
        //create the app
        console.log(config);
        new ChartManager("holder",resp.datasources,dataLoader,config,listener);
    });
}
//only method required
window._mdvInit=_mdvInit;

//loads unstructured data for each row
async function loadRowData(datasource,index){
    return await getData(route + "/get_row_data",{datasource,index})
}
async function loadRowDataStatic(datasource,index){
    const resp = await fetch(`${route}/rowdata/${datasource}/${index}.json`);
    if (resp.status !=200){
        return null
    }
    return await resp.json()
}
//load view from API
async function getView(view){
    return await getData(route + "/get_view",{view:view})
}

//load arbitrary data
async function loadBinaryDataStatic(datasource,name){
    const resp = await fetch(`${route}/binarydata/${datasource}/${name}.b`);
    return await resp.arrayBuffer();
}
async function loadBinaryData(datasource,name){
    return await getData(route + "/get_binary_data",{datasource,name},"arraybuffer");
}

<<<<<<< HEAD
/**
 * get the configs whether from a folder or via a remote API
 * @param {boolean} isStaticFolder - true if configs are in a folder
 * @returns {object} - configs
 */
async function getConfigs(isStaticFolder){
=======
//get the configs from the home folder (if folder is true) or via a remote API
async function getConfigs(folder){
>>>>>>> 412b4b1c
    let configs={};
    const fetch = async (url) => fetchJsonConfig(url, route);
    if (isStaticFolder){
        let resp = await fetch(`${route}/datasources.json`);
        configs.datasources = await resp.json();
        resp = await fetch(`${route}/state.json`);
        configs.state = await resp.json();
        resp = await fetch(`${route}/views.json`);
        configs.views =  await resp.json();  
    }
    else{
        configs = await getData(route + "/get_configs")
    }
    return configs;
}
/** send json args and return json/array buffer response */
async function getData(url, args, return_type="json"){
    const resp = await fetch(url,
    {
        method: "POST",
        body: JSON.stringify(args),
        headers: {
            "Accept": "application/json,text/plain,*/*",
            "Content-Type": "application/json"
        }
    });
    if (return_type==="json"){
        console.log('returning json, rewriting base_url first...');
        const original = await resp.json();
        console.log('original', original);
        return original; //rewriteBaseUrlRecursive(original, route);
    }
    else{
        return await resp.arrayBuffer();
    }
}

//changes or adds a param to the browser address bar
export function changeURLParam(param,value){
    const url = new URL(window.location);
    (url.searchParams.has(param) ? url.searchParams.set(param, value) : url.searchParams.append(param, value));
    url.search = url.searchParams;
    history.pushState({}, null, url);
}<|MERGE_RESOLUTION|>--- conflicted
+++ resolved
@@ -95,17 +95,12 @@
     return await getData(route + "/get_binary_data",{datasource,name},"arraybuffer");
 }
 
-<<<<<<< HEAD
 /**
  * get the configs whether from a folder or via a remote API
- * @param {boolean} isStaticFolder - true if configs are in a folder
- * @returns {object} - configs
+ * @param {boolean} isStaticFolder - true if configs are in a folder, false for remote API
+ * @returns {object} - configs (state, datasources, views)
  */
 async function getConfigs(isStaticFolder){
-=======
-//get the configs from the home folder (if folder is true) or via a remote API
-async function getConfigs(folder){
->>>>>>> 412b4b1c
     let configs={};
     const fetch = async (url) => fetchJsonConfig(url, route);
     if (isStaticFolder){
