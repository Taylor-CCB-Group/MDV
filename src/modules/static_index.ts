--- conflicted
+++ resolved
@@ -148,14 +148,9 @@
             const chartTypes = Object.entries(BaseChart.types).map(([k, v]) => {
                 const { class: omit, ...props } = v;
                 return [k, props];
-<<<<<<< HEAD
-            })
-            new DebugJsonReactWrapper({ chartTypes, datasources, views, state , chat});
-=======
             });
             const buildInfo = getBuildInfo();
             new DebugJsonReactWrapper({ chartTypes, datasources, views, state, buildInfo });
->>>>>>> e238c3ea
         },
         true //
     );
