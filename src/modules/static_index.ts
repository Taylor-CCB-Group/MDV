/// <reference types="vite/client" />
import "./wdyr";
import "./all_css";
import HmrHack from "../react/HmrHack";
HmrHack();
import ChartManager from "../charts/ChartManager.js";

import {
    fetchJsonConfig,
    getDataLoader,
    getPostData,
    setProjectRoot,
} from "../dataloaders/DataLoaderUtil";
import { changeURLParam } from "./desktop_index";
import BaseChart from "../charts/BaseChart";
import DebugJsonReactWrapper from "@/react/components/DebugJsonDialogReactWrapper";

// see also basic_index.js for some global mdv stuff... only interested in chartManager for now.
declare global {
    interface Window {
        mdv: {
            ChartManager: typeof ChartManager;
            chartManager: ChartManager;
            chartTypes?: any;
            debugChart?: any;
        };
    }
}
//@ts-expect-error maybe we'll be less hacky about this later
window.mdv = {
    // does this not want to be a singleton - rather than referring to the class?
    // not sure what I'd use the class for - would generally import in a module
    ChartManager,
    chartTypes: BaseChart.types,
};

document.addEventListener("DOMContentLoaded", async () => {
    try {
        await loadData();
    } catch (e) {
        // alert(`Error loading data: ${e}`)
        document.head.title = "MDV - Error loading data"; // not actually appearing, hey-ho.
        document.body.style.textAlign = "center";
        document.body.innerHTML = `<h1>Error loading data</h1><p>${e}</p>`;
    }
});

/// --- this section is a bit of a mess, but it works for now ---
//(copilot suggesting "this is a bit of a mess" is a bit rude, but in this case it's an understatement)
// todo: change so that *only* ?dir=... is used to determine the root?
// const flaskURL = window.location.pathname;
const { origin, pathname } = window.location;
const flaskURL = origin + pathname; //new URL(href).origin;//href.substring(href.indexOf("/project"));
// if URLSearchParams has a 'dir' parameter, use that as the data directory.
const urlParams = new URLSearchParams(window.location.search);
// if we're in a popout window, ignore the dir parameter and don't load data
const isPopout = urlParams.get("popout") === "true";
// if there is no dir parameter, use the flaskURL to proxy requests to the python server
const dir = urlParams.get("dir") || (isPopout ? "" : flaskURL);
function getRoot(dir: string) {
    // const url = new URL(dir);
    // return url.origin + url.pathname;
    return dir.endsWith("/") ? dir.substring(0, dir.length - 1) : dir;
}
const root = getRoot(dir);
//hack to load data from local API... TODO XXX make less hacky, rather than more...
//this was sort-of-working as of this writing for `MDVProject.serve()`, as long as the default port 5050 is used...
//need to revisit and actually come up with a proper design.
// - this means some online projects are currently broken, I should fix that. <--
// as of this writing, they work with a `?static` parameter, but that's not a good solution.
const staticFolder = urlParams.get("static") !== null; //!dir.startsWith("/project") && !(window.location.port === "5050") && !dir.endsWith("5050");
const project_name = dir.split("/").pop();
/// --- end of messy section ---

// set title of page to the data directory
document.title = `MDV - ${project_name}`;
if (isPopout) document.title = "MDV popout";

// TODO make a better type for this, put it somewhere more sensible.
export type Datasource = {
    name: string;
    columns: { name: string; type: string }[];
    images?: any;
    size: number;
    columnGroups?: any[];
};

async function loadData() {
    // setupDebug();
    if (isPopout) return;
    setProjectRoot(root);
    // move more of this into DataLoaderUtil (which might get renamed)?
    const datasources = (await fetchJsonConfig(
        `${root}/datasources.json`,
        root,
    )) as Datasource[];
    const config = await fetchJsonConfig(`${root}/state.json`, root);
    config.popouturl = undefined;
    const views = await fetchJsonConfig(`${root}/views.json`, root);
    //is view in the URL
    const view = urlParams.get("view");
    if (config.all_views && view && config.all_views.indexOf(view) !== -1) {
        config["initial_view"] = view;
    }

    const dataLoader = getDataLoader(staticFolder, datasources, views, dir);

    const listener = async (type: string, cm: ChartManager, data: any) => {
        if (type === "state_saved" && !staticFolder) {
            const resp = await getPostData(`${root}/save_state`, data);
            if (resp.success) {
                cm.createInfoAlert("State saved", { duration: 2000 });
                cm.setAllColumnsClean();
            } else {
                cm.createInfoAlert("State save failed", {
                    duration: 3000,
                    type: "danger",
                });
            }
        }
        if (type === "view_loaded") {
            changeURLParam("view", cm.currentView);
        }
    };
    // this will assign itself to `window.mdv.chartManager` in constructor
    const cm = new ChartManager(
        "holder",
        datasources,
        dataLoader,
        config,
        listener as any, //jsdoc 🙄
    );

    // add a button for debugging datasources & views metadata
    // this could be in ChartManager instead, this is convenient for now so we have `root` available.
    // would be better if it appeared with other entry-points, and also having it here means HMR doesn't work.
    const tiptext = "View datasource metadata";
<<<<<<< HEAD
    const debugButton = cm.addMenuIcon('_main', "fas fa-bug", tiptext, async () => {
        const datasources = await fetchJsonConfig(`${root}/datasources.json`, root);
        const views = await fetchJsonConfig(`${root}/views.json`, root);
        const state = await fetchJsonConfig(`${root}/state.json`, root);
        const chat = await fetchJsonConfig(`${root}/chat_log.json`, root);
        
        new DebugJsonReactWrapper({datasources, views, state, chat});
    });
=======
    const debugButton = cm.addMenuIcon(
        "_main",
        "fas fa-bug",
        tiptext,
        async () => {
            const datasources = await fetchJsonConfig(
                `${root}/datasources.json`,
                root,
            );
            const views = await fetchJsonConfig(`${root}/views.json`, root);
            const state = await fetchJsonConfig(`${root}/state.json`, root);

            new DebugJsonReactWrapper({ datasources, views, state });
        },
    );
>>>>>>> 38fb3a57
    debugButton.style.float = "right";
    debugButton.setAttribute("data-microtip-position", "bottom-left");

    function extraFeatures(i: number) {
        const dsName = datasources[i].name;
        // cm.dsIndex[dsName].menuBar is undefined... so I'm deferring this call.
        // should it be in the viewLoader callback? no ref to cm passed there.
        setTimeout(() => {
            cm.addMenuIcon(
                dsName,
                "fas fa-spinner",
                "Pre-Load Data",
                async () => {
                    const columns = datasources[i].columns.map((c) => c.name);
                    cm.loadColumnSet(columns, dsName, () => {
                        console.log("done loadColumnSet");
                    });
                },
            );
        }, 100);
    }
    datasources.forEach((ds, i) => extraFeatures(i));
}<|MERGE_RESOLUTION|>--- conflicted
+++ resolved
@@ -135,16 +135,6 @@
     // this could be in ChartManager instead, this is convenient for now so we have `root` available.
     // would be better if it appeared with other entry-points, and also having it here means HMR doesn't work.
     const tiptext = "View datasource metadata";
-<<<<<<< HEAD
-    const debugButton = cm.addMenuIcon('_main', "fas fa-bug", tiptext, async () => {
-        const datasources = await fetchJsonConfig(`${root}/datasources.json`, root);
-        const views = await fetchJsonConfig(`${root}/views.json`, root);
-        const state = await fetchJsonConfig(`${root}/state.json`, root);
-        const chat = await fetchJsonConfig(`${root}/chat_log.json`, root);
-        
-        new DebugJsonReactWrapper({datasources, views, state, chat});
-    });
-=======
     const debugButton = cm.addMenuIcon(
         "_main",
         "fas fa-bug",
@@ -156,11 +146,11 @@
             );
             const views = await fetchJsonConfig(`${root}/views.json`, root);
             const state = await fetchJsonConfig(`${root}/state.json`, root);
+        const chat = await fetchJsonConfig(`${root}/chat_log.json`, root);
 
-            new DebugJsonReactWrapper({ datasources, views, state });
+            new DebugJsonReactWrapper({ datasources, views, state , chat});
         },
     );
->>>>>>> 38fb3a57
     debugButton.style.float = "right";
     debugButton.setAttribute("data-microtip-position", "bottom-left");
 
