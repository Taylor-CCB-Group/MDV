/// <reference types="vite/client" />
import "./wdyr";
import "./all_css";
import HmrHack from "../react/HmrHack";
HmrHack();
import ChartManager from "../charts/ChartManager.js";

import {
    fetchJsonConfig,
    getDataLoader,
    getPostData,
    setProjectRoot,
} from "../dataloaders/DataLoaderUtil";
import { changeURLParam } from "./desktop_index";
import BaseChart from "../charts/BaseChart";
import DebugJsonReactWrapper from "@/react/components/DebugJsonDialogReactWrapper";
import type { DataColumn, DataSource } from "@/charts/charts";
import { getProjectName } from "./ProjectContext";

// see also basic_index.js for some global mdv stuff... only interested in chartManager for now.
declare global {
    interface Window {
        mdv: {
            ChartManager: typeof ChartManager;
            chartManager: ChartManager;
            chartTypes?: any;
            debugChart?: any;
        };
    }
}
//@ts-expect-error maybe we'll be less hacky about this later
window.mdv = {
    // does this not want to be a singleton - rather than referring to the class?
    // not sure what I'd use the class for - would generally import in a module
    ChartManager,
    chartTypes: BaseChart.types,
};

document.addEventListener("DOMContentLoaded", async () => {
    try {
        await loadData();
    } catch (e) {
        // alert(`Error loading data: ${e}`)
        document.head.title = "MDV - Error loading data"; // not actually appearing, hey-ho.
        document.body.style.textAlign = "center";
        document.body.innerHTML = `<h1>Error loading data</h1><p>${e}</p>`;
    }
});

/// --- this section is a bit of a mess, but it works for now ---
//(copilot suggesting "this is a bit of a mess" is a bit rude, but in this case it's an understatement)
// todo: change so that *only* ?dir=... is used to determine the root?
// const flaskURL = window.location.pathname;
const { origin, pathname } = window.location;
const flaskURL = origin + pathname; //new URL(href).origin;//href.substring(href.indexOf("/project"));
// if URLSearchParams has a 'dir' parameter, use that as the data directory.
const urlParams = new URLSearchParams(window.location.search);
// if we're in a popout window, ignore the dir parameter and don't load data
const isPopout = urlParams.get("popout") === "true";
// if there is no dir parameter, use the flaskURL to proxy requests to the python server
const dir = urlParams.get("dir") || (isPopout ? "" : flaskURL);
function getRoot(dir: string) {
    // const url = new URL(dir);
    // return url.origin + url.pathname;
    return dir.endsWith("/") ? dir.substring(0, dir.length - 1) : dir;
}
const root = getRoot(dir);
//hack to load data from local API... TODO XXX make less hacky, rather than more...
//this was sort-of-working as of this writing for `MDVProject.serve()`, as long as the default port 5050 is used...
//need to revisit and actually come up with a proper design.
// - this means some online projects are currently broken, I should fix that. <--
// as of this writing, they work with a `?static` parameter, but that's not a good solution.
const staticFolder = urlParams.get("static") !== null; //!dir.startsWith("/project") && !(window.location.port === "5050") && !dir.endsWith("5050");
const project_id = dir.split("/").pop();

// getting the project name by passing project id
getProjectName(Number(project_id)).then((project_name) => {
    document.title = `MDV - ${project_name}`
});
/// --- end of messy section ---

// set title of page to the data directory
if (isPopout) document.title = "MDV popout";

async function loadData() {
    // setupDebug();
    if (isPopout) return;
    setProjectRoot(root);
    // move more of this into DataLoaderUtil (which might get renamed)?
    const datasources = (await fetchJsonConfig(
        `${root}/datasources.json`,
        root,
    )) as DataSource[];
    const config = await fetchJsonConfig(`${root}/state.json`, root);
    config.popouturl = undefined;
    const views = await fetchJsonConfig(`${root}/views.json`, root);
    //is view in the URL
    const view = urlParams.get("view");
    if (config.all_views && view && config.all_views.indexOf(view) !== -1) {
        config["initial_view"] = view;
    }

    const dataLoader = getDataLoader(staticFolder, datasources, views, dir);

    const listener = async (type: string, cm: ChartManager, data: any) => {
        if (type === "state_saved" && !staticFolder) {
            const resp = await getPostData(`${root}/save_state`, data);
            if (resp.success) {
                cm.createInfoAlert("State saved", { duration: 2000 });
                cm.setAllColumnsClean();
            } else {
                cm.createInfoAlert("State save failed", {
                    duration: 3000,
                    type: "danger",
                });
            }
        }
        if (type === "view_loaded") {
            changeURLParam("view", cm.viewManager.current_view);
        }
    };
    // this will assign itself to `window.mdv.chartManager` in constructor
    const cm = new ChartManager(
        "holder",
        datasources,
        dataLoader,
        config,
        listener as any, //jsdoc 🙄
    );

    // add a button for debugging datasources & views metadata
    // this could be in ChartManager instead, this is convenient for now so we have `root` available.
    // would be better if it appeared with other entry-points, and also having it here means HMR doesn't work.
    const tiptext = "View datasource metadata";
    const debugButton = cm.addMenuIcon(
        "_main",
        "fas fa-bug",
        tiptext,
        async () => {
            const datasources = await fetchJsonConfig(
                `${root}/datasources.json`,
                root,
            );
            const views = await fetchJsonConfig(`${root}/views.json`, root);
            const state = await fetchJsonConfig(`${root}/state.json`, root);
        const chat = await fetchJsonConfig(`${root}/chat_log.json`, root);

<<<<<<< HEAD
            new DebugJsonReactWrapper({ datasources, views, state , chat});
=======
            const chartTypes = Object.entries(BaseChart.types).map(([k, v]) => {
                const { class: omit, ...props } = v;
                return [k, props];
            })
            new DebugJsonReactWrapper({ chartTypes, datasources, views, state });
>>>>>>> 4312fc7c
        },
        true //
    );
    // debugButton.style.float = "right";
    debugButton.setAttribute("data-microtip-position", "bottom-left");

    function extraFeatures(i: number) {
        const dsName = datasources[i].name;
        // cm.dsIndex[dsName].menuBar is undefined... so I'm deferring this call.
        // should it be in the viewLoader callback? no ref to cm passed there.
        setTimeout(() => {
            cm.addMenuIcon(
                dsName,
                "fas fa-spinner",
                "Pre-Load Data",
                async () => {
                    const columns = datasources[i].columns.map((c) => c.name);
                    cm.loadColumnSet(columns, dsName, (failedColumns: DataColumn<any>[]) => {
                        if (failedColumns.length) {
                            console.error(`Failed to load columns: ${failedColumns}`);
                        }
                        console.log("done loadColumnSet");
                    });
                },
            );
        }, 100);
    }
    datasources.forEach((ds, i) => extraFeatures(i));
}<|MERGE_RESOLUTION|>--- conflicted
+++ resolved
@@ -145,15 +145,11 @@
             const state = await fetchJsonConfig(`${root}/state.json`, root);
         const chat = await fetchJsonConfig(`${root}/chat_log.json`, root);
 
-<<<<<<< HEAD
-            new DebugJsonReactWrapper({ datasources, views, state , chat});
-=======
             const chartTypes = Object.entries(BaseChart.types).map(([k, v]) => {
                 const { class: omit, ...props } = v;
                 return [k, props];
             })
-            new DebugJsonReactWrapper({ chartTypes, datasources, views, state });
->>>>>>> 4312fc7c
+            new DebugJsonReactWrapper({ chartTypes, datasources, views, state , chat});
         },
         true //
     );
