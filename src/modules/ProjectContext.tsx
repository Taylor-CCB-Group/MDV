import type ChartManager from "@/charts/ChartManager";
import React, {
    type PropsWithChildren,
    createContext,
    useContext,
    useState,
} from "react";

type ProjectInfo = {
    root: string;
    staticFolder: boolean;
<<<<<<< HEAD
    projectName: string;
}
=======
    chartManager: ChartManager;
};
>>>>>>> 2f65369e

const ProjectContext = createContext<ProjectInfo>(null);

export const ProjectProvider = ({ children }: PropsWithChildren) => {
    // Derive initial state from window.location and URL parameters
    const { origin, pathname } = window.location;
    const flaskURL = origin + pathname;
    const urlParams = new URLSearchParams(window.location.search);
    const dir = urlParams.get("dir") || flaskURL;

    const getRoot = (dir: string) => {
        return dir.endsWith("/") ? dir.substring(0, dir.length - 1) : dir;
    };
    const root = getRoot(dir);
    // todo - get these from e.g. state.json instead?
    const staticFolder = urlParams.get("static") !== null;
    const projectName = dir.split("/").pop();
    const { chartManager } = window.mdv;

    const [projectConfig, setProjectConfig] = useState({
        flaskURL,
        dir,
        root,
        staticFolder,
        projectName,
        chartManager,
    });

    return (
        <ProjectContext.Provider value={{ ...projectConfig }}>
            {children}
        </ProjectContext.Provider>
    );
};

export const useProject = () => useContext(ProjectContext);<|MERGE_RESOLUTION|>--- conflicted
+++ resolved
@@ -9,13 +9,8 @@
 type ProjectInfo = {
     root: string;
     staticFolder: boolean;
-<<<<<<< HEAD
-    projectName: string;
-}
-=======
     chartManager: ChartManager;
 };
->>>>>>> 2f65369e
 
 const ProjectContext = createContext<ProjectInfo>(null);
 
