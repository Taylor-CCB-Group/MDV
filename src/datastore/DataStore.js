import Dimension from "./Dimension.js";
//register dimensions
import "./CategoryDimension.js";
import "./RangeDimension.js";
import "./CatColDimension.js";
import "./CatRangeDimension.js";
import "./DensityDimension.js";
import "./ValueSetDimension";
import "./SortableDimension.js";
import "./DeepToolsDimension.js";
import { scaleLinear, scaleSymlog } from "d3-scale";
import { getColorLegend, getColorBar } from "../utilities/Color.js";
import { quantileSorted } from "d3-array";
import { makeObservable, observable, action } from "mobx";
import { isColumnNumeric, isColumnText } from "../utilities/Utilities";
import { isDatatypeNumeric } from "@/lib/utils";

/**
 * Creates an empty data structure
 * @tutorial datasource
 * @param {number} size - the number of rows(items) of the data structure
 * @param {Object} [config] - setup information for the datastore.
 * @param {Object[]} [config.columns] - an array of column objects, specifying
 * the metadata for data structure, see {@link DataStore#addColumn}
 * @param {Object[]} [config.columnGroups] - an array of objects each has
 * name, and a list of columns in that group
 * @param {Object} [config.links] - an object describing how this DataStore
 * links with other DataStore
 * @param {Object} [config.images] - an object describing thumbnails which
 * are associated with each item/row in the DataStore
 * @param {Object} [config.large_iamges] - an object describing large images which
 * are associated with each item/row in the DataStore
 * @param {Object} [config.offsets] - an object specifying which columns can
 * have values that can be transformed and rotated and any transformations/
 * rotations applied to them
 */

class DataStore {
    constructor(size, config = {}, dataLoader = null) {
        /** @type {number} */
        this.size = size;
        /** @type {number} */
        this.filterSize = size;
        //why doesn't this annotation work? (nb, not sure whether I'm merging the right way here)
        /** 
         * @typedef {import("@/charts/charts.js").DataType} DataType
         * @typedef {import("@/charts/charts.js").DataColumn} DataColumn
         * @type {Array.<DataColumn<DataType>>} */
        this.columns = [];
        /**
         * @type {{[k: string]: import("@/charts/charts.js").DataColumn<DataType> | undefined}} */
        this.columnIndex = {};
        this.listeners = {};
        this.indexes = {};
        this.filterBuffer = new SharedArrayBuffer(size);
        this.filterArray = new Uint8Array(this.filterBuffer);
        //keep track of dimensions and the columns they represent
        this.dimensions = [];
        this.name = config.name;
        this.avivator = config.avivator;

        this.textDecoder = new TextDecoder();
        this.columnGroups = {};
        this.subtypeToGroup = {};
        this.interactions = config.interactions;
        this.deeptools = config.deeptools;

        //info about subgroups and their datasources
        this.subgroups = {};
        this.subgroupDataSources = new Set();
        this.accessOtherDataStore = [];
        this.syncColumnColors = [];
        this.linkColumns = [];
        this.regions = config.regions;

        //for react / mobx... makeAutoObservable causes problems with webworker.postMessage:
        // `DOMException: Failed to execute 'postMessage' on 'Worker': [object Array] could not be cloned.`
        // because it adds a mobx proxy to the array, which can't be cloned...
        // so for now, rather than using makeAutoObservable, we'll just manually add the mobx stuff we need:
        makeObservable(this, {
            _filteredIndicesPromise: observable,
            _callListeners: action,
            //columns: observable, //will probably have clone issues...
        });

        // for re-usable filteredIndices
        this.addListener(
            "invalidateFilteredIndicesCache",
            action(() => {
                //if (this._filteredIndicesPromise) this._filteredIndicesPromise.cancel(); // relevant? any test-cases to consider?
                this._filteredIndicesPromise = null;
            }),
        );

        if (config.row_data_loader) {
            if (!dataLoader?.rowDataLoader) {
                console.warn(
                    `datasource ${this.name} requires a row data loader but none has been supplied`,
                );
            } else {
                this.rowDataLoader = dataLoader.rowDataLoader;
                this.rowData = new Map();
            }
        }
        if (config.binary_data_loader) {
            if (!dataLoader?.binaryDataLoader) {
                console.warn(
                    `datasource ${this.name} requires a binary data loader but none has been supplied`,
                );
            } else {
                this.binaryDataLoader = dataLoader.binaryDataLoader;
                this.binaryData = new Map();
            }
        }

        /** @type {string[]} column names */
        this.columnsWithData = [];
        this.dirtyColumns = {
            added: {},
            removed: {},
            data_changed: {},
            colors_changed: {},
        };
        this.dirtyMetadata = new Set();

        if (config.offsets) {
            config.offsets.values = config.offsets.values || {};
            this.offsets = config.offsets;
        }
        this.images = config.images;
        this.genome_browser = config.genome_browser;
        this.tree_diagram = config.tree_diagram;

        if (config.columns) {
            for (const c of config.columns) {
                this.addColumn(c, c.data);
            }
        }

        if (config.columnGroups) {
            for (const item of config.columnGroups) {
                this.addColumnGroup(item);
            }
        }
        if (config.large_images) {
            this.large_images = config.large_images;
        }
        if (config.links) {
            this.links = config.links;
            for (const ds in config.links) {
                const link = config.links[ds];
                if (link.rows_as_columns) {
                    const sg = link.rows_as_columns.subgroups;
                    this.subgroupDataSources.add(ds);
                    for (const t in sg) {
                        this.subgroups[t] = {
                            subgroup: sg[t],
                            dataSource: ds,
                            name_column: link.rows_as_columns.name_column,
                        };
                    }
                }
                if (link.access_data) {
                    this.accessOtherDataStore.push({
                        dataSource: ds,
                        index: link.index,
                    });
                }
                if (link.sync_column_colors) {
                    this.syncColumnColors.push({
                        dataSource: ds,
                        columns: link.sync_column_colors,
                    });
                }
                if (link.columns) {
                    this.linkColumns.push({
                        dataSource: ds,
                        columns: link.columns,
                    });
                }
            }
        }
    }

    /**
     *
     * @returns {boolean} - true if the DataStore has been filtered
     *
     */
    isFiltered() {
        return this.filterSize !== this.size;
    }

    /**
     * Adds a listener to the datastore that will be called when an event occurs,
     * passing the event type and any data. There are the following different types
     * of event:-
     * <ul>
     *   <li> filtered - called when a filter is applied. The dimension doing the
     *   the filtering is passed as data </li>
     *   <li> data_highlighted - called when certain indexes have been highlighted </li>
     *   <li> column_removed - called just before a column is removed </li>
     *   <li> data_changed- called when data has changed giving a list of columns where
     *   the data has changed </li>
     * </ul>
     * @param {string} id - a unique id identifying the listener
     * @param {(type: string, data: any) => void} listener - a function that accepts two paramaters, the type
     * of event and the data associated with it.
     */
    addListener(id, listener) {
        //PJT: XXX: this replaces any existing listener with the same id, probably not intended
        this.listeners[id] = listener;
    }

    /**
     * Removes the specified listener from the datastore
     * @param {string} id The id of the listener to remove
     */
    removeListener(id) {
        delete this.listeners[id];
    }

    _callListeners(type, data) {
        for (const id in this.listeners) {
            try {
                this.listeners[id](type, data);
            } catch (e) {
                console.error(
                    `Error calling listener '${id}' for event '${type}'`,
                    e,
                );
            }
        }
    }

    /**
     * Removes all filters from the datastore,
     * More efficient than removing each filter individuallu
     * Filters oo dimnensions with a noclear property will not
     * be removed
     */
    removeAllFilters() {
        this.filterArray.fill(0);
        const noclear = [];
        for (const dim of this.dimensions) {
            if (dim.noclear) {
                noclear.push(dim);
                continue;
            }
            dim.filterArray.fill(0);
            dim.filterMethod = null;
            if (dim.bgfArray) {
                for (let i = 0; i < this.size; i++) {
                    if (dim.bgfArray[i] === 0) {
                        dim.filterArray[i] = 2;
                    }
                }
            }
        }
        this.filterSize = this.size;
        //need to re-add the noclear filters (if any)
        for (const dim of noclear) {
            const f = dim.filterArray;
            for (let n = 0; n < f.length; n++) {
                if (f[n] === 1) {
                    if (++this.filterArray[n] === 1) {
                        this.filterSize--;
                    }
                }
            }
        }
        this._callListeners("filtered", "all_removed");
    }

    /**
     * This method should be called if any data has been modified, specifying the
     * columns involved.
     * Any dimensions will re-filter if necessary i.e. if the modified columns are
     * involved in the filter and single filtered event will be broadcast.
     * All 'data_changed' listeners will be informed with the columns changed and whether
     * filtering has already occurred (in which case updating may have already occurred
     * if the object listening to data changes also listens to filtered events)
     * @param {string[]} columns - a list of column/fields whose data has been modified
     * @param {boolean} [is_dirty=true] - if false (default is true) then the column
     * will not be tagged as dirty. This my be the case if the change was pulled from
     * the backend for example
     */
    dataChanged(columns, is_dirty = true) {
        let hasFiltered = false;
        for (const d of this.dimensions) {
            //this method will not call any listeners- wait until all done
            if (d.reFilterOnDataChanged(columns)) {
                hasFiltered = true;
            }
        }
        if (is_dirty) {
            for (const c of columns) {
                this.setColumnIsDirty(c);
            }
        }
        //at least one of the dimensions has had to refilter?
        if (hasFiltered) {
            this._callListeners("filtered");
        }
        this._callListeners("data_changed", {
            columns: columns,
            hasFiltered: hasFiltered,
        });
    }

    /**
     * This method calls any listeners to 'highlight' any rows specified e.g.
     * rows in a table or points in a scatter plot
     * @param {array} indexes an array of indexes to items that should be highlighted
     * @param {object} source the object doing the highlighting
     */
    dataHighlighted(indexes, source) {
        this.highightedData = indexes;
        this.loadRowData(indexes[0]).then((data) =>
            this._callListeners("data_highlighted", { indexes, source, data }),
        );
    }

    async loadRowData(index) {
        //no data loader
        if (!this.rowDataLoader) {
            return null;
        }
        // is it in cache (stores null values as well)
        if (this.rowData.has(index)) {
            return this.rowData.get(index);
        }
        const rd = await this.rowDataLoader(this.name, index);
        this.rowData.set(index, rd);
        return rd;
    }

    async loadBinaryData(name) {
        //no data loader
        if (!this.binaryDataLoader) {
            return null;
        }
        // is it in cache (stores null values as well)
        if (this.binaryData.has(name)) {
            return this.binaryData.get(name);
        }
        const rd = await this.binaryDataLoader(this.name, name);
        this.binaryData.set(name, rd);
        return rd;
    }

    /**
     * @returns {array} The indexes of items that have been highligted
     */
    getHighlightedData() {
        return this.highightedData;
    }

    /**
     * Broadcast a filter event to all listeners
     */
    triggerFilter() {
        this._callListeners("filtered");
    }

    /**
     * Tag that the colunm's data has changed and is not synched with the backend
     */
    setColumnIsDirty(col) {
        //new column anyway so column already 'dirty'
        if (this.dirtyColumns.added[col]) {
            return;
        }
        this.dirtyColumns["data_changed"][col] = true;
    }

    /**
     * Specify that all data (and metadata) has beem synched with
     * the backend
     */
    setAllColumnsClean() {
        this.dirtyColumns.added = {};
        this.dirtyColumns.removed = {};
        this.dirtyColumns.data_changed = {};
        this.dirtyColumns.colors_changed = {};
        this.dirtyMetadata.clear();
    }

    /**
     * Returns the current filter, which is just an array corresponding
     * to the index of the row, which contains 0 if it is present or
     * greater than 0 if it has been filtrered out. Do not modify the array.
     * To check if an row is filtered use {@link DataStore#isRowFiltered}
     * @returns {Uint8Array}
     */
    getFilter() {
        return this.filterArray;
    }

    /**
     * Returns true if the row is in the filter and false if it
     * has been filtered out
     * @param {number} index The index of the row
     * @returns {boolean} whether the row has been filtered out
     */
    isRowFiltered(index) {
        return this.filterArray[index] === 0;
    }

    //delete
    _calculateCategories(column) {
        const vs = column.values;
        const d = column.data;
        const ci = {};
        for (const n of vs) {
            ci[n] = 0;
        }
        for (let i = 0; i < d.length; i++) {
            const v = vs[d[i]];
            ci[v]++;
        }
    }

    /*
     * todo infer generic type for column, not sure how to do this in jsdoc
     * @typedef {import("@/charts/charts.js").DataColumn<any>} Column
     *  */
    /**
     * Adds a column's metadata and optionally it's data to the DataStore
     * @tutorial datasource
     * @param {Omit<Column, 'getValue'>} column An object describing the column
     * @param {Array|SharedArrayBuffer} [data] The data for the column
     * @param {boolean} [dirty=false] true for columns that are not synched with the backend,
     * ~~for example 'virtual' columns added from a `rows_as_columns` link~~
     */
    addColumn(column, data = null, dirty = false) {
        /** @type {Column} */
        const c = {
            ...column, //may be useful to get any other properties we didn't explicitly copy before.
            getValue: (i) => {
                //this could be more efficient if the logic was inverted;
                //i.e. getRowAsObject would call this method on all columns...
                return this.getRowAsObject(i, [column.field])[column.field];
            },
            subgroup: column.subgroup,
        };
        if (!c.field) {
            c.field = column.name;
        }
        if (column.colors) {
            c.colors = column.colors;
        }
        if (column.editable) {
            c.editable = true;
        }
        if (column.is_url) {
            c.is_url = true;
        }

        if (column.subgroup) {
            c.subgroup = column.subgroup;
            c.sgindex = column.sgindex;
            c.sgtype = column.sgtype;
        }
        if (isColumnText(column)) {
            c.stringLength = column.stringLength;
            if (column.delimiter) {
                c.delimiter = column.delimiter;
            }
            c.values = column.values || [""];
        } else if (isColumnNumeric(column)) {
            c.colorLogScale = column.colorLogScale;
            c.minMax = column.minMax;
            c.quantiles = column.quantiles;
        } else {
            c.stringLength = column.stringLength;
        }
        this.columns.push(c);
        this.columnIndex[c.field] = c;
        if (data) {
            this.setColumnData(column.field, data);
        }
        if (dirty) {
            this.dirtyColumns.added[column.field] = true;
        }
        // can we infer/check the type of column here?
        return c;
    }

    /**
     * This method will return (case-insensitive) any values in the column
     * which contain the specified text (unique/text/multitext columns only)
     * @param {*} text - the query value
     * @param {*} column - the column to query
     * @param {*} number  - the maximum number of results to return
     * @returns {object[]} An array of objects with
     * <ul>
     *  <li>value - the actual text match   </li>
     *  <li>index - for unique columns, the row index and for
     *   text/multitext its index in the column's values array</li>
     * </ul>
     */
    getSuggestedValues(text, column, number = 10) {
        const col = this.columnIndex[column];
        const tupper = text.toLowerCase();
        const tlower = text.toUpperCase();
        const matches = [];
        if (col.datatype === "unique") {
            const e = new TextEncoder();
            const bupper = e.encode(tupper);
            const blower = e.encode(tlower);
            const len = text.length;
            const d = col.data;
            const sl = col.stringLength;
            for (let i = 0; i < d.length - len; i++) {
                let match = true;
                for (let a = 0; a < len; a++) {
                    if (bupper[a] !== d[i + a] && blower[a] !== d[i + a]) {
                        match = false;
                        break;
                    }
                }
                if (match) {
                    const index = Math.floor(i / sl);
                    const v = this.textDecoder
                        .decode(col.data.slice(index * sl, index * sl + sl))
                        .replaceAll("\0", "");
                    matches.push({
                        value: v,
                        index: index,
                    });
                    if (matches.length > number) {
                        break;
                    }
                }
            }
        } else if (col.datatype === "text" || col.datatype === "multitext") {
            const tlength = text.length;
            for (let i = 0; i < col.values.length; i++) {
                const v = col.values[i];
                let match = true;
                for (let n = 0; n < v.length - tlength; n++) {
                    match = true;
                    for (let a = 0; a < tlength; a++) {
                        if (v[a + n] !== tupper[a] && v[a + n] !== tlower[a]) {
                            match = false;
                            break;
                        }

                        console.log("match");
                    }
                    if (match) {
                        break;
                    }

                    console.log(n);
                }
                if (match) {
                    matches.push({
                        value: v,
                        index: i,
                    });
                    if (matches.length > number) {
                        break;
                    }
                }
            }
        }
        return matches;
    }

    /**
     * For columns where the metadata is not listed in the `columns` of the DataSource/DataStore[*],
     * in particular in the case of columns that result from a 'rows_as_columns' link,
     * and perhaps in future for other features involving 'virtual' columns, such as generating synthetic data
     * or computing new statistics at runtime.
     *
     * This method will use a formatted "field" string to create a 'virtual' column.
     * We may revise this specification to have a more structured object representation
     * in place of the string format that will need to be parsed. The current system will
     * lead to edge-cases for example if column names contain the '|' character that may lead to unpleasant
     * user-experience at a later date. It also makes it less easy to reason about the code.
     *
     * Note that while this method will add relevant metadata to the DataStore, it will not fetch (or otherwise compute)
     * the data.
     *
     * [*] remarkable that I find this distinction confusing, this is perhaps an aspect of the design that could be improved
     *
     * @param {string} field - a formatted string that contains the metadata for the column.
     * The format is `subtype|name|index` where (for now):
     * - `subtype` a name of a "subgroup" (whatever that means), like "Gene scores"
     * - `name` the name to be given to the new virtual column, like "GENE (Gene scores)"
     * - `index` the index of the column in the source data
     */
    addColumnFromField(field) {
        const data = field.split("|");
        if (data.length !== 3) {
            throw new Error(
                `field ${field} cannot be found in datasource ${this.name}`,
            );
        }
        let g = this.subtypeToGroup[data[0]];
        let sg = null;
        if (!g) {
            g = this.subgroups[data[0]];
            sg = g.subgroup;
        } else {
            sg = g.subgroups[data[0]];
        }
        if (!this.columnIndex[field]) {
            return this.addColumn({
                name: data[1],
                field: field,
                datatype: "double",
                subgroup: sg.name,
                sgindex: data[2],
                sgtype: sg.type,
            });
        }
        return this.columnIndex[field];
    }

    /**
     * returns a list of column name and fields (which have data) sorted by name
     * @param {Array|string} [filter] - can be either be a string -'number', 'string', 'all' or a column type.
     * Or an array of column types
     * @param {boolean} [addNone=false] if true then an extra object will be added to the list
     * with name 'None' and field '__none__'
     * @returns {Partial<Column>[]}  An array of objects containing name,field and datatype
     * properties. The columns are ordered by main columns followed by subgroups.
     * Each group is ordered alphabetically
     */
    getColumnList(filter = null, addNone = false) {
        const columns = [];
        const sgDataSources = {};
        const sgs = Object.keys(this.subgroups).map((x) => {
            sgDataSources[x] = [];
            return x;
        });
        const f_array = Array.isArray(filter);
        const has_sgs = sgs.length !== 0;
        for (const f in this.columnIndex) {
            const c = this.columnIndex[f];
            if (filter) {
                if (f_array) {
                    if (filter.indexOf(c.datatype) === -1) {
                        continue;
                    }
                } else if (filter === "number") {
                    if (!isColumnNumeric(c)) {
                        continue;
                    }
                } else if (filter === "string") {
                    if (!isColumnText(c)) {
                        continue;
                    }
                } else if (filter !== "all" && filter !== c.datatype) {
                    continue;
                }
            }
            //subgroup columns separate
            if (has_sgs) {
                let has = false;
                for (const s of sgs) {
                    if (c.field.startsWith(`${s}|`)) {
                        const sg = this.subgroups[s];
                        sgDataSources[s].push({
                            name: c.name,
                            field: c.field,
                            datatype: c.datatype,
                            subgroup: {
                                dataSource: sg.dataSource,
                                name_column: sg.name_column,
                            },
                        });
                        has = true;
                        break;
                    }
                }
                if (has) {
                    continue;
                }
            }
            columns.push({
                name: c.name,
                field: c.field,
                datatype: c.datatype,
            });
        }
        let cols = columns.sort((a, b) => a.name.localeCompare(b.name));
        if (has_sgs) {
            for (const ds in sgDataSources) {
                sgDataSources[ds].sort((a, b) => a.name.localeCompare(b.name));
                cols = cols.concat(sgDataSources[ds]);
            }
        }
        if (addNone) {
            cols.push({ name: "None", field: "__none__", datatype: "double" });
        }
        return cols;
    }

    /**
     * Creates and returns a dimension that it used to filter and group the data
     * @param {string} type - the dimension type , the built-in dimensions are
     * 'category_dimension' for text  columns and 'range_dimension' for number
     * columns
     * @returns {Dimension} A dimension that can be used for grouping/filtering
     */
    getDimension(type) {
        if (!Dimension.types[type]) {
            throw `Adding non existent Dimension: ${type}`;
        }
        const dim = new Dimension.types[type](this);
        this.dimensions.push(dim);

        return dim;
    }

    /**
     * Returns an object, representing the row/item containing key/value pairs
     * for all columns. As an object is created, this method is slow,
     * so it is advisable not to use it for many rows at once.
     * @param {number} index - The index of the row
     * @param {string[]?} columns - The ids of columns to use. If not provided, `columnsWithData` will be used.
     * @returns {Object} An object containing key(field)/value pairs. An extra
     * variable 'index' containing the row index is also added to the object
     */
    getRowAsObject(index, columns) {
        if (!columns) {
            columns = this.columnsWithData;
        }
        const obj = {}; // pjt consider using Map if this is a bottleneck
        for (const c of columns) {
            //todo invert this to use col.getValue(index)
            const col = this.columnIndex[c];
            if (!col.data) {
<<<<<<< HEAD
                console.error(`Column ${c} has no data`);
                continue;
=======
                throw new Error(`Column '${c}' has no data`);
>>>>>>> 00b9528d
            }
            let v = col.data[index];
            if (col.datatype === "text" || col.datatype === "text16") {
                v = col.values[v];
            } else if (
                col.datatype === "double" ||
                col.datatype === "integer" ||
                col.datatype === "int32"
            ) {
                if (Number.isNaN(v)) {
                    v = "missing";
                }
            }
            //multitext displayed as comma delimited values
            else if (col.datatype === "multitext") {
                const delim = ", ";
                const d = col.data.slice(
                    index * col.stringLength,
                    index * col.stringLength + col.stringLength,
                );
                v = Array.from(d.filter((x) => x !== 65535))
                    .map((x) => col.values[x])
                    .join(delim);
            } else {
                v = this.textDecoder.decode(
                    col.data.slice(
                        index * col.stringLength,
                        index * col.stringLength + col.stringLength,
                    ),
                );
                v = v.replaceAll("\0", "");
            }
            obj[c] = v;
        }
        obj["__index__"] = index;
        return obj;
    }

    /**
     * Returns the index of the first filtered item - slow
     * @returns the index of the first filtered item
     */
    getFirstFilteredIndex() {
        for (let n = 0; n < this.size; n++) {
            if (this.filterArray[n] === 0) {
                return n;
            }
        }
    }

    _filteredIndicesPromise = null;
    _filteredIndexWorker = new Worker(
        new URL("./filteredIndexWorker.ts", import.meta.url),
    );
    /**
     * Get an array of indexes of all the items that are not filtered.
     * Subsequent calls will return a cached version of a reference to the promised array.
     * This cached reference is invalidated by any event on this DataStore
     * (and will trigger mobx/react when re-assigned).
     * @returns {Promise<Uint32Array>} A promise that resolves to an array of indexes
     */
    async getFilteredIndices() {
        if (this._filteredIndicesPromise) {
            // will be null if the filter has changed since the last call
            return this._filteredIndicesPromise;
        }
        action(
            () =>
                (this._filteredIndicesPromise = new Promise(
                    (resolve, reject) => {
                        const worker = this._filteredIndexWorker;
                        const byteLength =
                            this.filterSize * Uint32Array.BYTES_PER_ELEMENT;
                        const outputBuffer = new SharedArrayBuffer(byteLength);
                        // todo atomics... not really needed for this, but would be good to illustrate / learn.
                        worker.postMessage({
                            filterBuffer: this.filterBuffer,
                            outputBuffer,
                        });
                        worker.onmessage = (e) => {
                            resolve(new Uint32Array(outputBuffer));
                        };
                    },
                )),
        )();

        return this._filteredIndicesPromise;
    }

    /**
     * Return an array of containing all the filtered values for
     * the specified column - inefficient for large data sets
     * @param {string} column - the column's field.id
     * @returns {string[]|number[]}  An array pf filtered values
     */
    getFilteredValues(column) {
        const arr = new Array(this.filterSize);
        let index = 0;
        for (let n = 0; n < this.size; n++) {
            if (this.filterArray[n] === 0) {
                arr[index] = this.getRowText(n, column);
                index++;
            }
        }
        return arr;
    }

    /**
     * Returns the value for the given row index and column
     * @param {number} index - the index of the row,
     * @param {string} column - the columns's field/id
     * @returns {string|number} - the value for the given index and field
     */
    getRowText(index, column) {
        //not very efficent
        return this.getRowAsObject(index, [column])[column];
    }

    /**
     * Sets the columns offsets
     * @param {object} data - information about offset/rotation (should only contain offsets or rotation)
     * @param {string} [data.filter] - if the offsets have a background filter - the value for this filter
     * @param {string} data.group - the group (category) to offset
     * @param {number} [data.rotation] - The amount to rotate (in degrees)
     * @param {number[]} [data.offset] - The x, y offset values
     * @param {boolean} update - update all dependants - default is false
     */
    setColumnOffset(data, update) {
        if (!this.offsets) {
            throw new Error(
                "Attempting to set offsets but none are specified in config",
            );
        }
        data.filter = data.filter || "all";
        //give default values to this group if it has none
        const o = this.offsets.values;
        let fg = o[data.filter];
        if (!fg) {
            fg = {};
            o[data.filter] = fg;
        }
        let inf = fg[data.group];
        if (!inf) {
            inf = { offsets: [0, 0], rotation: 0 };
            fg[data.group] = inf;
        }
        this.updateColumnOffsets(data, data.rotation, update);
        this.dirtyMetadata.add("offsets");
    }

    //gets the rotation origin of the group of points i.e. the center
    _getRotationOrigin(column, group, filter) {
        const o = this.offsets;
        const gc = this.columnIndex[column];
        const gv = gc.values.indexOf(group);
        const gd = gc.data;
        const x = this.columnIndex[o.param[0]];
        const y = this.columnIndex[o.param[1]];

        //get background filters if any
        let fv = null;
        let fc = null;
        if (o.background_filter) {
            fc = this.columnIndex[o.background_filter];
            fv = fc.values.indexOf(filter);
        }

        const mmx = [Number.MAX_VALUE, Number.MIN_VALUE];
        const mmy = [Number.MAX_VALUE, Number.MIN_VALUE];

        for (let n = 0; n < this.size; n++) {
            if (fc && fc.data[n] !== fv) {
                continue;
            }
            if (gd[n] === gv) {
                mmx[0] = Math.min(mmx[0], x.originalData[n]);
                mmx[1] = Math.max(mmx[1], x.originalData[n]);
                mmy[0] = Math.min(mmy[0], y.originalData[n]);
                mmy[1] = Math.max(mmy[1], y.originalData[n]);
            }
        }
        const mid = (x) => x[0] + (x[1] - x[0]) / 2;
        return [mid(mmx), mid(mmy)];
    }

    initiateOffsets() {
        const o = this.offsets;
        const x = this.columnIndex[o.param[0]];
        const y = this.columnIndex[o.param[1]];
        //store the original values in the column object
        x.originalData = new Float32Array(x.data);
        y.originalData = new Float32Array(y.data);
    }

    //gets the offset values
    //single - the only value to offset or rotate otherwise
    //the values are obtained from the offsets config
    //rotate true or false- to rotate if not then offset
    _getOffsetValues(single, rotation) {
        const o = this.offsets;
        let filterData = null;
        let filterValues = null;
        if (o.background_filter) {
            const c = this.columnIndex[o.background_filter];
            filterData = c.data;
            filterValues = c.values;
        }
        const gc = this.columnIndex[o.groups];
        const values = [];

        for (const fv in o.values) {
            if (single && fv !== single.filter) {
                continue;
            }

            for (const i in o.values[fv]) {
                if (single && i !== single.group) {
                    continue;
                }
                const v = o.values[fv][i];

                const val = {
                    index: gc.values.indexOf(i),
                };
                if (fv !== "all") {
                    val.filterData = filterData;
                    val.filterValue = filterValues.indexOf(fv);
                }

                if (rotation) {
                    if (!v.rotation_center) {
                        v.rotation_center = this._getRotationOrigin(
                            o.groups,
                            i,
                            fv,
                        );
                    }
                    val.rotation_center = [
                        v.rotation_center[0] + v.offsets[0],
                        v.rotation_center[1] + v.offsets[1],
                    ];
                }

                if (single) {
                    if (rotation) {
                        val.rotation = single.rotation;
                        v.rotation += single.rotation;
                    } else {
                        v.offsets[0] += single.offsets[0];
                        v.offsets[1] += single.offsets[1];
                        val.offsets = single.offsets;
                    }
                } else {
                    if (rotation) {
                        val.rotation = v.rotation;
                    } else {
                        val.offsets = v.offsets;
                    }
                }
                if (rotation) {
                    const radians = (Math.PI / 180) * val.rotation;
                    val.cos = Math.cos(radians);
                    val.sin = Math.sin(radians);
                }
                values.push(val);
            }
        }
        return values;
    }

    /**
     * resets the columns offsets to default values
     * @param {string|null} filter - the filter value - or null if no filter
     * @param {string} group - The group/category to reset
     * @param {boolean} update - whether to inform listeners data has changed
     */
    resetColumnOffsets(filter, group, update) {
        filter = filter || "all";
        const o = this.offsets;
        if (!o) {
            throw new Error(
                "Attempting to reset offsets but none are specified in config",
            );
        }
        delete this.offsets.values[filter][group];
        let fc = null;
        let fv = null;
        if (filter !== "all") {
            fc = this.columnIndex[this.offsets.background_filter];
            fv = fc.values.indexOf(filter);
        }
        const gr = this.getColumnValues(o.groups).indexOf(group);
        const grData = this.columnIndex[o.groups].data;
        const x = this.columnIndex[o.param[0]];
        const y = this.columnIndex[o.param[1]];

        for (let n = 0; n < this.size; n++) {
            if (fc && fc[n] !== fv) {
                continue;
            }
            if (grData[n] === gr) {
                y.data[n] = y.originalData[n];
                x.data[n] = x.originalData[n];
            }
        }
        if (update) {
            this.dataChanged([o.param[0], o.param[1]], false);
        }
        this.dirtyMetadata.add("offsets");
    }

    /**
     * Updates the columns offsets
     * @param {object} single - information about the group to rotate/offset
     * if `null` then all groups will be offset according to the values in offsets
     * @param {boolean|number} rotation -  will rotate rather than translate if "truthy"
     * @param {boolean} update - send message to update all dependants
     */
    updateColumnOffsets(single, rotation = false, update = false) {
        const o = this.offsets;
        const gc = this.columnIndex[o.groups];
        const groupData = gc.data;
        const x = this.columnIndex[o.param[0]];
        const y = this.columnIndex[o.param[1]];
        const values = this._getOffsetValues(single, rotation);

        for (let n = 0; n < this.size; n++) {
            for (const v of values) {
                if (v.filterData && v.filterData[n] !== v.filterValue) {
                    continue;
                }
                if (groupData[n] === v.index) {
                    if (rotation) {
                        const cx = v.rotation_center[0];
                        const cy = v.rotation_center[1];
                        const nx =
                            v.cos * (x.data[n] - cx) +
                            v.sin * (y.data[n] - cy) +
                            cx;
                        const ny =
                            v.cos * (y.data[n] - cy) -
                            v.sin * (x.data[n] - cx) +
                            cy;
                        x.data[n] = nx;
                        y.data[n] = ny;
                    } else {
                        x.data[n] = x.data[n] + v.offsets[0];
                        y.data[n] = y.data[n] + v.offsets[1];
                    }
                }
            }
        }
        if (update) {
            //update listeners but although column data has changed - don't synch with backend
            this.dataChanged([o.param[0], o.param[1]], false);
        }
    }

    /**
     * Gets an object whose keys contains the supplied column's values pointing
     * to the row's index. Only for text and unique columns. Will give unpredictable
     * results if a value is present more than once in the column.
     * The index is cached, so calling multiple times will not affect performance.
     * @param {string[]} column The column's field/id
     * @returns {object} An object whose keys are the columns values which point
     * to the row's index
     */
    getColumnIndex(column) {
        if (this.indexes[column]) {
            return this.indexes[column];
        }
        const col = this.columnIndex[column];
        const index = {};
        if (col.datatype === "unique") {
            for (let n = 0; n < this.size; n++) {
                let v = this.textDecoder
                    .decode(
                        col.data.slice(
                            n * col.stringLength,
                            n * col.stringLength + col.stringLength,
                        ),
                    )
                    .replaceAll("\0", "");
                //needed for some cell ids
                if (v.includes("#")) {
                    v = v.split("#")[1];
                }
                index[v] = n;
            }
        } else {
            for (let n = 0; n < this.size; n++) {
                index[col.values[col.data[n]]] = n;
            }
        }
        this.indexes[column] = index;
        return index;
    }

    /**
     * @deprecated use dataExportUtils `getExportCsvStream` instead
     * Gets a text file blob of the data which can be downloaded
     * @param {string[]} columns A list of column fields/ids to create the file with
     * @param {string|number[]} rows a value of 'filtered'  will only add filtered rows,
     * alternatively a list of row indexes can be given. Any other value will result
     * @param {string} [delimiter='\t'] The column delimiter to use
     * @param {string} [delimiter='\n'] The newline delimiter default '\n'
     * @returns {Blob} A data blob which can be downloaded
     */
    getDataAsBlob(columns, rows = "all", delimiter = "\t", newline = "\n") {
        let indexes = null;
        if (typeof rows !== "string") {
            indexes = rows;
        }

        const arr = [];
        const headers = ["index"].concat(columns);
        const len = indexes ? indexes.length : this.size;

        arr.push(headers.join(delimiter));
        const chunkSize = 10000; // You can adjust this depending on performance
        const dataChunks = [];

        for (let i = 0; i < len; i++) {
            let index = i;
            if (indexes) {
                index = indexes[i];
            } else {
                if (rows === "filtered" && this.filterArray[i] === 1) {
                    continue;
                }
            }
            const o = this.getRowAsObject(index, columns);
            const line = [i].concat(columns.map((x) => o[x]));
            arr.push(line.join(delimiter));

            // Flush the data in chunks (doesn't help much, see getExportCsvStream for something more scalable)
            if (arr.length >= chunkSize) {
                dataChunks.push(arr.join(newline));
                arr.length = 0; // Reset the array
            }
        }

        if (arr.length > 0) {
            dataChunks.push(arr.join(newline)); // Add the final chunk
        }

        // Join all the chunks into a single blob
        return new Blob([dataChunks.join(newline)], { type: "text/plain" });
    }

    /**
     * Adds data to the store for the specified column. If the data is a JavaScript array,
     * then it will be converted to the correct internal data structures and the only previously
     * supplied metadata required are field, name and datatype.
     * If the data is a shared array buffer then, the data should be in the correct
     * format see [columns]{@tutorial datasource}
     * @param {string}  column - The field/id of the column.
     * @param {SharedArrayBuffer|Array} data  either a javascript array or shared array buffer
     */
    setColumnData(column, data) {
        // if (Math.random() < 0.1) throw new Error("This is a test error");
        const c = this.columnIndex[column];
        if (!c) {
            throw `column ${column} is not present in data store`;
        }
        let buffer = null;
        if (Array.isArray(data)) {
            buffer = this._convertColumn(c, data);
        } else {
            buffer = data;
        }
        c.buffer = buffer;
        if (
            c.datatype === "integer" ||
            c.datatype === "double" ||
            c.datatype === "int32"
        ) {
            const dataArray = (c.data =
                c.datatype === "int32"
                    ? new Int32Array(buffer)
                    : new Float32Array(buffer));
            if (!c.minMax) {
                let min = Number.MAX_VALUE;
                let max = Number.MIN_VALUE;
                for (let i = 0; i < dataArray.length; i++) {
                    const value = dataArray[i];
                    if (Number.isNaN(value)) {
                        continue;
                    }
                    min = value < min ? value : min;
                    max = value > max ? value : max;
                }
                c.minMax = [min, max];
            }
            if (!c.quantiles) {
                const a = c.data.filter((x) => !Number.isNaN(x)).sort();
                c.quantiles = {};
                for (const q of [0.05, 0.01, 0.001]) {
                    c.quantiles[q] = [
                        quantileSorted(a, q),
                        quantileSorted(a, 1 - q),
                    ];
                }
            }
        } else if (c.datatype === "multitext" || c.datatype === "text16") {
            c.data = new Uint16Array(buffer);
        } else {
            c.data = new Uint8Array(buffer);
        }
        this.columnsWithData.push(column);
    }

    //experimental
    appendColumnData(column, data, newSize) {
        const c = this.columnIndex[column];
        // handy utility type - ideally we wouldn't import this from luma.gl
        /** @type {import("@luma.gl/core").TypedArrayConstructor} */
        let arrType = Uint8Array;
        let size = newSize;
        if (c.datatype === "integer" || c.datatype === "double") {
            size = size * 4;
            arrType = Float32Array;
        } else if (c.datatype === "int32") {
            size = size * 4;
            arrType = Int32Array;
        } else if (c.datatype === "unique") {
            size = size * c.stringLength;
        }

        const newBuffer = new SharedArrayBuffer(size);
        const newArr = new arrType(newBuffer);
        newArr.set(c.data);
        newArr.set(new arrType(data), c.data.length);
        c.data = newArr;
        c.buffer = newBuffer;
    }

    //experimental
    addDataToStore(columnData, size) {
        const newSize = size + this.size;
        for (const c of columnData) {
            this.appendColumnData(c.column, c.data, newSize);
        }
        const newBuffer = new SharedArrayBuffer(newSize);
        const newArr = new Uint8Array(newBuffer);
        newArr.set(this.filterArray);

        this.filterBuffer = newBuffer;
        this.filterArray = newArr;
        this.size = newSize;
        this.filterSize += size;
        //update dimensions and redo any filters
        for (const d of this.dimensions) {
            d.updateSize();
        }
        this._callListeners("data_added", this.size);
    }

    //experimental
    cleanColumnData(column) {
        const index = {};
        const col = this.columnIndex[column];
        for (const v in col.values) {
            index[v] = 0;
        }
        for (let i = 0; i < this.size; i++) {
            index[col.data[i]]++;
        }
        const newVals = [];
        const oldToNew = {};
        for (let i = 0; i < col.values.length; i++) {
            if (index[i] !== 0) {
                newVals.push(col.values[i]);
                oldToNew[i] = newVals.length - 1;
            }
        }
        for (let i = 0; i < this.size; i++) {
            col.data[i] = oldToNew[col.data[i]];
        }
        col.values = newVals;
        this.setColumnIsDirty(column);
        this.dataChanged([column]);
    }

    //converts a JavaScript array to the intenal data structure (Typed Array)
    //adding any mentadata requires e.g values. stringLength
    _convertColumn(col, arr) {
        const len = arr.length;
        //pjt: note - looked like a bug here with `if (col.datatype==="text" || "text16")` - always truthy
        //also, should this handle "multitext" as well? No - that has a separate case below.
        //this was the source of bug with saving multitext columns for __tags
        if (col.datatype === "text" || col.datatype === "text16") {
            const t8 = col.datatype === "text";
            const buff = new SharedArrayBuffer(t8 ? this.size : this.size * 2);
            //work out number or rows with each value
            const v_to_n = {};
            for (let i = 0; i < len; i++) {
                const v = arr[i];
                if (v_to_n[v] === undefined) {
                    v_to_n[v] = 1;
                } else {
                    v_to_n[v]++;
                }
            }
            //sort values by number of rows
            const li = [];
            for (const v in v_to_n) {
                li.push([v, v_to_n[v]]);
            }
            col.values = [];
            //dictionary to convert value to index
            const v_to_i = {};
            li.sort((a, b) => b[1] - a[1]);
            for (let i = 0; i < li.length; i++) {
                col.values.push(li[i][0]);
                v_to_i[li[i][0]] = i;
            }

            const a = t8 ? new Uint8Array(buff) : new Uint16Array(buff);
            for (let i = 0; i < len; i++) {
                a[i] = v_to_i[arr[i]];
            }
            return buff;
        }
        if (
            col.datatype === "integer" ||
            col.datatype === "double" ||
            col.datatype === "int32"
        ) {
            const buff = new SharedArrayBuffer(this.size * 4);
            const a =
                col.datatype === "int32"
                    ? new Int32Array(buff)
                    : new Float32Array(buff);

            for (let i = 0; i < len; i++) {
                a[i] = arr[i];
            }
            return buff;
        }
        if (col.datatype === "multitext") {
            const delim = col.delimiter || ",";
            const vals = new Set();
            let max = 0;
            //first parse - get all possible values and max number
            //of values in a single field
            for (let i = 0; i < len; i++) {
                const v = arr[i];
                const vs = v.split(",");
                max = Math.max(max, vs.length);
                vs.forEach((x) => vals.add(x.trim()));
            }
            vals.delete("");
            const buff = new SharedArrayBuffer(this.size * max * 2);
            const data = new Uint16Array(buff);
            data.fill(65535);
            const values = new Array(vals.size);
            //more efficent than using indexOf in array
            const map = {};
            let index = 0;
            for (const v of vals) {
                map[v] = index;
                values[index] = v;
                index++;
            }

            for (let i = 0; i < len; i++) {
                const b = i * max;
                const v = arr[i];
                if (v === "") {
                    continue;
                }
                const vs = v.split(",");
                vs.sort();
                for (let n = 0; n < vs.length; n++) {
                    data[b + n] = map[vs[n].trim()];
                }
            }
            col.values = values;
            col.stringLength = max;
            return buff;
        }

        let max = 0;
        for (let i = 0; i < len; i++) {
            max = Math.max(max, arr[i].length);
        }
        col.stringLength = max;
        const enc = new TextEncoder();
        const buff = new SharedArrayBuffer(this.size * max);
        for (let i = 0; i < len; i++) {
            const a = enc.encode(arr[i].substring(0, max));
            const b = new Uint8Array(buff, i * max, max);
            b.set(a, 0);
        }

        return buff;
    }

    /**
     * Returns a function which gives the appropriate color for the value of
     * the specified column, when supplied with the index of a row/item in the datastore,
     * @param {string|Partial<Column>} column The column id(field) to use for the function . Can be null, if
     * useValue = true i.e.  the functions will be supplied with a value rather than an index
     * @param {object} [config] An optional config with extra parameters
     * @param {number} [config.bins=100] For columns with continuous data (doubles/integers),
     * bins are calculated across the data range so that only a limited number of
     * color values need to be calculated. The default is 100, although it can be
     * altered here.
     * @param {boolean} [config.asArray=false] By default the, function will return
     * a JavaScript compatible string specifying the color. If asArray is true then an array
     * of length 3 containing RGB values will be returned.
     * @param {object} [config.overideValues] an object containing values to use, instead of
     * the columns default values - can include
     * <ul>
     * <li> min - the minumum value </li>
     * <li> max - the maximum value </li>
     * <li> colors - the color scheme to use </li>
     * <li> colorLogScale- whether to use a log scale </li>
     * <li> fallbackOnZero- whether to return the fallback color for zeros, as well as NaN </li>
     * </ul
     * @param {boolean} [config.useValue=false]  The returned function will require the
     * columns value, not index
     * @param {string} [config.datatype] Only required if a column is not supplied
     * @returns {(i: number) => [number, number, number]} The function, which when given a row index (or value if this
     * was specified) will return a color.
     */
    getColorFunction(column, config = {}) {
        let c = this.columnIndex[column];
        //not actually related to column -add dummy column
        if (column == null) {
            //wtf is this? how is `column` used after this?
            c = column = {
                datatype: config.datatype,
            };
            //"the returned function will require the columns value, not index"
            //clear as mud...
            config.useValue = true;
        }

        const data = c.data;
        const ov = config.overideValues || {};
        const colors = this.getColumnColors(column, config);
        function isFallback(v) {
            return !Number.isFinite(v) || (ov.fallbackOnZero && v === 0);
        }
        //simply return the color associated with the value
        if (
            c.datatype === "text" ||
            c.datatype === "text16" ||
            c.datatype === "multitext"
        ) {
            return (x) => colors[data[x]];
        }
        if (
            c.datatype === "integer" ||
            c.datatype === "double" ||
            c.datatype === "int32"
        ) {
            const min = ov.min == null ? c.minMax[0] : ov.min;
            const max = ov.max == null ? c.minMax[1] : ov.max;
            const bins = config.bins || 100;
            const interval_size = (max - min) / bins;
            const fallbackColor = config.asArray ? [255, 255, 255] : "#ffffff";
            //the actual function - bins the value and returns the color for that bin
            function getColor(v) {
                if (isFallback(v)) return fallbackColor;
                // interval_size will be 0 for e.g. column containing only zeros.
                // don't want to use fallbackColor, just the zero-th color
                if (interval_size <= Number.EPSILON) return colors[0];
                let bin = Math.floor((v - min) / interval_size);
                if (bin < 0) {
                    bin = 0;
                } else if (bin >= colors.length) {
                    bin = colors.length - 1;
                }
                /// we could go belt-and-braces on error checking here, but should be robust now and this will have some overhead.
                // if (!Number.isFinite(bin)) {
                //     console.error('numerical issue computing color bin');
                //     bin = 0;
                // }
                return colors[bin];
            }
            if (config.useValue) {
                return getColor;
            }
            return x => getColor(data[x]);
        }
    }

    /**
     * For a given column will returns the given
     * color for that category
     * @param {string} column - the coloumn's field/id
     * @param {string} cat - the category
     * @returns {string|number[]} - the hex value of the color
     */
    getColorForCategory(column, cat) {
        const c = this.columnIndex[column];
        const i = c.values.indexOf(cat);
        return this.getColumnColors(column)[i];
    }

    /**
     * Makes a color bar/legend based on the give column
     * @param {string} column - the field/id of the column
     * @param {object} config - see [here]{@link DataStore#getColorFunction}
     * @returns {HTMLElement} - a color bar or color legend
     */
    getColorLegend(column, config = {}) {
        const colors = this.getColumnColors(column, config);
        const c = this.columnIndex[column];
        const name = config.name || c.name;
        if (
            c.datatype === "integer" ||
            c.datatype === "double" ||
            c.datatype === "int32"
        ) {
            let range = c.minMaX;
            if (config.overideValues) {
                const ov = config.overideValues;
                range = [
                    ov.min == null ? c.minMax[0] : ov.min,
                    ov.max == null ? c.minMax[1] : ov.max,
                ];
            }
            return getColorBar(colors, { range: range, label: name });
        }
        if (isColumnText(c)) {
            return getColorLegend(colors, c.values, { label: name });
        }
    }

    /**
     * This method returns an object whose keys are categories
     * and values are the colors of the categories
     * @param {string} column The column id(field) (only text/multitext columns)
     * @returns {object} an object of values to colors
     */
    getValueToColor(column) {
        const vc = {};
        const colors = this.getColumnColors(column);
        const values = this.getColumnValues(column);
        for (let i = 0; i < values.length; i++) {
            vc[values[i]] = colors[i];
        }
        return vc;
    }

    /**
     * Returns the n and 1-n qauntile values where n is the given percentile
     * If no percentile is passed or is 'all'  than the column's max/min
     * value will be returned
     * @param {string} column - the column's field/id
     * @param {string}  [per] - the percentile - either 0.001.0.01 or 0.05
     * @returns {number[]} - the n and 1-n percentiles
     */
    getColumnQuantile(column, per) {
        const col = this.columnIndex[column];
        if (per && per !== "none") {
            if (col.quantiles && col.quantiles !== "NA") {
                return [col.quantiles[per][0], col.quantiles[per][1]];
            }
        } else {
            return col.minMax;
        }
    }

    /**
     * Changes the columns current colors
     * @param {string} column - the column's field or id
     * @param {string[]} colors - the column's new colors
     * @param {boolean} [notify=false] - notify any listeners that
     * the data has changed
     */
    setColumnColors(column, colors, notify = false) {
        const c = this.columnIndex[column];
        if (colors.length !== c.values.length) {
            throw new Error(
                `${column} being set with incorrect number of columns `,
            );
        }
        c.colors = colors.slice(0);
        this.dirtyColumns.colors_changed[column] = true;
        if (notify) {
            this.dataChanged([column], false);
        }
    }

    /**
     * Returns the colors that the column uses or default ones if none have been set
     * @param {string|Partial<Column>} column - the column's field/id, or a column object
     * @param {object} config - see [here]{@link DataStore#getColorFunction}
     * @returns {(string|number[])[]} An array of colors. For text/multitext, the colors will correspond
     * to the column's values. For double/integers it will contain binned values from the min
     * to max value
     */
    getColumnColors(column, config = {}) {
        /** @type {Column} */
        const c = typeof column === "string" ? this.columnIndex[column] : column;
        const rArr = config.asArray;
        if (
            c.datatype === "double" ||
            c.datatype === "integer" ||
            c.datatype === "int32"
        ) {
            const ov = config.overideValues || {};
            const c_colors = ov.colors || c.colors || defaultIPalette;
            const min = ov.min === undefined ? c.minMax[0] : ov.min;
            const max = ov.max === undefined ? c.minMax[1] : ov.max;
            //calculate the color of each bin
            const ls = linspace(min, max, c_colors.length);
            const scale = scaleLinear().domain(ls).range(c_colors).clamp(true);
            const bins = ov.bins || 100;
            const interval_size = (max - min) / bins;
            let colors = new Array(bins + 1);
            for (let i = 0; i < bins + 1; i++) {
                colors[i] = scale(min + i * interval_size);
                //convert to rgb array
                if (rArr) {
                    colors[i] = rgbToRGB(colors[i]);
                }
            }
            let useLog = c.colorLogScale;
            if (ov.colorLogScale != null) {
                useLog = ov.colorLogScale;
            }
            if (useLog) {
                //calculate new colors based on a log scale
                const logScale = scaleSymlog()
                    .domain([min, max])
                    .range([0, bins])
                    .clamp(true);
                const newColors = new Array(bins + 1);
                for (let i = 0; i < bins + 1; i++) {
                    newColors[i] =
                        colors[Math.floor(logScale(min + i * interval_size))];
                }
                colors = newColors;
            }
            return colors;
        }
        if (
            c.datatype === "text" ||
            c.datatype === "multitext" ||
            c.datatype === "text16"
        ) {
            let colors = c.colors;
            if (!colors) {
                const vlen = c.values.length;
                const dlen = defaultPalette.length;
                if (vlen < dlen) {
                    colors = defaultPalette.slice(0, vlen);
                } else {
                    colors = [];
                    const times = Math.floor(vlen / dlen);
                    for (let n = 0; n < times; n++) {
                        colors = colors.concat(defaultPalette);
                    }
                    colors = colors.concat(
                        defaultPalette.slice(0, vlen % dlen),
                    );
                }
            }

            if (rArr) {
                colors = colors.map((x) => hexToRGB(x));
            }
            return colors;
        }
    }

    addColumnGroup(group) {
        if (!group.columns) {
            group.columns = [];
        }
        this.columnGroups[group.name] = group;
    }

    getColumnGroup(name) {
        const cg = this.columnGroups[name];
        if (!cg) {
            return null;
        }
        return cg.columns;
    }

    getRawColumn(column) {
        return this.columnIndex[column].data;
    }

    /**
     * Returns the min/max values for a given column
     * @param {string} column The column id(field). Should be a numeric column, otherwise an error will be thrown
     * @returns {[number, number]} An array - the first value being the min value and the second the max value
     */
    getMinMaxForColumn(column) {
        const c = this.columnIndex[column];
        if (!isDatatypeNumeric(c.datatype)) {
            throw new Error(`Trying to get minMax for non-numeric column '${column}'`);
        }
        if (!c.minMax) {
            throw new Error(`no minMax for column '${column}' ${c}`);
        }
        return c.minMax;
    }

    getColumnRange(column) {
        const c = this.columnIndex[column];
        if (!c.minMax) {
            console.error(`unknown minMax for column ${column}`);
            return [0, 50];
        }
        return c.minMax[1] - c.minMax[0];
    }

    getColumnInfo(column) {
        const c = this.columnIndex[column];
        return {
            name: c.name,
            field: c.field,
            datatype: c.datatype,
            stringLength: c.stringLength,
            subgroup: c.subgroup,
            sgindex: c.sgindex,
            sgtype: c.sgtype,
        };
    }

    getLoadedColumns() {
        return this.columns.filter((x) => x.data != null).map((x) => x.field);
    }

    getAllColumns() {
        return this.columns.map((x) => x.field);
    }

    /**
     * @param {string} column - the column's field/id
     * @returns {string[]} - the column's values
     */
    getColumnValues(column, format = null) {
        const v = this.columnIndex[column].values;
        if (format === "name_value") {
            const ls = Array.from(v, (x) => ({ name: x, value: x })).sort(
                (a, b) => a.name.localeCompare(b.name),
            );
            return ls;
        }
        return v;
    }

    getColumnName(col) {
        const c = this.columnIndex[col];
        return c ? c.name : null;
    }

    /**
     * Removes the column and all its data
     * @param {string} column - the columns id/field
     * @param {boolean} [dirty=false] if true, tags that the column should also be removed from the
     * backend
     * @param {boolean} [notify=false] if true notifies any listeners that the column has been removed
     */

    removeColumn(column, dirty = false, notify = false) {
        const c = this.columnIndex[column];
        c.data = null;
        c.buffer = null;
        this.columns = this.columns.filter((c) => c.field !== column);
        delete this.columnIndex[column];
        const i = this.columnsWithData.indexOf(column);
        if (i !== -1) {
            this.columnsWithData.splice(i, 1);
        }
        if (dirty) {
            //added and removed without saving
            if (this.dirtyColumns.added[column]) {
                delete this.dirtyColumns.added[column];
            } else {
                this.dirtyColumns.removed[column] = true;
            }
        }
        if (notify) {
            this._callListeners("column_removed", column);
        }
    }
}

function linspace(start, end, n) {
    const out = [];
    const delta = (end - start) / (n - 1);

    let i = 0;
    while (i < n - 1) {
        out.push(start + i * delta);
        i++;
    }

    out.push(end);
    return out;
}

function hexToRGB(hex) {
    hex = hex.replace("#", "");
    const bigint = Number.parseInt(hex, 16);
    const r = (bigint >> 16) & 255;
    const g = (bigint >> 8) & 255;
    const b = bigint & 255;
    return [r, g, b];
}

function RGBToHex(rgb) {
    return `#${rgb
        .map((x) => {
            const hex = x.toString(16);
            return hex.length === 1 ? `0${hex}` : hex;
        })
        .join("")}`;
}
function rgbToRGB(rgb) {
    if (!rgb) {
        return [255, 255, 255];
    }
    rgb = rgb.substring(4, rgb.length - 1).split(", ");
    return rgb.map((x) => Number.parseInt(x));
}

const defaultPalette = [
    "#377eb8",
    "#4daf4a",
    "#984ea3",
    "#ff7f00",
    "#ffff33",
    "#a65628",
    "#f781bf",
    "#999999",
    "#1CE6FF",
    "#FF34FF",
    "#FF4A46",
    "#008941",
    "#676FA6",
    "#A30059",
    "#FFDBE5",
    "#7A4900",
    "#0000A6",
    "#63FFAC",
    "#B79762",
    "#004D43",
    "#8FB0FF",
    "#997D87",
    "#5A0007",
    "#809693",
    "#FEFFE6",
    "#1B4400",
    "#4FC601",
    "#3B5DFF",
    "#4A3B53",
    "#FF2F80",
    "#61615A",
    "#BA0900",
    "#6B7900",
    "#00C2A0",
    "#FFAA92",
    "#FF90C9",
    "#B903AA",
    "#D16100",
    "#DDEFFF",
    "#000035",
    "#7B4F4B",
    "#A1C299",
    "#300018",
    "#0AA6D8",
    "#013349",
    "#00846F",
    "#372101",
    "#FFB500",
    "#C2FFED",
    "#A079BF",
    "#CC0744",
    "#C0B9B2",
    "#C2FF99",
    "#001E09",
    "#00489C",
    "#6F0062",
    "#0CBD66",
    "#EEC3FF",
    "#456D75",
    "#B77B68",
    "#7A87A1",
    "#788D66",
    "#885578",
    "#FAD09F",
    "#FF8A9A",
    "#D157A0",
    "#BEC459",
    "#456648",
    "#0086ED",
    "#886F4C",
    "#34362D",
    "#B4A8BD",
    "#00A6AA",
    "#452C2C",
    "#636375",
    "#A3C8C9",
    "#FF913F",
    "#938A81",
    "#575329",
    "#00FECF",
    "#B05B6F",
    "#8CD0FF",
    "#3B9700",
    "#04F757",
    "#C8A1A1",
    "#1E6E00",
    "#7900D7",
    "#A77500",
    "#6367A9",
    "#A05837",
    "#6B002C",
    "#772600",
    "#D790FF",
    "#9B9700",
    "#549E79",
    "#FFF69F",
    "#201625",
    "#72418F",
    "#BC23FF",
    "#99ADC0",
    "#3A2465",
    "#922329",
    "#5B4534",
    "#FDE8DC",
];

const defaultIPalette = [
    "#3288bd",
    "#66c2a5",
    "#abdda4",
    "#e6f598",
    "#fee08b",
    "#fdae61",
    "#f46d43",
    "#d53e4f",
];

export default DataStore;
export { hexToRGB, defaultPalette, RGBToHex };<|MERGE_RESOLUTION|>--- conflicted
+++ resolved
@@ -735,12 +735,8 @@
             //todo invert this to use col.getValue(index)
             const col = this.columnIndex[c];
             if (!col.data) {
-<<<<<<< HEAD
                 console.error(`Column ${c} has no data`);
                 continue;
-=======
-                throw new Error(`Column '${c}' has no data`);
->>>>>>> 00b9528d
             }
             let v = col.data[index];
             if (col.datatype === "text" || col.datatype === "text16") {
