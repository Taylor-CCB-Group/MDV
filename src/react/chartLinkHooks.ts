import { useEffect, useId, useState } from "react";
import { useMetadata, useViewerStoreApi } from "./components/avivatorish/state";
import { useChartID, useDataSources } from "./hooks";
import type { VivMDVReact } from "./components/VivMDVReact";
import { useDataStore } from "./context";
import type { DataColumn, DataType } from "@/charts/charts";

type ChartID = string;
type ViewStateLink = {
    type: "view_state";
    linked_charts: ChartID[];
}

export const useViewStateLink = () => {
    const viewerStore = useViewerStoreApi();
    const id = useChartID();
    const metadata = useMetadata();
    useEffect(() => {
        if (!window.mdv.chartManager?.viewData) return;
        const cm = window.mdv.chartManager;
        const { viewData } = cm; // as of now, this won't change in the lifetime of the component - but hope for interactive link edit soon.
        // 'viewData' is currently just the json metadata for the view, but there could be a UI for manipulating links in it.

        const thisChart = cm.getChart(id) as VivMDVReact;
        // find any "view_state" links in the viewData that include this chart's id in "linked_charts"
        if (!viewData.links) return;
        const vsLinks = viewData.links.filter(
            (l: ViewStateLink) => l.type === "view_state" && l.linked_charts.includes(id),
        );
        if (vsLinks.length === 0) return;
        console.log("found view state link(s)", vsLinks);
        // we want to do something like subscribe to our viewState and push changes to the linked charts
        // but make sure we don't create a circular loop of updates
        const unsubscribe = viewerStore.subscribe(({ viewState }) => {
            thisChart.ignoreStateUpdate = true; //<< add a setting for this, make sure we get the logic right
            const originalZoom = viewState.zoom as number;
            const ourPhysicalSize = metadata.Pixels.PhysicalSizeX;
            if (!ourPhysicalSize) {
                console.warn("no physical size in metadata - or unexpected metadata format?");
                return;
            }
            const ourUnits = metadata.Pixels.PhysicalSizeXUnit;
            // should we consider viewerStore.useLinkedView?
            // best to be clear about what is and isn't similar to Avivator.
            vsLinks.forEach((link: ViewStateLink) => {
                // as VivMDVReact[] is very much not correct here, we should be checking - and that may not be what we want anyway.
                const otherCharts = link.linked_charts
                    .filter((c) => c !== id)
                    .map((c) => cm.getChart(c)) as VivMDVReact[];
                otherCharts.forEach((c) => {
                    if (!c) return; // e.g. if the chart has been removed - ideally the link state would be updated to reflect this.
                    if (c.ignoreStateUpdate) return;
                    // todo - viewState may not be directly compatible with other chart's viewState
                    // so there should be a utility function to convert between them - current attempt is not yet correct, and clutters this code.
                    // might entail some extra garbage collection, making a new object each time. So it goes I guess.
                    const otherMeta =
                        c.vivStores?.viewerStore.getState().metadata;
                    if (!otherMeta) return;
                    const otherPhysicalSize = otherMeta.Pixels.PhysicalSizeX;
                    if (!otherPhysicalSize) return;
                    const otherUnits = otherMeta.Pixels.PhysicalSizeXUnit;
                    if (otherUnits !== ourUnits)
                        throw "physical size units do not match"; //we could probably convert if this is a common case
                    const zoomRatio = ourPhysicalSize / otherPhysicalSize;
                    const zoom = originalZoom * zoomRatio;
                    // this is not right - target needs to be adjusted so that the same point in the image is centred
                    const target = (viewState.target as [number, number]).map(
                        (v, i) => v * zoomRatio,
                    );
                    const newViewState = { ...viewState, zoom, target };
                    c.viewerStore?.setState({ viewState: newViewState });
                });
            });
            thisChart.ignoreStateUpdate = false;
        });
        return unsubscribe;
    }, [
        viewerStore,
        id,
        metadata.Pixels.PhysicalSizeX,
        metadata.Pixels.PhysicalSizeXUnit,
    ]);
};

type RowsAsColslink = {
    name_column: string;
    name: string;
    subgroups: {
        [sgName: string]: {
            name: string;
            label: string;
            type: string;
        } 
    }
}

export function useRowsAsColumnsLinks() {
    const dataSources = useDataSources();
    //- we should have useDataSource() which would work in dialogs not associated with a particular chart.
    //(test in AddChartDialog)
    const dataStore = useDataStore(); //! this whole dataSource vs dataStore thing still confuses me
    if (!dataStore) {
        throw "no dataStore!!!";
    }
    if (dataStore.links) {
        return Object.keys(dataStore.links).map((linkedDsName) => {
            const links = dataStore.links[linkedDsName];
            if (links.rows_as_columns) {
                // first pass... there can be only one or zero.
                // how often will users actually want to link multiple dataSources in this way?
                // perhaps not often - but let's handle it so we don't have to change it later or have bugs.
                // UI should be simpler for the common case with a single linked dataSource.
                // Are there any crazy edge cases we should consider - like indirect links? links to self?
                // !! this should be right now, but we should test with multiple links.
                const linkedDs = dataSources.find(
                    (ds) => ds.name === linkedDsName,
                );
                if (!linkedDs) {
                    throw new Error();
                }
                // todo make sure the link is reasonably typed
                
                return { linkedDs, link: links.rows_as_columns as RowsAsColslink};
            }
        });
    }
    return [];
}

/** design of this will need to change to account for n-links
 * 
 * We could also consider having distinct hooks for highlighted and filtered rows.
 * @returns the text values and indices of the highlighted/filtered rows in a linked dataSource
 */
export function useHighlightedForeignRows() {
    const id = useId();
    const racLink = useRowsAsColumnsLinks()[0];
    // const { linkedDs, link } = racLink;
    const [values, setValues] = useState<{index: number, value: string}[]>([]);
    useEffect(() => {
        if (!racLink) return;
        const { linkedDs, link } = racLink;
        const tds = linkedDs.dataStore;
<<<<<<< HEAD
        const cm = window.mdv.chartManager;
        cm.loadColumnSet([link.name_column], linkedDs.name, () => {                
            // - we need to make sure that the column in linkedDs is loaded before we add this listener.
            tds.addListener(`highlightedRows:${id}`, async (eventType: string, data: any) => {
                if (eventType === "data_highlighted") {
                    const vals = data.indexes.map(index => ({index, value: tds.getRowText(index, link.name_column)}));
                    setValues(vals); //if there are huge numbers, we may want to deal with that downstream, or here.
                } else if (eventType === "filtered") {
                    // const vals = tds.getFilteredValues(link.name_column) as string[];
                    // setValues(vals); //this isn't right - we need the index too
                    // 'data' is a Dimension in this case - so we want to zip filteredIndices with the values
                    const filteredIndices = await tds.getFilteredIndices();
                    //! this Array.from could be suboptimal for large numbers of indices
                    const vals = Array.from(filteredIndices).map(
                        // if I don't have `as string` here, it's inferred as string | number, incompatible with the type of 'value'
                        // so there's a type error on the setValues line.
                        // why doesn't that happen in the "data_highlighted" case above?
                        index => ({index, value: tds.getRowText(index, link.name_column) as string})
                    );
                    setValues(vals);
                }
            });
=======
        tds.addListener(`highlightedRows:${id}`, async (eventType: string, data: any) => {
            if (eventType === "data_highlighted") {
                const vals = data.indexes.map((index: number) => ({index, value: tds.getRowText(index, link.name_column)}));
                setValues(vals); //if there are huge numbers, we may want to deal with that downstream, or here.
            } else if (eventType === "filtered") {
                // const vals = tds.getFilteredValues(link.name_column) as string[];
                // setValues(vals); //this isn't right - we need the index too
                // 'data' is a Dimension in this case - so we want to zip filteredIndices with the values
                const filteredIndices = await tds.getFilteredIndices();
                //! this Array.from could be suboptimal for large numbers of indices
                const vals = Array.from(filteredIndices).map(
                    // if I don't have `as string` here, it's inferred as string | number, incompatible with the type of 'value'
                    // so there's a type error on the setValues line.
                    // why doesn't that happen in the "data_highlighted" case above?
                    index => ({index, value: tds.getRowText(index, link.name_column) as string})
                );
                setValues(vals);
            }
>>>>>>> 206cbb30
        });
        return () => {
            tds.removeListener(`highlightedRows:${id}`);
        };
    }, [id, racLink]);
    return values;
}
/** design of this will need to change to account for n-links
 * 
 * Will return an array of DataColumn objects, with loaded data, updated as the highlighted/filtered rows change
 * in the linked DataSource.
 * 
 * We could also consider 
 * - having distinct hooks for highlighted and filtered rows (potentially ways of composing custom filter graphs).
 * - controls for pagination.
 * - returning column objects that are not loaded yet, but will be loaded when they are needed.
 * 
 * 
 * @param max - maximum number of columns to return
 * @returns an array of DataColumn objects, with loaded data, for virtual columns 
 * corresponding to the highlighted/filtered rows in the linked dataSource.
 */
export function useHighlightedForeignRowsAsColumns(max = 10, filter = "") {
    const cols = useHighlightedForeignRows(); //not actual cols
    //would like not to have this here - might have some more logic in above hook
    //in particular want to redesign the fieldName being what determines the column
    const racLink = useRowsAsColumnsLinks()[0];
    const { link } = racLink || { link: null }; //!! passing the whole racLink object lead to an infinite loop
    const [columns, setColumns] = useState<DataColumn<DataType>[]>([]);
    const ds = useDataStore();
    useEffect(() => {
        // todo - check whether checking link for null here means we can clean up ForeignRows component
        // (which currently breaks rules of hooks)
        if (cols.length === 0 || !link) {
            setColumns([]);
            return;
        }
        const cm = window.mdv.chartManager;
        // c.value & c.index are from the DataStore listener event, now in cols
        const sg = Object.keys(link.subgroups)[0];
        const f = filter.toLowerCase();
        // todo: consider pagination... pass in a page number, return information about total number of columns etc.
        const c = cols.filter(({value}) => value.toLowerCase().includes(f)).slice(0, max).map(v => {
            const f = `${sg}|${v.value}(${sg})|${v.index}`;
            return ds.addColumnFromField(f);
        });
        // don't setColumns until we have the data...
        // alternatively, they could be lazy-loaded by consuming components.
        // that could be implemented relatively easily, but would lack some batching of requests,
        // which may or may not be useful.
        const cFields = c.map(col => col.field);
        cm.loadColumnSet(cFields, ds.name, () => {
            setColumns(c);
        });
        return; //could consider cancelling any pending requests...
    }, [cols, max, link, ds, filter]);
    return columns;
}<|MERGE_RESOLUTION|>--- conflicted
+++ resolved
@@ -141,7 +141,6 @@
         if (!racLink) return;
         const { linkedDs, link } = racLink;
         const tds = linkedDs.dataStore;
-<<<<<<< HEAD
         const cm = window.mdv.chartManager;
         cm.loadColumnSet([link.name_column], linkedDs.name, () => {                
             // - we need to make sure that the column in linkedDs is loaded before we add this listener.
@@ -164,26 +163,6 @@
                     setValues(vals);
                 }
             });
-=======
-        tds.addListener(`highlightedRows:${id}`, async (eventType: string, data: any) => {
-            if (eventType === "data_highlighted") {
-                const vals = data.indexes.map((index: number) => ({index, value: tds.getRowText(index, link.name_column)}));
-                setValues(vals); //if there are huge numbers, we may want to deal with that downstream, or here.
-            } else if (eventType === "filtered") {
-                // const vals = tds.getFilteredValues(link.name_column) as string[];
-                // setValues(vals); //this isn't right - we need the index too
-                // 'data' is a Dimension in this case - so we want to zip filteredIndices with the values
-                const filteredIndices = await tds.getFilteredIndices();
-                //! this Array.from could be suboptimal for large numbers of indices
-                const vals = Array.from(filteredIndices).map(
-                    // if I don't have `as string` here, it's inferred as string | number, incompatible with the type of 'value'
-                    // so there's a type error on the setValues line.
-                    // why doesn't that happen in the "data_highlighted" case above?
-                    index => ({index, value: tds.getRowText(index, link.name_column) as string})
-                );
-                setValues(vals);
-            }
->>>>>>> 206cbb30
         });
         return () => {
             tds.removeListener(`highlightedRows:${id}`);
