<<<<<<< HEAD
import { useEffect, useId, useMemo, useState } from "react";
=======
import { useEffect, useId, useState } from "react";
>>>>>>> d3abc9dc
import { useMetadata, useViewerStoreApi } from "./components/avivatorish/state";
import { useChartID, useDataSources } from "./hooks";
import type { VivMDVReact } from "./components/VivMDVReact";
import { useDataStore } from "./context";
import type { DataColumn, DataType } from "@/charts/charts";
<<<<<<< HEAD
import { getRowsAsColumnsLinks } from "@/links/link_utils";
=======
>>>>>>> d3abc9dc

type ChartID = string;
type ViewStateLink = {
    type: "view_state";
    linked_charts: ChartID[];
}

export const useViewStateLink = () => {
    const viewerStore = useViewerStoreApi();
    const id = useChartID();
    const metadata = useMetadata();
    useEffect(() => {
        if (!window.mdv.chartManager?.viewData) return;
        const cm = window.mdv.chartManager;
        const { viewData } = cm; // as of now, this won't change in the lifetime of the component - but hope for interactive link edit soon.
        // 'viewData' is currently just the json metadata for the view, but there could be a UI for manipulating links in it.

        const thisChart = cm.getChart(id) as VivMDVReact;
        // find any "view_state" links in the viewData that include this chart's id in "linked_charts"
        if (!viewData.links) return;
        const vsLinks = viewData.links.filter(
            (l: ViewStateLink) => l.type === "view_state" && l.linked_charts.includes(id),
        );
        if (vsLinks.length === 0) return;
        console.log("found view state link(s)", vsLinks);
        // we want to do something like subscribe to our viewState and push changes to the linked charts
        // but make sure we don't create a circular loop of updates
        const unsubscribe = viewerStore.subscribe(({ viewState }) => {
            thisChart.ignoreStateUpdate = true; //<< add a setting for this, make sure we get the logic right
            const originalZoom = viewState.zoom as number;
            const ourPhysicalSize = metadata.Pixels.PhysicalSizeX;
            if (!ourPhysicalSize) {
                console.warn("no physical size in metadata - or unexpected metadata format?");
                return;
            }
            const ourUnits = metadata.Pixels.PhysicalSizeXUnit;
            // should we consider viewerStore.useLinkedView?
            // best to be clear about what is and isn't similar to Avivator.
            vsLinks.forEach((link: ViewStateLink) => {
                // as VivMDVReact[] is very much not correct here, we should be checking - and that may not be what we want anyway.
                const otherCharts = link.linked_charts
                    .filter((c) => c !== id)
                    .map((c) => cm.getChart(c)) as VivMDVReact[];
                otherCharts.forEach((c) => {
                    if (!c) return; // e.g. if the chart has been removed - ideally the link state would be updated to reflect this.
                    if (c.ignoreStateUpdate) return;
                    // todo - viewState may not be directly compatible with other chart's viewState
                    // so there should be a utility function to convert between them - current attempt is not yet correct, and clutters this code.
                    // might entail some extra garbage collection, making a new object each time. So it goes I guess.
                    const otherMeta =
                        c.vivStores?.viewerStore.getState().metadata;
                    if (!otherMeta) return;
                    const otherPhysicalSize = otherMeta.Pixels.PhysicalSizeX;
                    if (!otherPhysicalSize) return;
                    const otherUnits = otherMeta.Pixels.PhysicalSizeXUnit;
                    if (otherUnits !== ourUnits)
                        throw "physical size units do not match"; //we could probably convert if this is a common case
                    const zoomRatio = ourPhysicalSize / otherPhysicalSize;
                    const zoom = originalZoom * zoomRatio;
                    // this is not right - target needs to be adjusted so that the same point in the image is centred
                    const target = (viewState.target as [number, number]).map(
                        (v, i) => v * zoomRatio,
                    );
                    const newViewState = { ...viewState, zoom, target };
                    c.viewerStore?.setState({ viewState: newViewState });
                });
            });
            thisChart.ignoreStateUpdate = false;
        });
        return unsubscribe;
    }, [
        viewerStore,
        id,
        metadata.Pixels.PhysicalSizeX,
        metadata.Pixels.PhysicalSizeXUnit,
    ]);
};

type RowsAsColslink = {
    name_column: string;
    name: string;
    subgroups: {
        [sgName: string]: {
            name: string;
            label: string;
            type: string;
        } 
    }
}

<<<<<<< HEAD
/** returns information about any `rows_as_columns_link`s that exist in the context `dataSource` */
export function useRowsAsColumnsLinks() {
=======
export function useRowsAsColumnsLinks() {
    const dataSources = useDataSources();
>>>>>>> d3abc9dc
    //- we should have useDataSource() which would work in dialogs not associated with a particular chart.
    //(test in AddChartDialog)
    const dataStore = useDataStore(); //! this whole dataSource vs dataStore thing still confuses me
    if (!dataStore) {
        throw "no dataStore!!!";
    }
<<<<<<< HEAD
    // if it was possible for user to edit this at runtime, we'd want this to be reactive
    return getRowsAsColumnsLinks(dataStore);
=======
    if (dataStore.links) {
        for (const linkedDsName in dataStore.links) {
            const links = dataStore.links[linkedDsName];
            if (links.rows_as_columns) {
                // first pass... there can be only one or zero.
                // how often will users actually want to link multiple dataSources in this way?
                // perhaps not often - but let's handle it so we don't have to change it later or have bugs.
                // UI should be simpler for the common case with a single linked dataSource.
                // Are there any crazy edge cases we should consider - like indirect links? links to self?
                // !! before pull - change find to filter and deal with the array of links
                const linkedDs = dataSources.find(
                    (ds) => ds.name === linkedDsName,
                );
                if (!linkedDs) {
                    throw new Error();
                }
                // todo make sure the link is reasonably typed
                
                return { linkedDs, link: links.rows_as_columns as RowsAsColslink};
            }
        }
    }
    return null;
>>>>>>> d3abc9dc
}

/** design of this will need to change to account for n-links
 * 
 * We could also consider having distinct hooks for highlighted and filtered rows.
 * @returns the text values and indices of the highlighted/filtered rows in a linked dataSource
 */
export function useHighlightedForeignRows() {
    const id = useId();
<<<<<<< HEAD
    const racLink = useRowsAsColumnsLinks()[0];
    const values = racLink?.link.observableFields || [];
    return values; //maybe don't useState version of this but return the mobx observable directly
=======
    const racLink = useRowsAsColumnsLinks();
    // const { linkedDs, link } = racLink;
    const [values, setValues] = useState<{index: number, value: string}[]>([]);
    useEffect(() => {
        if (!racLink) return;
        const { linkedDs, link } = racLink;
        const tds = linkedDs.dataStore;
        tds.addListener(`highlightedRows:${id}`, async (eventType: string, data: any) => {
            if (eventType === "data_highlighted") {
                const vals = data.indexes.map((index: number) => ({index, value: tds.getRowText(index, link.name_column)}));
                setValues(vals); //if there are huge numbers, we may want to deal with that downstream, or here.
            } else if (eventType === "filtered") {
                // const vals = tds.getFilteredValues(link.name_column) as string[];
                // setValues(vals); //this isn't right - we need the index too
                // 'data' is a Dimension in this case - so we want to zip filteredIndices with the values
                const filteredIndices = await tds.getFilteredIndices();
                //! this Array.from could be suboptimal for large numbers of indices
                const vals = Array.from(filteredIndices).map(
                    // if I don't have `as string` here, it's inferred as string | number, incompatible with the type of 'value'
                    // so there's a type error on the setValues line.
                    // why doesn't that happen in the "data_highlighted" case above?
                    index => ({index, value: tds.getRowText(index, link.name_column) as string})
                );
                setValues(vals);
            }
        });
        return () => {
            tds.removeListener(`highlightedRows:${id}`);
        };
    }, [id, racLink]);
    return values;
>>>>>>> d3abc9dc
}
/** design of this will need to change to account for n-links
 * 
 * Will return an array of DataColumn objects, with loaded data, updated as the highlighted/filtered rows change
 * in the linked DataSource.
 * 
 * We could also consider 
 * - having distinct hooks for highlighted and filtered rows (potentially ways of composing custom filter graphs).
 * - controls for pagination.
 * - returning column objects that are not loaded yet, but will be loaded when they are needed.
 * 
 * 
 * @param max - maximum number of columns to return
 * @returns an array of DataColumn objects, with loaded data, for virtual columns 
 * corresponding to the highlighted/filtered rows in the linked dataSource.
 */
export function useHighlightedForeignRowsAsColumns(max = 10, filter = "") {
    const cols = useHighlightedForeignRows(); //not actual cols
    //would like not to have this here - might have some more logic in above hook
    //in particular want to redesign the fieldName being what determines the column
<<<<<<< HEAD
    const racLink = useRowsAsColumnsLinks()[0];
    //! this next line may be problematic - useMemo is important
    const { link } = useMemo(() => racLink || { link: null }, [racLink]);
=======
    const racLink = useRowsAsColumnsLinks();
    const { link } = racLink || { link: null }; //!! passing the whole racLink object lead to an infinite loop
>>>>>>> d3abc9dc
    const [columns, setColumns] = useState<DataColumn<DataType>[]>([]);
    const ds = useDataStore();
    useEffect(() => {
        // todo - check whether checking link for null here means we can clean up ForeignRows component
        // (which currently breaks rules of hooks)
<<<<<<< HEAD
        if (!link) {
            return;
        }
        if (cols.length === 0) {
=======
        if (cols.length === 0 || !link) {
>>>>>>> d3abc9dc
            setColumns([]);
            return;
        }
        const cm = window.mdv.chartManager;
        // c.value & c.index are from the DataStore listener event, now in cols
        const sg = Object.keys(link.subgroups)[0];
        const f = filter.toLowerCase();
        // todo: consider pagination... pass in a page number, return information about total number of columns etc.
<<<<<<< HEAD
        // moving ds.addColumnsFromFields() up the stack...
        const c = cols.filter(({name}) => name.toLowerCase().includes(f)).slice(0, max).map(({column}) => column);
=======
        const c = cols.filter(({value}) => value.toLowerCase().includes(f)).slice(0, max).map(v => {
            const f = `${sg}|${v.value}(${sg})|${v.index}`;
            return ds.addColumnFromField(f);
        });
>>>>>>> d3abc9dc
        // don't setColumns until we have the data...
        // alternatively, they could be lazy-loaded by consuming components.
        // that could be implemented relatively easily, but would lack some batching of requests,
        // which may or may not be useful.
        const cFields = c.map(col => col.field);
        cm.loadColumnSet(cFields, ds.name, () => {
            setColumns(c);
        });
        return; //could consider cancelling any pending requests...
    }, [cols, max, link, ds, filter]);
    return columns;
}<|MERGE_RESOLUTION|>--- conflicted
+++ resolved
@@ -1,17 +1,10 @@
-<<<<<<< HEAD
 import { useEffect, useId, useMemo, useState } from "react";
-=======
-import { useEffect, useId, useState } from "react";
->>>>>>> d3abc9dc
 import { useMetadata, useViewerStoreApi } from "./components/avivatorish/state";
 import { useChartID, useDataSources } from "./hooks";
 import type { VivMDVReact } from "./components/VivMDVReact";
 import { useDataStore } from "./context";
 import type { DataColumn, DataType } from "@/charts/charts";
-<<<<<<< HEAD
 import { getRowsAsColumnsLinks } from "@/links/link_utils";
-=======
->>>>>>> d3abc9dc
 
 type ChartID = string;
 type ViewStateLink = {
@@ -102,47 +95,16 @@
     }
 }
 
-<<<<<<< HEAD
 /** returns information about any `rows_as_columns_link`s that exist in the context `dataSource` */
 export function useRowsAsColumnsLinks() {
-=======
-export function useRowsAsColumnsLinks() {
-    const dataSources = useDataSources();
->>>>>>> d3abc9dc
     //- we should have useDataSource() which would work in dialogs not associated with a particular chart.
     //(test in AddChartDialog)
     const dataStore = useDataStore(); //! this whole dataSource vs dataStore thing still confuses me
     if (!dataStore) {
         throw "no dataStore!!!";
     }
-<<<<<<< HEAD
     // if it was possible for user to edit this at runtime, we'd want this to be reactive
     return getRowsAsColumnsLinks(dataStore);
-=======
-    if (dataStore.links) {
-        for (const linkedDsName in dataStore.links) {
-            const links = dataStore.links[linkedDsName];
-            if (links.rows_as_columns) {
-                // first pass... there can be only one or zero.
-                // how often will users actually want to link multiple dataSources in this way?
-                // perhaps not often - but let's handle it so we don't have to change it later or have bugs.
-                // UI should be simpler for the common case with a single linked dataSource.
-                // Are there any crazy edge cases we should consider - like indirect links? links to self?
-                // !! before pull - change find to filter and deal with the array of links
-                const linkedDs = dataSources.find(
-                    (ds) => ds.name === linkedDsName,
-                );
-                if (!linkedDs) {
-                    throw new Error();
-                }
-                // todo make sure the link is reasonably typed
-                
-                return { linkedDs, link: links.rows_as_columns as RowsAsColslink};
-            }
-        }
-    }
-    return null;
->>>>>>> d3abc9dc
 }
 
 /** design of this will need to change to account for n-links
@@ -152,43 +114,9 @@
  */
 export function useHighlightedForeignRows() {
     const id = useId();
-<<<<<<< HEAD
     const racLink = useRowsAsColumnsLinks()[0];
     const values = racLink?.link.observableFields || [];
     return values; //maybe don't useState version of this but return the mobx observable directly
-=======
-    const racLink = useRowsAsColumnsLinks();
-    // const { linkedDs, link } = racLink;
-    const [values, setValues] = useState<{index: number, value: string}[]>([]);
-    useEffect(() => {
-        if (!racLink) return;
-        const { linkedDs, link } = racLink;
-        const tds = linkedDs.dataStore;
-        tds.addListener(`highlightedRows:${id}`, async (eventType: string, data: any) => {
-            if (eventType === "data_highlighted") {
-                const vals = data.indexes.map((index: number) => ({index, value: tds.getRowText(index, link.name_column)}));
-                setValues(vals); //if there are huge numbers, we may want to deal with that downstream, or here.
-            } else if (eventType === "filtered") {
-                // const vals = tds.getFilteredValues(link.name_column) as string[];
-                // setValues(vals); //this isn't right - we need the index too
-                // 'data' is a Dimension in this case - so we want to zip filteredIndices with the values
-                const filteredIndices = await tds.getFilteredIndices();
-                //! this Array.from could be suboptimal for large numbers of indices
-                const vals = Array.from(filteredIndices).map(
-                    // if I don't have `as string` here, it's inferred as string | number, incompatible with the type of 'value'
-                    // so there's a type error on the setValues line.
-                    // why doesn't that happen in the "data_highlighted" case above?
-                    index => ({index, value: tds.getRowText(index, link.name_column) as string})
-                );
-                setValues(vals);
-            }
-        });
-        return () => {
-            tds.removeListener(`highlightedRows:${id}`);
-        };
-    }, [id, racLink]);
-    return values;
->>>>>>> d3abc9dc
 }
 /** design of this will need to change to account for n-links
  * 
@@ -209,27 +137,18 @@
     const cols = useHighlightedForeignRows(); //not actual cols
     //would like not to have this here - might have some more logic in above hook
     //in particular want to redesign the fieldName being what determines the column
-<<<<<<< HEAD
     const racLink = useRowsAsColumnsLinks()[0];
     //! this next line may be problematic - useMemo is important
     const { link } = useMemo(() => racLink || { link: null }, [racLink]);
-=======
-    const racLink = useRowsAsColumnsLinks();
-    const { link } = racLink || { link: null }; //!! passing the whole racLink object lead to an infinite loop
->>>>>>> d3abc9dc
     const [columns, setColumns] = useState<DataColumn<DataType>[]>([]);
     const ds = useDataStore();
     useEffect(() => {
         // todo - check whether checking link for null here means we can clean up ForeignRows component
         // (which currently breaks rules of hooks)
-<<<<<<< HEAD
         if (!link) {
             return;
         }
         if (cols.length === 0) {
-=======
-        if (cols.length === 0 || !link) {
->>>>>>> d3abc9dc
             setColumns([]);
             return;
         }
@@ -238,15 +157,8 @@
         const sg = Object.keys(link.subgroups)[0];
         const f = filter.toLowerCase();
         // todo: consider pagination... pass in a page number, return information about total number of columns etc.
-<<<<<<< HEAD
         // moving ds.addColumnsFromFields() up the stack...
         const c = cols.filter(({name}) => name.toLowerCase().includes(f)).slice(0, max).map(({column}) => column);
-=======
-        const c = cols.filter(({value}) => value.toLowerCase().includes(f)).slice(0, max).map(v => {
-            const f = `${sg}|${v.value}(${sg})|${v.index}`;
-            return ds.addColumnFromField(f);
-        });
->>>>>>> d3abc9dc
         // don't setColumns until we have the data...
         // alternatively, they could be lazy-loaded by consuming components.
         // that could be implemented relatively easily, but would lack some batching of requests,
