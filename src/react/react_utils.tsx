--- conflicted
+++ resolved
@@ -8,21 +8,7 @@
 import type { BaseDialog } from "@/utilities/Dialog";
 import { OuterContainerProvider, useOuterContainer } from "./screen_state";
 import { createFilterOptions } from "@mui/material";
-<<<<<<< HEAD
-import { QueryClient, QueryClientProvider } from '@tanstack/react-query';
-
-// Create a client
-const queryClient = new QueryClient({
-    defaultOptions: {
-        queries: {
-            staleTime: 5 * 60 * 1000, // 5 minutes
-            refetchOnWindowFocus: false,
-        },
-    },
-});
-=======
 import { QueryClient, QueryClientProvider } from "@tanstack/react-query";
->>>>>>> c6847bac
 
 // todo - think about whether this might lead to unexpected future issues
 // consider virtualization etc
