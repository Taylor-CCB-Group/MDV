--- conflicted
+++ resolved
@@ -36,25 +36,13 @@
 const cacheMap = new Map<HTMLElement, EmotionCache>();
 
 // Getting or creating EmotionCache for storing cache using CacheProvider
-<<<<<<< HEAD
-export function emotionCache(container: HTMLElement) {
-  let cache = cacheMap.get(container);
-  if (!cache) {
-    cache = createCache({ key: generateCacheKey(), container });
-    cacheMap.set(container, cache);
-  }
-  return cache;
-=======
 export function useEmotionCache(container: HTMLElement) {
-    //todo come up with a unique id that it won't complain about... or verify that it's not necessary
-    const id = "non-unique";
     let cache = cacheMap.get(container);
     if (!cache) {
-        cache = createCache({ key: `mui-${id}`, container });
+        cache = createCache({ key: generateCacheKey(), container });
         cacheMap.set(container, cache);
     }
     return cache;
->>>>>>> 5302ce9c
 }
 /**
  * As of now we only ever use react to render charts & dialogs, and they should be mobx observable
