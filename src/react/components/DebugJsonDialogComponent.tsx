//import BaseChart from "@/charts/BaseChart";
import JsonView from 'react18-json-view'
import 'react18-json-view/src/style.css'
// If dark mode is needed, import `dark.css`.
import 'react18-json-view/src/dark.css'
import { useState } from 'react';

type JSONObject = { [key: string]: any };

/**
 * given a filter string and a json object, return a new json object that is a subset of the input json
 * matching the filter should mean that a given node is included in the output
 * if all (case insensitive) elements of filterArray appear somewhere in the node or its path.
 * credit ChatGPT for the code (copilot failed) */
function filterJSON(obj: JSONObject, filter: string): JSONObject {
    if (!filter) return obj;
    const filterArray = filter.toLowerCase().split(' ');

    function matchesFilter(value: string, path: string[]): boolean {
        const combinedString = path.concat(value).join(' ').toLowerCase();
        return filterArray.every(f => combinedString.includes(f));
    }

    function recursiveFilter(current: JSONObject, path: string[]): JSONObject | null {
        if (typeof current === 'string') {
            return matchesFilter(current, path) ? current : null;
        }if (typeof current === 'object' && current !== null) {
            const filteredObj: JSONObject = {};
            let childMatch = false;

            for (const key in current) {
                const result = recursiveFilter(current[key], path.concat(key));
                if (result !== null) {
                    filteredObj[key] = result;
                    childMatch = true;
                }
            }
            if (childMatch || matchesFilter('', path)) {
                return filteredObj;
            }
        }
        return null;
    }

    return recursiveFilter(obj, []) || {};
}


export default function ({json, header}: {json: any, header?: string}) {
    const [filter, setFilter] = useState('');
    const filteredJson = filterJSON(json, filter);
    return (
        <div className='max-h-[90vh] overflow-auto'>
            {header && <h2>{header}</h2>}
<<<<<<< HEAD
            <input type='text' value={filter} onChange={e => setFilter(e.target.value)} placeholder='Filter...'></input>
            <JsonView src={filteredJson} collapsed={2}/>
=======
            <input type='text' value={filter} onChange={e => setFilter(e.target.value)} placeholder='Filter...' />
            <JsonView src={filteredJson} />
>>>>>>> d0e2bd0b
        </div>
    );
}<|MERGE_RESOLUTION|>--- conflicted
+++ resolved
@@ -52,13 +52,8 @@
     return (
         <div className='max-h-[90vh] overflow-auto'>
             {header && <h2>{header}</h2>}
-<<<<<<< HEAD
-            <input type='text' value={filter} onChange={e => setFilter(e.target.value)} placeholder='Filter...'></input>
+            <input type='text' value={filter} onChange={e => setFilter(e.target.value)} placeholder='Filter...' />
             <JsonView src={filteredJson} collapsed={2}/>
-=======
-            <input type='text' value={filter} onChange={e => setFilter(e.target.value)} placeholder='Filter...' />
-            <JsonView src={filteredJson} />
->>>>>>> d0e2bd0b
         </div>
     );
 }