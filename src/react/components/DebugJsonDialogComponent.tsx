--- conflicted
+++ resolved
@@ -68,10 +68,6 @@
     return (
         <div className="max-h-[90vh] overflow-auto">
             {header && <h2>{header}</h2>}
-<<<<<<< HEAD
-            <input type='text' value={filter} onChange={e => setFilter(e.target.value)} placeholder='Filter...' />
-            <JsonView src={filteredJson} collapsed={2}/>
-=======
             <input
                 type="text"
                 value={filter}
@@ -79,7 +75,6 @@
                 placeholder="Filter..."
             />
             <JsonView src={filteredJson} />
->>>>>>> 38fb3a57
         </div>
     );
 }