--- conflicted
+++ resolved
@@ -19,14 +19,11 @@
 import type RangeDimension from "@/datastore/RangeDimension";
 import { useDebounce } from "use-debounce";
 import { useHighlightedForeignRowsAsColumns, useRowsAsColumnsLinks } from "../chartLinkHooks";
-<<<<<<< HEAD
 import { TextFieldExtended } from "./TextFieldExtended";
-=======
 import { useOuterContainer } from "../screen_state";
 import * as d3 from 'd3';
 import { brushX } from "d3-brush";
 import { isArray } from "@/lib/utils";
->>>>>>> 206cbb30
 
 const icon = <CheckBoxOutlineBlankIcon fontSize="small" />;
 const checkedIcon = <CheckBoxIcon fontSize="small" />;
@@ -48,24 +45,6 @@
         : RangeFilter) | null;
     return filter;
 }
-
-<<<<<<< HEAD
-=======
-/** Modified version of TextField that allows a `customEndAdornment`
- * along with the standard endAdornment passed in `InputProps`.
- */
-const TextFieldExtended = (props: TextFieldProps & { customEndAdornment?: JSX.Element }) => {
-    const { InputProps, customEndAdornment, ...rest } = props;
-    const inputProps = {
-        ...InputProps,
-        endAdornment: (
-            <>{customEndAdornment} {InputProps?.endAdornment}</>
-        )
-    };
-    return <TextField {...rest} InputProps={inputProps} />;
-}
-
->>>>>>> 206cbb30
 const filterOptions = createFilterOptions<any>({ limit: 100 });
 const TextComponent = observer(({ column }: Props<CategoricalDataType>) => {
     const dim = useDimensionFilter(column);
@@ -265,11 +244,6 @@
 
     return { value, step, histogram, lowFraction, highFraction, queryHistogram };
 }
-<<<<<<< HEAD
-type RangeProps = ReturnType<typeof useRangeFilter>;
-const Histogram = observer(({ histogram: data, lowFraction, highFraction, queryHistogram }: RangeProps) => {
-    const ref = useRef<SVGSVGElement>(null);
-=======
 // type set2d = ReturnType<typeof useState<[number, number]>>[1];
 type set2d = (v: [number, number]) => void;
 type RangeProps = ReturnType<typeof useRangeFilter> & {
@@ -354,7 +328,6 @@
     const { histoWidth, histoHeight } = props;
     const ref = useRef<SVGSVGElement>(null);
     useBrushX(ref, props);
->>>>>>> 206cbb30
     const prefersDarkMode = window.mdv.chartManager.theme === "dark";
     const width = histoWidth;
     const height = histoHeight;
@@ -367,11 +340,6 @@
     const xStep = data.length / (width + 1); // Space between points
     const yScale = (height - 2 * padding) / maxValue; // Scale based on max value
 
-<<<<<<< HEAD
-    const lowX = lowFraction * width;
-    const highX = highFraction * width;
-=======
->>>>>>> 206cbb30
     const [hasQueried, setHasQueried] = useState(false);
     useEffect(() => {
         if (!ref.current) return;
@@ -399,13 +367,8 @@
         <svg width={'100%'} height={height}
         viewBox={`0 0 ${width} ${height}`}
         preserveAspectRatio="none"
-<<<<<<< HEAD
-        onClick={queryHistogram}
-        ref={ref}
-=======
         ref={ref}
         cursor="move"
->>>>>>> 206cbb30
         >
             {/* Background polyline (the simple line connecting data points) */}
             <polyline
@@ -563,7 +526,7 @@
     const [debouncedFilter] = useDebounce(filter, 300);
     const rlink = useRowsAsColumnsLinks();
     const fcols = useHighlightedForeignRowsAsColumns(max, debouncedFilter);
-    if (!rlink) return null;
+    if (!rlink[0]) return null;
     const { linkedDs, link } = rlink[0];
     return (
         <div className="p-3">
