--- conflicted
+++ resolved
@@ -3,38 +3,30 @@
 import { makeAutoObservable } from "mobx";
 import { useHighlightedForeignRows, useRowsAsColumnsLinks } from "../chartLinkHooks";
 import type { DataColumn, DataType, GuiSpec } from "@/charts/charts";
-import { useMemo } from "react";
+import { useMemo, useState } from "react";
 import { DropdownAutocompleteComponent } from "./SettingsDialogComponent";
-<<<<<<< HEAD
-import { Button, FormControl, FormControlLabel, Radio, RadioGroup } from "@mui/material";
+import LinkIcon from '@mui/icons-material/Link';
+import { IconButton } from "@mui/material";
+import { g } from "@/lib/utils";
 
-type RowsAsColsProps = ReturnType<typeof useRowsAsColumnsLinks>[0];
+type RowsAsColsProps = NonNullable<ReturnType<typeof useRowsAsColumnsLinks>>[0];
 
 const RowsAsCols = observer((props : RowsAsColsProps) => {
-    const { linkedDs, link } = props;
-=======
-import LinkIcon from '@mui/icons-material/Link';
-import { Dialog, IconButton } from "@mui/material";
-import { g } from "@/lib/utils";
-
-type RowsAsColsProps = NonNullable<ReturnType<typeof useRowsAsColumnsLinks>>;
-
-const RowsAsCols = observer((props : RowsAsColsProps) => {
+    //! no this breaks rules of hooks
+    if (!props) return null;
     const { linkedDs, link } = props;
     const [expanded, setExpanded] = useState(false);
->>>>>>> 206cbb30
     const rowNames = useHighlightedForeignRows().map(r => r.value);
     const { name_column, name, subgroups } = link;
     // const dataSources = useDataSources();
     const cm = window.mdv.chartManager;
     const targetColumn = cm.getDataSource(linkedDs.name).columnIndex[name_column] as DataColumn<DataType>;
-<<<<<<< HEAD
     const ds = useDataStore();
     // potential symbols for live link ➤ ⌁ ⇢ ⍆ ⚡︎ ► ◎ ▷ ☑︎ ⦿
     const liveSelectionName = `⦿⌁ active '${name}' selection`;
-    const spec: GuiSpec<'multidropdown'> = useMemo(() => makeAutoObservable({
+    const spec: GuiSpec<'multidropdown'> = useMemo(() => makeAutoObservable(g({
         type: 'multidropdown',
-        name: name_column,
+        // name: name_column,
         label: `specific '${name}' column`, //todo different label for multiple
         // I don't think we want to prepend option to dropdown - we should have a different way of showing this
         values: [targetColumn.values],
@@ -43,40 +35,17 @@
         func: (v) => {
             
         }
-    }), [targetColumn, name_column, name, rowNames]);
-=======
-    // const ds = useDataStore();
-    const spec: GuiSpec<'multidropdown'> = useMemo(() => makeAutoObservable(g({
-        type: 'multidropdown',
-        // name: name_column,
-        label: name,
-        // values: [["<<live link>>", ...targetColumn.values]],
-        values: [targetColumn.values],
-        // current_value: targetColumn.values[0],
-        current_value: rowNames,
-    })), [targetColumn, name, rowNames]);
->>>>>>> 206cbb30
+    })), [targetColumn, name_column, name, rowNames]);
     const { current_value } = spec;
     const v = Array.isArray(current_value) ? current_value : [current_value];
     return (
         <>
-<<<<<<< HEAD
-        <Button onClick={() => {}}>{liveSelectionName}</Button>
-        <DropdownAutocompleteComponent props={spec} />
-        {/* <FormControl>
-            <RadioGroup>
-                <FormControlLabel control={<Radio size="small" />} label={liveSelectionName} />
-                
-            </RadioGroup>
-        </FormControl> */}
-=======
             <IconButton onClick={() => setExpanded(!expanded)}>
                 <LinkIcon />
             </IconButton>
                 {/* <h3><em>'{linkedDs.name}'</em> rows as <em>'{ds.name}'</em> columns</h3> */}
                 {expanded && <DropdownAutocompleteComponent props={spec} />}
 
->>>>>>> 206cbb30
         </>
     )
 });
