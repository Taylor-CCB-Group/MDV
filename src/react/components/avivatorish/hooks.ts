import { useCallback, useEffect } from "react";
// import { useDropzone as useReactDropzone } from 'react-dropzone';
import { shallow } from "zustand/shallow";
// eslint-disable-next-line camelcase
import { unstable_batchedUpdates } from "react-dom";

import {
    useImageSettingsStore,
    useLoader,
    useMetadata,
    useViewerStore,
    useViewerStoreApi,
    useChannelsStoreApi,
    useImageSettingsStoreApi,
} from "./state";
import type { VivConfig } from "./state";
import {
    createLoader,
    buildDefaultSelection,
    guessRgb,
    getMultiSelectionStats,
    getBoundingCube,
    isInterleaved,
} from "./utils";
import { COLOR_PALLETE, FILL_PIXEL_VALUE } from "./constants";
import { useConfig } from "@/react/hooks";

export const useSavedVivConfig = () => {
<<<<<<< HEAD
    console.warn("Disabled useSavedVivConfig");
    return () => {}
    // const c = useConfig<{viv: VivConfig}>().viv;
    // const { viewerStore, channelsStore, imageSettingsStore } = c;
    // const viewerStoreApi = useViewerStoreApi();
    // const channelsStoreApi = useChannelsStoreApi();
    // const imageSettingsStoreApi = useImageSettingsStoreApi();
    // const applyConfig = useCallback(() => {
    //     viewerStoreApi.setState(state => {
    //         const newState = {...state, ...viewerStore};
    //         return newState;
    //     });
    //     channelsStoreApi.setState(state => {
    //         const newState = {...state, ...channelsStore};
    //         return newState;
    //     });
    //     imageSettingsStoreApi.setState(state => {
    //         const newState = {...state, ...imageSettingsStore};
    //         return newState;
    //     });
    // }, [viewerStore, channelsStore, imageSettingsStore, channelsStoreApi.setState, viewerStoreApi.setState, imageSettingsStoreApi.setState]);
    // return applyConfig;
}
=======
    const c = useConfig<{ viv: VivConfig }>().viv;
    const { viewerStore, channelsStore, imageSettingsStore } = c;
    const viewerStoreApi = useViewerStoreApi();
    const channelsStoreApi = useChannelsStoreApi();
    const imageSettingsStoreApi = useImageSettingsStoreApi();
    const applyConfig = useCallback(() => {
        viewerStoreApi.setState((state) => {
            const newState = { ...state, ...viewerStore };
            return newState;
        });
        channelsStoreApi.setState((state) => {
            const newState = { ...state, ...channelsStore };
            return newState;
        });
        imageSettingsStoreApi.setState((state) => {
            const newState = { ...state, ...imageSettingsStore };
            return newState;
        });
    }, [
        viewerStore,
        channelsStore,
        imageSettingsStore,
        channelsStoreApi.setState,
        viewerStoreApi.setState,
        imageSettingsStoreApi.setState,
    ]);
    return applyConfig;
};
>>>>>>> 2f65369e

export const useImage = (
    source: { description: string; urlOrFile: string },
    history?: any,
) => {
    const applyConfig = useSavedVivConfig();
    const [use3d, toggleUse3d, toggleIsOffsetsSnackbarOn] = useViewerStore(
        (store) => [
            store.use3d,
            store.toggleUse3d,
            store.toggleIsOffsetsSnackbarOn,
        ],
        shallow,
    );
    const [lensEnabled, toggleLensEnabled] = useImageSettingsStore(
        (store) => [store.lensEnabled, store.toggleLensEnabled],
        shallow,
    );
    const loader = useLoader();
    const metadata = useMetadata();
    const viewerStore = useViewerStoreApi();
    const channelsStore = useChannelsStoreApi();
    const imageSettingsStore = useImageSettingsStoreApi();
    // biome-ignore lint/correctness/useExhaustiveDependencies: disabled in viv as well, and would cause a bunch of re-running...
    useEffect(() => {
        async function changeLoader() {
            // Placeholder
            viewerStore.setState({ isChannelLoading: [true] });
            viewerStore.setState({ isViewerLoading: true });
            if (use3d) toggleUse3d();
            const { urlOrFile } = source;
            const newLoader = await createLoader(
                urlOrFile,
                toggleIsOffsetsSnackbarOn,
                (message) =>
                    viewerStore.setState({
                        loaderErrorSnackbar: { on: true, message },
                    }),
            );
            let nextMeta;
            let nextLoader;
            if (Array.isArray(newLoader)) {
                if (newLoader.length > 1) {
                    nextMeta = newLoader.map((l) => l.metadata);
                    nextLoader = newLoader.map((l) => l.data);
                } else {
                    nextMeta = newLoader[0].metadata;
                    nextLoader = newLoader[0].data;
                }
            } else {
                nextMeta = newLoader.metadata;
                nextLoader = newLoader.data;
            }
            if (nextLoader) {
                console.info(
                    "Metadata (in JSON-like form) for current file being viewed: ",
                    nextMeta,
                );
                unstable_batchedUpdates(() => {
                    channelsStore.setState({ loader: nextLoader });
                    viewerStore.setState({
                        metadata: nextMeta,
                    });
                });
                if (use3d) toggleUse3d();
                // eslint-disable-next-line no-unused-expressions
                history?.push(
                    typeof urlOrFile === "string"
                        ? `?image_url=${urlOrFile}`
                        : "",
                );
            }
        }
        if (source) changeLoader().then(applyConfig);
    }, [source, history]); // eslint-disable-line react-hooks/exhaustive-deps
    // biome-ignore lint/correctness/useExhaustiveDependencies: suppressed in viv as well, and would cause a bunch of re-running...
    useEffect(() => {
        const changeSettings = async () => {
            // Placeholder
            viewerStore.setState({ isChannelLoading: [true] });
            viewerStore.setState({ isViewerLoading: true });
            if (use3d) toggleUse3d();
            const newSelections = buildDefaultSelection(loader[0]);
            const { Channels } = metadata.Pixels;
            const channelOptions = Channels.map(
                (c, i) => c.Name ?? `Channel ${i}`,
            );
            // Default RGB.
            let newContrastLimits = [];
            let newDomains = [];
            let newColors = [];
            const isRgb = guessRgb(metadata);
            if (isRgb) {
                if (isInterleaved(loader[0].shape)) {
                    // These don't matter because the data is interleaved.
                    newContrastLimits = [[0, 255]];
                    newDomains = [[0, 255]];
                    newColors = [[255, 0, 0]];
                } else {
                    newContrastLimits = [
                        [0, 255],
                        [0, 255],
                        [0, 255],
                    ];
                    newDomains = [
                        [0, 255],
                        [0, 255],
                        [0, 255],
                    ];
                    newColors = [
                        [255, 0, 0],
                        [0, 255, 0],
                        [0, 0, 255],
                    ];
                }
                if (lensEnabled) {
                    toggleLensEnabled();
                }
                viewerStore.setState({ useColormap: false, useLens: false });
            } else {
                const stats = await getMultiSelectionStats({
                    loader,
                    selections: newSelections,
                    use3d: false,
                });
                newDomains = stats.domains;
                newContrastLimits = stats.contrastLimits;
                // If there is only one channel, use white.
                newColors =
                    newDomains.length === 1
                        ? [[255, 255, 255]]
                        : newDomains.map(
                              (_, i) =>
                                  Channels[i]?.Color?.slice(0, -1) ??
                                  COLOR_PALLETE[i],
                          );
                viewerStore.setState({
                    useLens: channelOptions.length !== 1,
                    useColormap: true,
                });
            }
            channelsStore.setState({
                ids: newDomains.map(() => String(Math.random())),
                selections: newSelections,
                domains: newDomains,
                contrastLimits: newContrastLimits,
                colors: newColors,
                channelsVisible: newColors.map(() => true),
            });
            viewerStore.setState({
                isChannelLoading: newSelections.map((i) => !i),
                isViewerLoading: false,
                pixelValues: new Array(newSelections.length).fill(
                    FILL_PIXEL_VALUE,
                ),
                // Set the global selections (needed for the UI). All selections have the same global selection.
                globalSelection: newSelections[0],
                channelOptions,
            });
            const [xSlice, ySlice, zSlice] = getBoundingCube(loader);
            imageSettingsStore.setState({
                xSlice,
                ySlice,
                zSlice,
            });
        };
        if (metadata) changeSettings().then(applyConfig);
    }, [loader, metadata]); // eslint-disable-line react-hooks/exhaustive-deps
};

// export const useDropzone = () => {
//     const viewerStore = useViewerStoreApi();
//     const handleSubmitFile = files => {
//         let newSource;
//         if (files.length === 1) {
//             newSource = {
//                 urlOrFile: files[0],
//                 // Use the trailing part of the URL (file name, presumably) as the description.
//                 description: files[0].name
//             };
//         } else {
//             newSource = {
//                 urlOrFile: files,
//                 description: 'data.zarr'
//             };
//         }
//         viewerStore.setState({ source: newSource });
//     };
//     return useReactDropzone({
//         onDrop: handleSubmitFile
//     });
// };<|MERGE_RESOLUTION|>--- conflicted
+++ resolved
@@ -26,31 +26,6 @@
 import { useConfig } from "@/react/hooks";
 
 export const useSavedVivConfig = () => {
-<<<<<<< HEAD
-    console.warn("Disabled useSavedVivConfig");
-    return () => {}
-    // const c = useConfig<{viv: VivConfig}>().viv;
-    // const { viewerStore, channelsStore, imageSettingsStore } = c;
-    // const viewerStoreApi = useViewerStoreApi();
-    // const channelsStoreApi = useChannelsStoreApi();
-    // const imageSettingsStoreApi = useImageSettingsStoreApi();
-    // const applyConfig = useCallback(() => {
-    //     viewerStoreApi.setState(state => {
-    //         const newState = {...state, ...viewerStore};
-    //         return newState;
-    //     });
-    //     channelsStoreApi.setState(state => {
-    //         const newState = {...state, ...channelsStore};
-    //         return newState;
-    //     });
-    //     imageSettingsStoreApi.setState(state => {
-    //         const newState = {...state, ...imageSettingsStore};
-    //         return newState;
-    //     });
-    // }, [viewerStore, channelsStore, imageSettingsStore, channelsStoreApi.setState, viewerStoreApi.setState, imageSettingsStoreApi.setState]);
-    // return applyConfig;
-}
-=======
     const c = useConfig<{ viv: VivConfig }>().viv;
     const { viewerStore, channelsStore, imageSettingsStore } = c;
     const viewerStoreApi = useViewerStoreApi();
@@ -79,7 +54,6 @@
     ]);
     return applyConfig;
 };
->>>>>>> 2f65369e
 
 export const useImage = (
     source: { description: string; urlOrFile: string },
