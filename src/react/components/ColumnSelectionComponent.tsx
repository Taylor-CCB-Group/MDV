--- conflicted
+++ resolved
@@ -45,15 +45,9 @@
 
     return (
         <>
-<<<<<<< HEAD
         {rowLinkProps ? (
-            <Paper className="mx-auto px-4 py-2 w-full" variant="outlined" sx={{backgroundColor: "transparent"}}>
-                        <div className="w-full flex justify-around text-xs font-medium">
-=======
-            {rowLinkProps ? (
-                <Paper className="mx-auto w-full" variant="outlined">
-                    <div className="w-full flex justify-around text-xs font-light">
->>>>>>> 8afb6702
+            <Paper className="mx-auto w-full" variant="outlined" sx={{backgroundColor: "transparent"}}>
+                        <div className="w-full flex justify-around text-xs font-light">
                         <button
                             onClick={() => setActiveTab("column")}
                             type="button"
