import { useMemo, useState } from "react";
import { observer } from "mobx-react-lite";
import Autocomplete from "@mui/material/Autocomplete";
import { useDataStore } from "../context.js";
import type { DataColumn, DataType, FieldName } from "@/charts/charts.js";
import type { Param } from "@/charts/ChartTypes.js";
import type DataStore from "@/datastore/DataStore.js";
import { columnMatchesType, isArray } from "@/lib/utils.js";
// todo - get the gui looking respectable with LinksComponent, and get it to work.
// todo - get multiple working properly.
// todo - subgroups
import LinksComponent from "./LinksComponent.js";
import { TextFieldExtended } from "./TextFieldExtended.js";
import Grid from '@mui/material/Grid2';
import { Accordion, AccordionDetails, AccordionSummary, Typography } from "@mui/material";
import LinkIcon from '@mui/icons-material/Link';
import { useRowsAsColumnsLinks } from "../chartLinkHooks.js";


export type ColumnSelectionProps = {
    setSelectedColumn: (column: FieldName) => void; //what about multiple? also, special values...
    current_value?: FieldName;
    placeholder?: string;
    exclude?: string[];
    dataStore?: DataStore;
    type?: Param | Param[]; //wary of using 'type' as a name - not reserved, but could be confusing
    multiple?: boolean;
};
type setBoolean = ReturnType<typeof useState<boolean>>[1];
type GuiStateProps = {
    isExpanded: boolean;
    setIsExpanded: setBoolean;
    isAutocompleteFocused: boolean;
    setIsAutocompleteFocused: setBoolean;
}

const ColumnDropdown = observer((props: ColumnSelectionProps & GuiStateProps) => {
    const { setSelectedColumn, placeholder, type, setIsAutocompleteFocused, setIsExpanded, current_value } = props;
    const isMultiType = type === "_multi_column:number" || type === "_multi_column:all";
    const multiple = props.multiple || isMultiType;
    const dataStore = useDataStore(props.dataStore);
    // todo column groups
    const columns: DataColumn<DataType>[] = useMemo(
        () => dataStore.columns
            .filter((c) => !props.exclude?.includes(c.name))
            .filter((c) => columnMatchesType(c, type))
        ,
        [dataStore, props.exclude, type],
    );
    // In general, this should (probably) be using our "(multi)dropdown" component
    // and the <LinksComponent /> can select which column options to show.
    return (
        <Grid className="w-full items-center" container>
            <Grid size={"grow"}>
                <Autocomplete
                    className="w-full"
                    options={columns}
                    multiple={multiple}
                    // value={current_value ? columns.find(c => c.name === current_value) : null}
                    onChange={(_, value) => {
                        if (Array.isArray(value)) {
                            // todo - need to make controlled anyway for multiple...
                            setSelectedColumn(value[0].field);
                        } else {
                            setSelectedColumn(value.field);
                        }
                    }}
                    getOptionLabel={(column) => column.name}
                    renderInput={(params) => {
                        const { key, ...p } = params as typeof params & {
                            key: string;
                        };
                        return (
                            <TextFieldExtended
                                onClick={(e) => e.stopPropagation()}
                                onFocus={() => setIsAutocompleteFocused(true)}
                                onBlur={() => setIsAutocompleteFocused(false)}
                                key={key}
                                {...p}
                                placeholder={placeholder}
                            // customStartAdornment={<LinksComponent />}
                            />
                        );
                    }}
                    renderOption={(props, column) => {
                        const { key, ...p } = props as typeof props & {
                            key: string;
                        };
                        const { datatype } = column;
                        // todo: consider an optional description prop, which we could show in a tooltip?
                        return (
                            <li key={key} {...p}
                            onClick={(e) => {
                                setIsExpanded(prev => prev);
                                p.onClick?.(e);
                            }}
                            >
                                {column.name}
                                <em className="opacity-40 ml-2">({datatype})</em>
                            </li>
                        );
                    }}
                />
            </Grid>
        </Grid>
    );
});

/**
 * A component for selecting a column from the data store.
 * Must be in a context where `useDataStore` is available
 * (e.g. if we're in a more global dialog etc rather than a chart context,
 * this would be ambiguous).
 */
const ColumnSelectionComponent = observer((props: ColumnSelectionProps) => { //GuiSpec<"column">) => {
    const { setSelectedColumn, placeholder, type } = props;
    const isMultiType = type === "_multi_column:number" || type === "_multi_column:all";
    const multiple = props.multiple || isMultiType;
    const dataStore = useDataStore(props.dataStore);
    // todo column groups
    const columns: DataColumn<DataType>[] = useMemo(
        () => dataStore.columns
            .filter((c) => !props.exclude?.includes(c.name))
            .filter((c) => columnMatchesType(c, type))
            ,
        [dataStore, props.exclude, type],
    );
    const [isExpanded, setIsExpanded] = useState(false);
    const [isAutocompleteFocused, setIsAutocompleteFocused] = useState(false);

    const guiProps = { isExpanded, setIsExpanded, isAutocompleteFocused, setIsAutocompleteFocused };
    const linkProps = useRowsAsColumnsLinks(); //todo: arbitrary number of links
    if (!linkProps) return <ColumnDropdown {...props} {...guiProps} />;
    // In general, this should (probably) be using our "(multi)dropdown" component
    // and the <LinksComponent /> can select which column options to show.
    return (
        <>
<<<<<<< HEAD
        <Accordion expanded={isExpanded} onChange={e => {
            if (!isAutocompleteFocused) {
                setIsExpanded(prev => !prev);
            }
        }}>
            <AccordionSummary expandIcon={<LinkIcon sx={{marginLeft: '0.2em'}} />} sx={{padding: '0 0.5em'}}>
                <Grid className="w-full items-center" container>
                    <Grid size={"grow"}>
                        {/* we may want to show something different, especially if special value is selected... */}
                        <ColumnDropdown {...props} {...guiProps} />
                    </Grid>
                </Grid>
            </AccordionSummary>
            <AccordionDetails>
                <LinksComponent />
            </AccordionDetails>
        </Accordion>
=======
            <Autocomplete
                className="w-full"
                options={columns}
                multiple={multiple}
                onChange={(_, value) => {
                    if (!value) return; // todo - is this allowed ? clear selection?
                    if (isArray(value)) {
                        // todo - need to make controlled anyway for multiple...
                        setSelectedColumn(value[0].field);
                    } else {
                        setSelectedColumn(value.field);
                    }
                }}
                getOptionLabel={(column) => column.name}
                renderInput={(params) => {
                    const { key, ...p } = params as typeof params & {
                        key: string;
                    };
                    return (
                        <TextField
                            key={key}
                            {...p}
                            placeholder={placeholder}
                        />
                    );
                }}
                renderOption={(props, column) => {
                    const { key, ...p } = props as typeof props & {
                        key: string;
                    };
                    const { datatype } = column;
                    // todo: consider an optional description prop, which we could show in a tooltip?
                    return (
                        <li key={key} {...p}>
                            {column.name}
                            <em className="opacity-40 ml-2">({datatype})</em>
                        </li>
                    );
                }}
            />
            {/* <LinksComponent /> */}
>>>>>>> 206cbb30
        </>
    );
});
export default ColumnSelectionComponent;<|MERGE_RESOLUTION|>--- conflicted
+++ resolved
@@ -26,7 +26,8 @@
     type?: Param | Param[]; //wary of using 'type' as a name - not reserved, but could be confusing
     multiple?: boolean;
 };
-type setBoolean = ReturnType<typeof useState<boolean>>[1];
+//!!AAAAAH FFS
+type setBoolean = any | ReturnType<typeof useState<boolean>>[1];
 type GuiStateProps = {
     isExpanded: boolean;
     setIsExpanded: setBoolean;
@@ -34,8 +35,15 @@
     setIsAutocompleteFocused: setBoolean;
 }
 
-const ColumnDropdown = observer((props: ColumnSelectionProps & GuiStateProps) => {
-    const { setSelectedColumn, placeholder, type, setIsAutocompleteFocused, setIsExpanded, current_value } = props;
+
+/**
+ * A component for selecting a column from the data store.
+ * Must be in a context where `useDataStore` is available
+ * (e.g. if we're in a more global dialog etc rather than a chart context,
+ * this would be ambiguous).
+ */
+const ColumnDropdown = observer((props: ColumnSelectionProps & GuiStateProps) => { //GuiSpec<"column">) => {
+    const { setSelectedColumn, placeholder, type } = props;
     const isMultiType = type === "_multi_column:number" || type === "_multi_column:all";
     const multiple = props.multiple || isMultiType;
     const dataStore = useDataStore(props.dataStore);
@@ -44,9 +52,15 @@
         () => dataStore.columns
             .filter((c) => !props.exclude?.includes(c.name))
             .filter((c) => columnMatchesType(c, type))
-        ,
+            ,
         [dataStore, props.exclude, type],
     );
+    const [isExpanded, setIsExpanded] = useState(false);
+    const [isAutocompleteFocused, setIsAutocompleteFocused] = useState(false);
+
+    const guiProps = { isExpanded, setIsExpanded, isAutocompleteFocused, setIsAutocompleteFocused };
+    const linkProps = useRowsAsColumnsLinks(); //todo: arbitrary number of links
+    if (!linkProps) return <ColumnDropdown {...props} {...guiProps} />;
     // In general, this should (probably) be using our "(multi)dropdown" component
     // and the <LinksComponent /> can select which column options to show.
     return (
@@ -58,7 +72,8 @@
                     multiple={multiple}
                     // value={current_value ? columns.find(c => c.name === current_value) : null}
                     onChange={(_, value) => {
-                        if (Array.isArray(value)) {
+                        if (!value) return; // todo - is this allowed ? clear selection?
+                        if (isArray(value)) {
                             // todo - need to make controlled anyway for multiple...
                             setSelectedColumn(value[0].field);
                         } else {
@@ -130,12 +145,12 @@
 
     const guiProps = { isExpanded, setIsExpanded, isAutocompleteFocused, setIsAutocompleteFocused };
     const linkProps = useRowsAsColumnsLinks(); //todo: arbitrary number of links
+    //@ts -expect-error nonsense about setBoolean type
     if (!linkProps) return <ColumnDropdown {...props} {...guiProps} />;
     // In general, this should (probably) be using our "(multi)dropdown" component
     // and the <LinksComponent /> can select which column options to show.
     return (
         <>
-<<<<<<< HEAD
         <Accordion expanded={isExpanded} onChange={e => {
             if (!isAutocompleteFocused) {
                 setIsExpanded(prev => !prev);
@@ -144,7 +159,7 @@
             <AccordionSummary expandIcon={<LinkIcon sx={{marginLeft: '0.2em'}} />} sx={{padding: '0 0.5em'}}>
                 <Grid className="w-full items-center" container>
                     <Grid size={"grow"}>
-                        {/* we may want to show something different, especially if special value is selected... */}
+                        {/* we may want to show something different, especially if special value is selected... */}                        
                         <ColumnDropdown {...props} {...guiProps} />
                     </Grid>
                 </Grid>
@@ -153,49 +168,6 @@
                 <LinksComponent />
             </AccordionDetails>
         </Accordion>
-=======
-            <Autocomplete
-                className="w-full"
-                options={columns}
-                multiple={multiple}
-                onChange={(_, value) => {
-                    if (!value) return; // todo - is this allowed ? clear selection?
-                    if (isArray(value)) {
-                        // todo - need to make controlled anyway for multiple...
-                        setSelectedColumn(value[0].field);
-                    } else {
-                        setSelectedColumn(value.field);
-                    }
-                }}
-                getOptionLabel={(column) => column.name}
-                renderInput={(params) => {
-                    const { key, ...p } = params as typeof params & {
-                        key: string;
-                    };
-                    return (
-                        <TextField
-                            key={key}
-                            {...p}
-                            placeholder={placeholder}
-                        />
-                    );
-                }}
-                renderOption={(props, column) => {
-                    const { key, ...p } = props as typeof props & {
-                        key: string;
-                    };
-                    const { datatype } = column;
-                    // todo: consider an optional description prop, which we could show in a tooltip?
-                    return (
-                        <li key={key} {...p}>
-                            {column.name}
-                            <em className="opacity-40 ml-2">({datatype})</em>
-                        </li>
-                    );
-                }}
-            />
-            {/* <LinksComponent /> */}
->>>>>>> 206cbb30
         </>
     );
 });
