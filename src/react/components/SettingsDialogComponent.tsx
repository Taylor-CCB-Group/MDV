import { observer } from "mobx-react-lite";
import { useState, useMemo, useId, useCallback, useEffect } from "react";
import type { AnyGuiSpec, DropDownValues, GuiSpec, GuiSpecType } from "../../charts/charts";
import { action, makeAutoObservable } from "mobx";
import { ErrorBoundary } from "react-error-boundary";
import {
    Accordion,
    AccordionContent,
    AccordionItem,
    AccordionTrigger,
} from "@/components/ui/accordion";
import { v4 as uuid } from "uuid";
import { Button, Chip, Dialog, FormControl, FormControlLabel, MenuItem, Radio, RadioGroup, Select, Slider, Typography } from "@mui/material";
import Checkbox from "@mui/material/Checkbox";
import TextField from "@mui/material/TextField";
import Autocomplete from "@mui/material/Autocomplete";
import CheckBoxOutlineBlankIcon from "@mui/icons-material/CheckBoxOutlineBlank";
import CheckBoxIcon from "@mui/icons-material/CheckBox";
import JsonView from "react18-json-view";
import { ChartProvider } from "../context";
import type { ColumnSelectionProps } from "./ColumnSelectionComponent";
import ColumnSelectionComponent from "./ColumnSelectionComponent";
import { g, isArray } from "@/lib/utils";
import type BaseChart from "@/charts/BaseChart";

<<<<<<< HEAD
export const MLabel = observer(({ props, htmlFor }: { props: GuiSpec<GuiSpecType>, htmlFor?: string }) => (
    <Typography fontSize="small" sx={{alignSelf: "center", justifySelf: "end", paddingRight: 2}}>
        {props.label} 
        {/* <em className="opacity-30"> ({props.type})</em> */}
    </Typography>
=======
export const MLabel = observer(({ props, htmlFor }: { props: GuiSpec<any>, htmlFor?: string }) => (
    <Typography fontSize="small" sx={{alignSelf: "center", justifySelf: "end", paddingRight: 2}}>{props.label}</Typography>
>>>>>>> 206cbb30
    // todo fix justifySelf - it's not working as expected
    // <FormControlLabel
    //     sx={{ justifySelf: "right" }}
    //     control={<Typography>{props.label}</Typography>}
    //     label=""
    //     htmlFor={htmlFor}
    // />
));

const TextComponent = ({ props }: { props: GuiSpec<"text"> }) => (
    <>
        <MLabel props={props} />
        <TextField
            value={props.current_value}
            onChange={action((e) => {
                props.current_value = e.target.value;
                if (props.func) props.func(e.target.value);
            })}
            className="w-full"
        />
    </>
);

const TextBoxComponent = ({ props }: { props: GuiSpec<"textbox"> }) => (
    <>
        <MLabel props={props} />
        <div />
        <textarea
            value={props.current_value}
            onChange={action((e) => {
                props.current_value = e.target.value;
                if (props.func) props.func(e.target.value);
            })}
            className="w-full col-span-2"
        />
    </>
);

const SliderComponent = ({ props }: { props: GuiSpec<"slider"> }) => (
    <>
        <MLabel props={props} />
        <Slider
            value={props.current_value}
            min={props.min || 0}
            max={props.max || 1}
            step={props.step || 0.01} //todo - infer default step from min/max
            onChange={action((_, value) => {
                // const value = Number.parseFloat(e.target.value);
                if (Array.isArray(value))
                    throw "slider callback should have multiple values";
                props.current_value = value;
                if (props.func) props.func(value);
            })}
            size="small"
        />
    </>
);

const SpinnerComponent = ({ props }: { props: GuiSpec<"spinner"> }) => (
    <>
        <MLabel props={props} />
        <input
            type="number"
            value={props.current_value}
            min={props.min || 0}
            max={props.max}
            step={props.step || 1}
            onChange={action((e) => {
                const value = (props.current_value = Number.parseInt(
                    e.target.value,
                ));
                if (props.func) props.func(value);
            })}
        />
    </>
);
type ColumnSelectionSpec = GuiSpec<"column"> | GuiSpec<"multicolumn">;
/**
 * Wrap the ColumnSelectionComponent in a setting GUI component.
 *
 * nb, for some weird reason if this is defined in ColumnSelectionComponent.tsx HMR doesn't work...
 */
<<<<<<< HEAD
export const ColumnSelectionSettingGui = observer(({ props }: { props: GuiSpec<"column" | "multicolumn"> }) => {
    // multiple...
=======
export const ColumnSelectionSettingGui = observer(({ props }: { props: ColumnSelectionSpec }) => {
>>>>>>> 206cbb30
    // proably want to change the type of ColumnSelectionProps anyway...
    // perhaps we should be looking at other places where it's used & make them use this,
    // with a different evolution of the API.
    // currently this is not showing the current_value, among other missing features...
    const setSelectedColumn = useCallback(action((v: string) => {
        props.current_value = v;
        //@ts-expect-error //! this is genuinely not fully implemented yet, when it is, types should be right
        props.func?.(v);
    }), []); //as of this writing, biome is right that props is not a dependency
    const filter = props.columnSelection?.filter;
    const props2: ColumnSelectionProps = useMemo(() => ({
        setSelectedColumn,
        type: filter,
        multiple: props.type === "multicolumn",
        // current_value: props.current_value... maybe want to be more mobx-y about this
    }), [setSelectedColumn, props.type, filter]);
    return (
        <>
            <MLabel props={props} />
            <ColumnSelectionComponent {...props2} />
        </>
    );
});

const icon = <CheckBoxOutlineBlankIcon fontSize="small" />;
const checkedIcon = <CheckBoxIcon fontSize="small" />;

// nb this is not the same as `GuiSpec<"dropdown" | "multidropdown">`
type DropdownSpec = GuiSpec<"dropdown"> | GuiSpec<"multidropdown">;
// type DropdownSpec = GuiSpec<"dropdown" | "multidropdown">;
function getOptionAsObjectHelper(values: DropDownValues) {
    const useObjectKeys = values.length === 3;
    const [_valueObjectArray, labelKey, valueKey] = useObjectKeys ? values : ["X", "X", "X"];
    if (!labelKey || !valueKey) throw "DropdownAutocompleteComponent requires labelKey and valueKey for useObjectKeys";
    type Option = { label: string, value: string, original: any };
    // might put some more elaborate types here on original at some point
    return (original: string | any): Option => {
        const isString = typeof original === "string";
        if (isString === useObjectKeys) throw "DropdownAutocompleteComponent requires values to be either all strings or all objects";
        if (isString) {
            return { label: original, value: original, original };
        }
        const label: string = original[labelKey];
        const value: string = original[valueKey];
        return { label, value, original };
    };
}
function useDropdownOptions(props: DropdownSpec) {
    // this check should be redundant with current types, but leaving it in for now
    if (!props.values) throw "DropdownAutocompleteComponent requires props.values - probable logic error in type definitions";
    const toOption = useCallback(getOptionAsObjectHelper(props.values), []);
    type OptionType = ReturnType<typeof toOption>;
    const NO_OPTIONS = [{ label: "No options (error - sorry...)", value: "", original: "" }];
    const options = useMemo(() => props.values?.[0].map(toOption) || NO_OPTIONS, [props.values, toOption]);
    // bit of a faff with sometimes getting a one-item array, sometimes a single item...
    const getSingleOption = useCallback(
        (option: OptionType | OptionType[] | undefined) => {
            if (!option) return NO_OPTIONS[0];
            const a = isArray(option);
            if (a && option.length > 1) {
                console.warn("ideally we shouldn't have to deal with arrays at all here, but we only expect one value when we do");
            }
            return (isArray(option) ? option[0] : option)
        },
        []
    );
    // coerce to single option
    const single = getSingleOption;
    // get label for option
    // -- do we need `| OptionType[]` here - perhaps `getSingleOption` can go away as well?
    const label = useCallback((option: OptionType | OptionType[]) => single(option).label, [single]);
    // const label = useCallback((option: OptionType) => single(option).label, [single]);
    // get value for option
    const val = useCallback((option: OptionType | OptionType[]) => single(option).value, [single]);

    // ------
    // deal with cases where the options have changed (e.g. values from a different column
    // when a different "contour parameter" is selected by another GUI element)
    // so available values may be incompatible with props.current_value
    // ------
    // if 'multiple' is true, make sure we get an array even if one / zero values selected.
    // this should now be handled by type-predicate isMultidropdown
    // const multiple = isMultidropdown(props);
    const v = props.current_value;
    const validVal = useCallback(
        (v: string) => options.some((item) => item.value === v),
        [options],
    );
    // some type checking / evaluation
    // if (props.type === "multidropdown") {
    //     const t: "multidropdown" = props.type;
    //     const arr: string[] = props.current_value;
    //     const func: GuiSpec<"multidropdown">['func'] = props.func;
    // } else {
    //     const t: "dropdown" = props.type;
    //     //@ts-expect-error
    //     const arr: string = v;
    //     const arr2: string = props.current_value;
    //     if (props.func) {
    //         const func: (v: string) => void = props.func;
    //     }
    // }
    const isVArray = isArray(v);
    const allValid = isVArray ? v.every(validVal) : validVal(v);
    const okValue = allValid ? v : isVArray ? v.filter(validVal) : null;
    //map from 'value' string to option object
    const okOption = (isArray(okValue)
        ? okValue.map((v) => options.find((o) => o.value === v))
        : [options.find((o) => o.value === v)])
    // : options.find((o) => o.value === v); //not-multiple...

    return {options, single, label, val, okOption};
}
function isMultidropdown(props: DropdownSpec): props is GuiSpec<"multidropdown"> {
    const multi = props.type === "multidropdown";
    if (multi !== isArray(props.current_value)) throw "current_value should be an array if (and only if) type is multidropdown";
    return multi;
}
function inferDropdownType<T extends "dropdown" | "multidropdown">(props: GuiSpec<T>): GuiSpec<T> {
    return props;
}
function getCurrentValue(props: DropdownSpec) {
    const multi = isMultidropdown(props);
    if (multi) return props.current_value; //ts correctly infers this is an array
    // return props.current_value; //.. fails to infer this is a string
    if (isArray(props.current_value)) throw "current_value should be an array if and only if type is multidropdown";
    return props.current_value;
}
export const DropdownAutocompleteComponent = observer(({
    props//: propsAmbiguous,
}: { props: DropdownSpec }) => {
    // todo review 'virtualization' for large lists
    const id = useId();
    // const props = inferDropdownType(propsAmbiguous);
    const multiple = isMultidropdown(props);
    // the props.values may be a tuple of [valueObjectArray, textKey, valueKey], or an array of length 1 - [string[]]
    if (!props.values) throw "DropdownAutocompleteComponent requires props.values";
    //todo handle multitext / tags properly.

    const {options, single, label, val, okOption} = useDropdownOptions(props);

    type Option = typeof options[number]; // hopefully we can improve `{ original: any }`
    // still not entirely sure about the type for onChange...
    type OVal = Option | Option[] | (Option | Option[])[] | null;
    return (
        <>
            <MLabel htmlFor={id} props={props} />
            <Autocomplete
                className="w-full"
                multiple={multiple}
                size="small"
                id={id}
                options={options}
                disableCloseOnSelect={multiple}
                getOptionLabel={label}
                value={okOption.filter((a) => a !== undefined)}
                onChange={action((_, value: OVal) => {
                    //added type annotation above because mobx seems to fluff the inference to `never`
                    if (value === null) return;
                    if (isArray(value)) {
                        if (!multiple) throw "shouldn't get an array here";
                        const vals = value.map(val);
                        props.current_value = vals;
                        props.func?.(vals);
                        return;
                    }
                    if (multiple) throw "shouldn't get a single value here";
                    const v = val(value);
                    props.current_value = v;
                    if (props.func) props.func(v);
                })}
                isOptionEqualToValue={(option, value) => (single(option).original === single(value).original)}
                renderOption={(props, option, { selected }) => {
                    if (!option) return null; //FFS let's switch to Rust or something
                    // we could potentially render something richer here - like color swatches or icons
                    // if we had a richer sense of the data in context
                    // ^^ e.g. if we had a `GuiSpec<'category'>` it could have it's own internal logic for
                    // managing internal state, and also use a richer component here.
                    const { key, ...optionProps } = props as typeof props & {
                        key: string;
                    }; //questionable mui types?
                    if (multiple)
                        return (
                            <li key={key} {...optionProps}>
                                <Checkbox
                                    icon={icon}
                                    checkedIcon={checkedIcon}
                                    style={{ marginRight: 8 }}
                                    checked={selected}
                                />
                                {label(option)}
                            </li>
                        );
                    return (
                        <li key={key} {...optionProps}>
                            {label(option)}
                        </li>
                    );
                }}
                renderTags={(tagValue, getTagProps) => {
                    //seems to be a material-ui bug with not properly handling key / props...
                    //https://stackoverflow.com/questions/75818761/material-ui-autocomplete-warning-a-props-object-containing-a-key-prop-is-be
                    return tagValue.map((option, index) => !option ? null : (
                        <Chip
                            {...getTagProps({ index })}
                            key={val(option)}
                            label={label(option)}
                        />
                    ));
                }}
                renderInput={(params) => (
                    <TextField
                        {...params}
                    // label="Checkboxes"
                    // placeholder={props.label}
                    />
                )}
            />
        </>
    );
});
// removed unused DropdownComponent...

const CheckboxComponent = ({ props }: { props: GuiSpec<"check"> }) => (
    <>
        <MLabel props={props} />
        <Checkbox
            checked={props.current_value || false}
            onChange={action((e) => {
                props.current_value = e.target.checked;
                if (props.func) props.func(e.target.checked);
            })}
            size="small"
            sx={{ padding: 0 }}
        />
    </>
);

const RadioButtonComponent = ({
    props,
}: { props: GuiSpec<"radiobuttons"> }) => {
    const choices = useMemo(
        () => props.choices?.map((v) => ({ v, id: uuid() })) || [],
        [props.choices],
    );
    return (
        <>
            <MLabel props={props} />
            <FormControl margin="dense">
                <RadioGroup
                    row
                    // aria-labelledby=""
                    value={props.current_value}
                    onChange={action((e) => {
                        props.current_value = e.target.value;
                        if (props.func) props.func(e.target.value);
                    })}
                >
                    {choices.map(({v, id}) => {
                        const cid = `${id}-${v[0]}`;
                        return (
                            <FormControlLabel key={cid}
                            control={<Radio size="small"/>} label={v[0]} value={v[1]}
                            style={{minWidth: "unset"}}
                            />
                        )
                    })}
                </RadioGroup>
            </FormControl>
            <div className="ciview-radio-group" style={{display: "none"}}>
                {choices.map(({ v, id }) => (
                    <span key={id}>
                        <span className="m-1">{v[0]}</span>
                        <input
                            type="radio"
                            value={v[1]}
                            // biome-ignore lint/suspicious/noDoubleEquals: number == string is ok here
                            checked={v[1] == props.current_value}
                            onChange={action((e) => {
                                props.current_value = e.currentTarget.value;
                                if (props.func)
                                    props.func(e.currentTarget.value);
                            })}
                        />
                    </span>
                ))}
            </div>
        </>
    );
};

const DoubleSliderComponent = ({
    props,
}: { props: GuiSpec<"doubleslider"> }) => (
    <>
        <MLabel props={props} />
        <Slider
            value={props.current_value}
            min={props.min || 0}
            max={props.max || 1}
            onChange={action((_, value) => {
                if (!Array.isArray(value)) {
                    throw "doubleslider callback should have multiple values";
                }
                props.current_value = value as [number, number];
                if (props.func) props.func(value as [number, number]);
            })}
            size="small"
            // sx={{ padding: 0, paddingRight: 10 }}
        />
    </>
);

const ButtonComponent = ({ props }: { props: GuiSpec<"button"> }) => (
    <>
        <MLabel props={props} />
        <Button
            variant="contained"
            onClick={() => {
                //is there a nicer way to write this / define GuiValueTypes?
                if (props.func) props.func(undefined as never);
            }}
        >
            {props.label}
        </Button>
    </>
);

const FolderComponent = ({ props }: { props: GuiSpec<"folder"> }) => {
    // add uuid to each setting to avoid key collisions
    const settings = useMemo(
        () => props.current_value.map((setting) => ({ setting, id: uuid() })),
        [props.current_value],
    );
    if (settings.length === 0) return null;
    return (
        <Accordion
            type="single"
            collapsible
            className="w-full col-span-2"
            //expand by default
            defaultValue={props.label}
        >
            <AccordionItem value={props.label}>
                <AccordionTrigger>{props.label}</AccordionTrigger>
                <AccordionContent>
                    {settings.map(({ setting, id }) => (
                        <AbstractComponent key={id} props={setting} />
                    ))}
                </AccordionContent>
            </AccordionItem>
        </Accordion>
    );
};

const Components: {
    [K in GuiSpecType]: React.FC<{ props: GuiSpec<K> }>;
} = {
    text: observer(TextComponent),
    textbox: observer(TextBoxComponent),
    slider: observer(SliderComponent),
    spinner: observer(SpinnerComponent),
    dropdown: DropdownAutocompleteComponent,
    // consider having component specifically for column/category selection <<<<
    // the column selection can make use of column groups
    // category selection can have some logic for multitext / tags
    // both can have the ability to reactively update their options based on the current data
    // 'multidropdown': observer(DropdownComponent),
    multidropdown: DropdownAutocompleteComponent,
    check: observer(CheckboxComponent),
    radiobuttons: observer(RadioButtonComponent),
    doubleslider: observer(DoubleSliderComponent),
    button: observer(ButtonComponent),
    folder: observer(FolderComponent),
    column: ColumnSelectionSettingGui,
    multicolumn: ColumnSelectionSettingGui,
} as const;

const ErrorComponent = observer(({ props, label }: { props: any, label: string }) => {
    const [expanded, setExpanded] = useState(true);
    return (
        <>
        <Dialog open={expanded}
            className="border-red-500 border-2 border-solid"
            >
            <h2>Settings Dialog Error...</h2>
            <JsonView src={props} collapsed={1} />
            <Button
                onClick={() => setExpanded(!expanded)}
                >ok</Button>
        </Dialog>
        <label className="text-red-500">Error in component:</label>
        <label className="text-red-500">{label}</label>
        </>
    );
});

// how close is this to something we could use from AddChartDialog?
export const AbstractComponent = observer(
    ({ props }: { props: AnyGuiSpec | GuiSpec<GuiSpecType> }) => {
        // would like to lose this `as` cast - maybe a newer/future typescript might manage it better?
        const Component = Components[props.type] as React.FC<{
            props: typeof props;
        }>;
        if (!(props.type in Components)) {
            //todo use zod to validate the props object
            console.error(`Unknown component type: '${props.type}'`);
            const errorObj = { props, error: `Unknown component type: ${props.type}` };
            return <ErrorComponent props={errorObj} label={props.label} />;
        }
        return (
            <div className="grid grid-cols-2 p-1 justify-items-start">
                <ErrorBoundary fallback={<ErrorComponent props={props} label={props.label} />}>
                    <Component props={props} />
                </ErrorBoundary>
            </div>
        );
    },
);

export default observer(<T,>({ chart }: { chart: BaseChart<T> }) => {
    const settings = useMemo(() => {
        // is the id just for a key in this component, or should the type passed to the component recognise it?
        // for now, I don't think there's a benefit to including it in the type.
        // FolderComponent also makes keys in a similar way that is again only relevant locally I think.
        const settings = chart //todo: fix this typecast, resolve `Chart` vs `BaseChart`...
            .getSettings()
            .map((setting) => ({ setting, id: uuid() }));
        const wrap = { settings };
        makeAutoObservable(wrap);
        return wrap.settings;
    }, [chart]);
    return (
        <ChartProvider chart={chart}>
            <div className="w-full max-h-[80vh]">
                {settings.map(({ setting, id }) => (
                    <AbstractComponent key={id} props={setting} />
                ))}
            </div>
        </ChartProvider>
    );
});<|MERGE_RESOLUTION|>--- conflicted
+++ resolved
@@ -23,16 +23,11 @@
 import { g, isArray } from "@/lib/utils";
 import type BaseChart from "@/charts/BaseChart";
 
-<<<<<<< HEAD
 export const MLabel = observer(({ props, htmlFor }: { props: GuiSpec<GuiSpecType>, htmlFor?: string }) => (
     <Typography fontSize="small" sx={{alignSelf: "center", justifySelf: "end", paddingRight: 2}}>
         {props.label} 
         {/* <em className="opacity-30"> ({props.type})</em> */}
     </Typography>
-=======
-export const MLabel = observer(({ props, htmlFor }: { props: GuiSpec<any>, htmlFor?: string }) => (
-    <Typography fontSize="small" sx={{alignSelf: "center", justifySelf: "end", paddingRight: 2}}>{props.label}</Typography>
->>>>>>> 206cbb30
     // todo fix justifySelf - it's not working as expected
     // <FormControlLabel
     //     sx={{ justifySelf: "right" }}
@@ -115,12 +110,8 @@
  *
  * nb, for some weird reason if this is defined in ColumnSelectionComponent.tsx HMR doesn't work...
  */
-<<<<<<< HEAD
-export const ColumnSelectionSettingGui = observer(({ props }: { props: GuiSpec<"column" | "multicolumn"> }) => {
+export const ColumnSelectionSettingGui = observer(({ props }: { props: ColumnSelectionSpec }) => {
     // multiple...
-=======
-export const ColumnSelectionSettingGui = observer(({ props }: { props: ColumnSelectionSpec }) => {
->>>>>>> 206cbb30
     // proably want to change the type of ColumnSelectionProps anyway...
     // perhaps we should be looking at other places where it's used & make them use this,
     // with a different evolution of the API.
