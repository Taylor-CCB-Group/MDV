import { observer } from "mobx-react-lite";
import { useState, useMemo, useId, useCallback, useEffect } from "react";
import type { AnyGuiSpec, DropDownValues, GuiSpec, GuiSpecType } from "../../charts/charts";
import { action, makeAutoObservable } from "mobx";
import { ErrorBoundary } from "react-error-boundary";
import {
    Accordion,
    AccordionContent,
    AccordionItem,
    AccordionTrigger,
} from "@/components/ui/accordion";
import { v4 as uuid } from "uuid";
import { Button, Chip, Dialog, FormControl, FormControlLabel, MenuItem, Radio, RadioGroup, Select, Slider, Typography } from "@mui/material";
import Checkbox from "@mui/material/Checkbox";
import TextField from "@mui/material/TextField";
import Autocomplete from "@mui/material/Autocomplete";
import CheckBoxOutlineBlankIcon from "@mui/icons-material/CheckBoxOutlineBlank";
import CheckBoxIcon from "@mui/icons-material/CheckBox";
import JsonView from "react18-json-view";
import { ChartProvider } from "../context";
import ColumnSelectionComponent from "./ColumnSelectionComponent";
<<<<<<< HEAD
import { inferGenericColumnSelectionProps } from "@/lib/columnTypeHelpers";

export const MLabel = observer(({ props, htmlFor }: { props: GuiSpec<GuiSpecType>, htmlFor?: string }) => (
    <Typography fontSize="small" sx={{alignSelf: "center", justifySelf: "end", paddingRight: 2}}>
        {props.label} 
        {/* <em className="opacity-30"> ({props.type})</em> */}
    </Typography>
=======
import { g, isArray } from "@/lib/utils";
import type BaseChart from "@/charts/BaseChart";

export const MLabel = observer(({ props, htmlFor }: { props: GuiSpec<any>, htmlFor?: string }) => (
    <Typography fontSize="small" sx={{alignSelf: "center", justifySelf: "end", paddingRight: 2}}>{props.label}</Typography>
>>>>>>> 206cbb30
    // todo fix justifySelf - it's not working as expected
    // <FormControlLabel
    //     sx={{ justifySelf: "right" }}
    //     control={<Typography>{props.label}</Typography>}
    //     label=""
    //     htmlFor={htmlFor}
    // />
));

const TextComponent = ({ props }: { props: GuiSpec<"text"> }) => (
    <>
        <MLabel props={props} />
        <TextField
            value={props.current_value}
            onChange={action((e) => {
                props.current_value = e.target.value;
                if (props.func) props.func(e.target.value);
            })}
            className="w-full"
        />
    </>
);

const TextBoxComponent = ({ props }: { props: GuiSpec<"textbox"> }) => (
    <>
        <MLabel props={props} />
        <div />
        <textarea
            value={props.current_value}
            onChange={action((e) => {
                props.current_value = e.target.value;
                if (props.func) props.func(e.target.value);
            })}
            className="w-full col-span-2"
        />
    </>
);

const SliderComponent = ({ props }: { props: GuiSpec<"slider"> }) => (
    <>
        <MLabel props={props} />
        <Slider
            value={props.current_value}
            min={props.min || 0}
            max={props.max || 1}
            step={props.step || 0.01} //todo - infer default step from min/max
            onChange={action((_, value) => {
                // const value = Number.parseFloat(e.target.value);
                if (Array.isArray(value))
                    throw "slider callback should have multiple values";
                props.current_value = value;
                if (props.func) props.func(value);
            })}
            size="small"
        />
    </>
);

const SpinnerComponent = ({ props }: { props: GuiSpec<"spinner"> }) => (
    <>
        <MLabel props={props} />
        <input
            type="number"
            value={props.current_value}
            min={props.min || 0}
            max={props.max}
            step={props.step || 1}
            onChange={action((e) => {
                const value = (props.current_value = Number.parseInt(
                    e.target.value,
                ));
                if (props.func) props.func(value);
            })}
        />
    </>
);
type ColumnSelectionSpec = GuiSpec<"column"> | GuiSpec<"multicolumn">;
/**
 * Wrap the ColumnSelectionComponent in a setting GUI component.
<<<<<<< HEAD
 * 
 * The properties passed
 * 
 * nb, for some weird reason if this is defined in ColumnSelectionComponent.tsx HMR doesn't work...
 */
export const ColumnSelectionSettingGui = observer(({ props }: { props: GuiSpec<"column" | "multicolumn"> }) => {
    // multiple? this type is a lie.
=======
 *
 * nb, for some weird reason if this is defined in ColumnSelectionComponent.tsx HMR doesn't work...
 */
export const ColumnSelectionSettingGui = observer(({ props }: { props: ColumnSelectionSpec }) => {
    // proably want to change the type of ColumnSelectionProps anyway...
    // perhaps we should be looking at other places where it's used & make them use this,
    // with a different evolution of the API.
    // currently this is not showing the current_value, among other missing features...
>>>>>>> 206cbb30
    const setSelectedColumn = useCallback(action((v: string) => {
        props.current_value = v;
        //@ts-expect-error //! this is genuinely not fully implemented yet, when it is, types should be right
        props.func?.(v);
    }), []); //as of this writing, biome is right that props is not a dependency
    const filter = props.columnSelection?.filter;
    // not only is the filter not working, but we need to decide how to express "multiple"
    const props2 = useMemo(() => inferGenericColumnSelectionProps({
        setSelectedColumn,
        type: filter,
        multiple: props.type === "multicolumn",
        current_value: props.current_value
        // current_value: props.current_value... maybe want to be more mobx-y about this
    }), [setSelectedColumn, props.type, filter, props.current_value]);
    return (
        <>
            <MLabel props={props} />
            <ColumnSelectionComponent {...props2} />
        </>
    );
});

const icon = <CheckBoxOutlineBlankIcon fontSize="small" />;
const checkedIcon = <CheckBoxIcon fontSize="small" />;

// nb this is not the same as `GuiSpec<"dropdown" | "multidropdown">`
type DropdownSpec = GuiSpec<"dropdown"> | GuiSpec<"multidropdown">;
// type DropdownSpec = GuiSpec<"dropdown" | "multidropdown">;
function getOptionAsObjectHelper(values: DropDownValues) {
    const useObjectKeys = values.length === 3;
    const [_valueObjectArray, labelKey, valueKey] = useObjectKeys ? values : ["X", "X", "X"];
    if (!labelKey || !valueKey) throw "DropdownAutocompleteComponent requires labelKey and valueKey for useObjectKeys";
    type Option = { label: string, value: string, original: any };
    // might put some more elaborate types here on original at some point
    return (original: string | any): Option => {
        const isString = typeof original === "string";
        if (isString === useObjectKeys) throw "DropdownAutocompleteComponent requires values to be either all strings or all objects";
        if (isString) {
            return { label: original, value: original, original };
        }
        const label: string = original[labelKey];
        const value: string = original[valueKey];
        return { label, value, original };
    };
}
function useDropdownOptions(props: DropdownSpec) {
    // this check should be redundant with current types, but leaving it in for now
    if (!props.values) throw "DropdownAutocompleteComponent requires props.values - probable logic error in type definitions";
    const toOption = useCallback(getOptionAsObjectHelper(props.values), []);
    type OptionType = ReturnType<typeof toOption>;
    const NO_OPTIONS = [{ label: "No options (error - sorry...)", value: "", original: "" }];
    const options = useMemo(() => props.values?.[0].map(toOption) || NO_OPTIONS, [props.values, toOption]);
    // bit of a faff with sometimes getting a one-item array, sometimes a single item...
    const getSingleOption = useCallback(
        (option: OptionType | OptionType[] | undefined) => {
            if (!option) return NO_OPTIONS[0];
            const a = isArray(option);
            if (a && option.length > 1) {
                console.warn("ideally we shouldn't have to deal with arrays at all here, but we only expect one value when we do");
            }
            return (isArray(option) ? option[0] : option)
        },
        []
    );
    // coerce to single option
    const single = getSingleOption;
    // get label for option
    // -- do we need `| OptionType[]` here - perhaps `getSingleOption` can go away as well?
    const label = useCallback((option: OptionType | OptionType[]) => single(option).label, [single]);
    // const label = useCallback((option: OptionType) => single(option).label, [single]);
    // get value for option
    const val = useCallback((option: OptionType | OptionType[]) => single(option).value, [single]);

    // ------
    // deal with cases where the options have changed (e.g. values from a different column
    // when a different "contour parameter" is selected by another GUI element)
    // so available values may be incompatible with props.current_value
    // ------
    // if 'multiple' is true, make sure we get an array even if one / zero values selected.
    // this should now be handled by type-predicate isMultidropdown
    // const multiple = isMultidropdown(props);
    const v = props.current_value;
    const validVal = useCallback(
        (v: string) => options.some((item) => item.value === v),
        [options],
    );
    // some type checking / evaluation
    // if (props.type === "multidropdown") {
    //     const t: "multidropdown" = props.type;
    //     const arr: string[] = props.current_value;
    //     const func: GuiSpec<"multidropdown">['func'] = props.func;
    // } else {
    //     const t: "dropdown" = props.type;
    //     //@ts-expect-error
    //     const arr: string = v;
    //     const arr2: string = props.current_value;
    //     if (props.func) {
    //         const func: (v: string) => void = props.func;
    //     }
    // }
    const isVArray = isArray(v);
    const allValid = isVArray ? v.every(validVal) : validVal(v);
    const okValue = allValid ? v : isVArray ? v.filter(validVal) : null;
    //map from 'value' string to option object
    const okOption = (isArray(okValue)
        ? okValue.map((v) => options.find((o) => o.value === v))
        : [options.find((o) => o.value === v)])
    // : options.find((o) => o.value === v); //not-multiple...

    return {options, single, label, val, okOption};
}
function isMultidropdown(props: DropdownSpec): props is GuiSpec<"multidropdown"> {
    const multi = props.type === "multidropdown";
    if (multi !== isArray(props.current_value)) throw "current_value should be an array if (and only if) type is multidropdown";
    return multi;
}
function inferDropdownType<T extends "dropdown" | "multidropdown">(props: GuiSpec<T>): GuiSpec<T> {
    return props;
}
function getCurrentValue(props: DropdownSpec) {
    const multi = isMultidropdown(props);
    if (multi) return props.current_value; //ts correctly infers this is an array
    // return props.current_value; //.. fails to infer this is a string
    if (isArray(props.current_value)) throw "current_value should be an array if and only if type is multidropdown";
    return props.current_value;
}
export const DropdownAutocompleteComponent = observer(({
    props//: propsAmbiguous,
}: { props: DropdownSpec }) => {
    // todo review 'virtualization' for large lists
    const id = useId();
    // const props = inferDropdownType(propsAmbiguous);
    const multiple = isMultidropdown(props);
    // the props.values may be a tuple of [valueObjectArray, textKey, valueKey], or an array of length 1 - [string[]]
    if (!props.values) throw "DropdownAutocompleteComponent requires props.values";
    //todo handle multitext / tags properly.

    const {options, single, label, val, okOption} = useDropdownOptions(props);

    type Option = typeof options[number]; // hopefully we can improve `{ original: any }`
    // still not entirely sure about the type for onChange...
    type OVal = Option | Option[] | (Option | Option[])[] | null;
    return (
        <>
            <MLabel htmlFor={id} props={props} />
            <Autocomplete
                className="w-full"
                multiple={multiple}
                size="small"
                id={id}
                options={options}
                disableCloseOnSelect={multiple}
                getOptionLabel={label}
                value={okOption.filter((a) => a !== undefined)}
                onChange={action((_, value: OVal) => {
                    //added type annotation above because mobx seems to fluff the inference to `never`
                    if (value === null) return;
                    if (isArray(value)) {
                        if (!multiple) throw "shouldn't get an array here";
                        const vals = value.map(val);
                        props.current_value = vals;
                        props.func?.(vals);
                        return;
                    }
                    if (multiple) throw "shouldn't get a single value here";
                    const v = val(value);
                    props.current_value = v;
                    if (props.func) props.func(v);
                })}
                isOptionEqualToValue={(option, value) => (single(option).original === single(value).original)}
                renderOption={(props, option, { selected }) => {
                    if (!option) return null; //FFS let's switch to Rust or something
                    // we could potentially render something richer here - like color swatches or icons
                    // if we had a richer sense of the data in context
                    // ^^ e.g. if we had a `GuiSpec<'category'>` it could have it's own internal logic for
                    // managing internal state, and also use a richer component here.
                    const { key, ...optionProps } = props as typeof props & {
                        key: string;
                    }; //questionable mui types?
                    if (multiple)
                        return (
                            <li key={key} {...optionProps}>
                                <Checkbox
                                    icon={icon}
                                    checkedIcon={checkedIcon}
                                    style={{ marginRight: 8 }}
                                    checked={selected}
                                />
                                {label(option)}
                            </li>
                        );
                    return (
                        <li key={key} {...optionProps}>
                            {label(option)}
                        </li>
                    );
                }}
                renderTags={(tagValue, getTagProps) => {
                    //seems to be a material-ui bug with not properly handling key / props...
                    //https://stackoverflow.com/questions/75818761/material-ui-autocomplete-warning-a-props-object-containing-a-key-prop-is-be
                    return tagValue.map((option, index) => !option ? null : (
                        <Chip
                            {...getTagProps({ index })}
                            key={val(option)}
                            label={label(option)}
                        />
                    ));
                }}
                renderInput={(params) => (
                    <TextField
                        {...params}
                    // label="Checkboxes"
                    // placeholder={props.label}
                    />
                )}
            />
        </>
    );
});
// removed unused DropdownComponent...

const CheckboxComponent = ({ props }: { props: GuiSpec<"check"> }) => (
    <>
        <MLabel props={props} />
        <Checkbox
            checked={props.current_value || false}
            onChange={action((e) => {
                props.current_value = e.target.checked;
                if (props.func) props.func(e.target.checked);
            })}
            size="small"
            sx={{ padding: 0 }}
        />
    </>
);

const RadioButtonComponent = ({
    props,
}: { props: GuiSpec<"radiobuttons"> }) => {
    const choices = useMemo(
        () => props.choices?.map((v) => ({ v, id: uuid() })) || [],
        [props.choices],
    );
    return (
        <>
            <MLabel props={props} />
            <FormControl margin="dense">
                <RadioGroup
                    row
                    // aria-labelledby=""
                    value={props.current_value}
                    onChange={action((e) => {
                        props.current_value = e.target.value;
                        if (props.func) props.func(e.target.value);
                    })}
                >
                    {choices.map(({v, id}) => {
                        const cid = `${id}-${v[0]}`;
                        return (
                            <FormControlLabel key={cid}
                            control={<Radio size="small"/>} label={v[0]} value={v[1]}
                            style={{minWidth: "unset"}}
                            />
                        )
                    })}
                </RadioGroup>
            </FormControl>
            <div className="ciview-radio-group" style={{display: "none"}}>
                {choices.map(({ v, id }) => (
                    <span key={id}>
                        <span className="m-1">{v[0]}</span>
                        <input
                            type="radio"
                            value={v[1]}
                            // biome-ignore lint/suspicious/noDoubleEquals: number == string is ok here
                            checked={v[1] == props.current_value}
                            onChange={action((e) => {
                                props.current_value = e.currentTarget.value;
                                if (props.func)
                                    props.func(e.currentTarget.value);
                            })}
                        />
                    </span>
                ))}
            </div>
        </>
    );
};

const DoubleSliderComponent = ({
    props,
}: { props: GuiSpec<"doubleslider"> }) => (
    <>
        <MLabel props={props} />
        <Slider
            value={props.current_value}
            min={props.min || 0}
            max={props.max || 1}
            onChange={action((_, value) => {
                if (!Array.isArray(value)) {
                    throw "doubleslider callback should have multiple values";
                }
                props.current_value = value as [number, number];
                if (props.func) props.func(value as [number, number]);
            })}
            size="small"
            // sx={{ padding: 0, paddingRight: 10 }}
        />
    </>
);

const ButtonComponent = ({ props }: { props: GuiSpec<"button"> }) => (
    <>
        <MLabel props={props} />
        <Button
            variant="contained"
            onClick={() => {
                //is there a nicer way to write this / define GuiValueTypes?
                if (props.func) props.func(undefined as never);
            }}
        >
            {props.label}
        </Button>
    </>
);

const FolderComponent = ({ props }: { props: GuiSpec<"folder"> }) => {
    // add uuid to each setting to avoid key collisions
    const settings = useMemo(
        () => props.current_value.map((setting) => ({ setting, id: uuid() })),
        [props.current_value],
    );
    if (settings.length === 0) return null;
    return (
        <Accordion
            type="single"
            collapsible
            className="w-full col-span-2"
            //expand by default
            defaultValue={props.label}
        >
            <AccordionItem value={props.label}>
                <AccordionTrigger>{props.label}</AccordionTrigger>
                <AccordionContent>
                    {settings.map(({ setting, id }) => (
                        <AbstractComponent key={id} props={setting} />
                    ))}
                </AccordionContent>
            </AccordionItem>
        </Accordion>
    );
};

const Components: {
    [K in GuiSpecType]: React.FC<{ props: GuiSpec<K> }>;
} = {
    text: observer(TextComponent),
    textbox: observer(TextBoxComponent),
    slider: observer(SliderComponent),
    spinner: observer(SpinnerComponent),
    dropdown: DropdownAutocompleteComponent,
    // consider having component specifically for column/category selection <<<<
    // the column selection can make use of column groups
    // category selection can have some logic for multitext / tags
    // both can have the ability to reactively update their options based on the current data
    // 'multidropdown': observer(DropdownComponent),
    multidropdown: DropdownAutocompleteComponent,
    check: observer(CheckboxComponent),
    radiobuttons: observer(RadioButtonComponent),
    doubleslider: observer(DoubleSliderComponent),
    button: observer(ButtonComponent),
    folder: observer(FolderComponent),
    column: ColumnSelectionSettingGui,
    multicolumn: ColumnSelectionSettingGui,
} as const;

const ErrorComponent = observer(({ props, label }: { props: any, label: string }) => {
    const [expanded, setExpanded] = useState(true);
    return (
        <>
        <Dialog open={expanded}
            className="border-red-500 border-2 border-solid"
            >
            <h2>Settings Dialog Error...</h2>
            <JsonView src={props} collapsed={1} />
            <Button
                onClick={() => setExpanded(!expanded)}
                >ok</Button>
        </Dialog>
        <label className="text-red-500">Error in component:</label>
        <label className="text-red-500">{label}</label>
        </>
    );
});

// how close is this to something we could use from AddChartDialog?
export const AbstractComponent = observer(
    ({ props }: { props: AnyGuiSpec | GuiSpec<GuiSpecType> }) => {
        // would like to lose this `as` cast - maybe a newer/future typescript might manage it better?
        const Component = Components[props.type] as React.FC<{
            props: typeof props;
        }>;
        if (!(props.type in Components)) {
            //todo use zod to validate the props object
            console.error(`Unknown component type: '${props.type}'`);
            const errorObj = { props, error: `Unknown component type: ${props.type}` };
            return <ErrorComponent props={errorObj} label={props.label} />;
        }
        return (
            <div className="grid grid-cols-2 p-1 justify-items-start">
                <ErrorBoundary fallback={<ErrorComponent props={props} label={props.label} />}>
                    <Component props={props} />
                </ErrorBoundary>
            </div>
        );
    },
);

export default observer(<T,>({ chart }: { chart: BaseChart<T> }) => {
    const settings = useMemo(() => {
        // is the id just for a key in this component, or should the type passed to the component recognise it?
        // for now, I don't think there's a benefit to including it in the type.
        // FolderComponent also makes keys in a similar way that is again only relevant locally I think.
        const settings = chart //todo: fix this typecast, resolve `Chart` vs `BaseChart`...
            .getSettings()
            .map((setting) => ({ setting, id: uuid() }));
        const wrap = { settings };
        makeAutoObservable(wrap);
        return wrap.settings;
    }, [chart]);
    return (
        <ChartProvider chart={chart}>
            <div className="w-full max-h-[80vh]">
                {settings.map(({ setting, id }) => (
                    <AbstractComponent key={id} props={setting} />
                ))}
            </div>
        </ChartProvider>
    );
});<|MERGE_RESOLUTION|>--- conflicted
+++ resolved
@@ -1,6 +1,6 @@
 import { observer } from "mobx-react-lite";
 import { useState, useMemo, useId, useCallback, useEffect } from "react";
-import type { AnyGuiSpec, DropDownValues, GuiSpec, GuiSpecType } from "../../charts/charts";
+import type { Chart, GuiSpec, GuiSpecType } from "../../charts/charts";
 import { action, makeAutoObservable } from "mobx";
 import { ErrorBoundary } from "react-error-boundary";
 import {
@@ -19,7 +19,6 @@
 import JsonView from "react18-json-view";
 import { ChartProvider } from "../context";
 import ColumnSelectionComponent from "./ColumnSelectionComponent";
-<<<<<<< HEAD
 import { inferGenericColumnSelectionProps } from "@/lib/columnTypeHelpers";
 
 export const MLabel = observer(({ props, htmlFor }: { props: GuiSpec<GuiSpecType>, htmlFor?: string }) => (
@@ -27,13 +26,6 @@
         {props.label} 
         {/* <em className="opacity-30"> ({props.type})</em> */}
     </Typography>
-=======
-import { g, isArray } from "@/lib/utils";
-import type BaseChart from "@/charts/BaseChart";
-
-export const MLabel = observer(({ props, htmlFor }: { props: GuiSpec<any>, htmlFor?: string }) => (
-    <Typography fontSize="small" sx={{alignSelf: "center", justifySelf: "end", paddingRight: 2}}>{props.label}</Typography>
->>>>>>> 206cbb30
     // todo fix justifySelf - it's not working as expected
     // <FormControlLabel
     //     sx={{ justifySelf: "right" }}
@@ -99,7 +91,7 @@
             type="number"
             value={props.current_value}
             min={props.min || 0}
-            max={props.max}
+            max={props.max || null}
             step={props.step || 1}
             onChange={action((e) => {
                 const value = (props.current_value = Number.parseInt(
@@ -110,10 +102,8 @@
         />
     </>
 );
-type ColumnSelectionSpec = GuiSpec<"column"> | GuiSpec<"multicolumn">;
 /**
  * Wrap the ColumnSelectionComponent in a setting GUI component.
-<<<<<<< HEAD
  * 
  * The properties passed
  * 
@@ -121,19 +111,11 @@
  */
 export const ColumnSelectionSettingGui = observer(({ props }: { props: GuiSpec<"column" | "multicolumn"> }) => {
     // multiple? this type is a lie.
-=======
- *
- * nb, for some weird reason if this is defined in ColumnSelectionComponent.tsx HMR doesn't work...
- */
-export const ColumnSelectionSettingGui = observer(({ props }: { props: ColumnSelectionSpec }) => {
-    // proably want to change the type of ColumnSelectionProps anyway...
-    // perhaps we should be looking at other places where it's used & make them use this,
-    // with a different evolution of the API.
-    // currently this is not showing the current_value, among other missing features...
->>>>>>> 206cbb30
+    /** this needs fixing... and we should be able to observe mobx state for column queries 
+     * which should persist when the dialog (entire react root) is closed.
+    */
     const setSelectedColumn = useCallback(action((v: string) => {
         props.current_value = v;
-        //@ts-expect-error //! this is genuinely not fully implemented yet, when it is, types should be right
         props.func?.(v);
     }), []); //as of this writing, biome is right that props is not a dependency
     const filter = props.columnSelection?.filter;
@@ -156,123 +138,72 @@
 const icon = <CheckBoxOutlineBlankIcon fontSize="small" />;
 const checkedIcon = <CheckBoxIcon fontSize="small" />;
 
-// nb this is not the same as `GuiSpec<"dropdown" | "multidropdown">`
-type DropdownSpec = GuiSpec<"dropdown"> | GuiSpec<"multidropdown">;
-// type DropdownSpec = GuiSpec<"dropdown" | "multidropdown">;
-function getOptionAsObjectHelper(values: DropDownValues) {
-    const useObjectKeys = values.length === 3;
-    const [_valueObjectArray, labelKey, valueKey] = useObjectKeys ? values : ["X", "X", "X"];
+export const DropdownAutocompleteComponent = observer(({
+    props,
+}: { props: GuiSpec<"dropdown" | "multidropdown"> }) => {
+    // todo review 'virtualization' for large lists
+    const id = useId();
+    const multiple = props.type === "multidropdown";
+    // the props.values may be a tuple of [valueObjectArray, textKey, valueKey], or an array of length 1 - [string[]]
+    if (!props.values) throw "DropdownAutocompleteComponent requires props.values";
+    const useObjectKeys = props.values.length === 3;
+    const [_valueObjectArray, labelKey, valueKey] = useObjectKeys ? props.values : ["X", "X", "X"];
     if (!labelKey || !valueKey) throw "DropdownAutocompleteComponent requires labelKey and valueKey for useObjectKeys";
-    type Option = { label: string, value: string, original: any };
-    // might put some more elaborate types here on original at some point
-    return (original: string | any): Option => {
-        const isString = typeof original === "string";
-        if (isString === useObjectKeys) throw "DropdownAutocompleteComponent requires values to be either all strings or all objects";
-        if (isString) {
-            return { label: original, value: original, original };
-        }
-        const label: string = original[labelKey];
-        const value: string = original[valueKey];
+    //todo handle multitext / tags properly.
+
+    // todo think about how this relates to different type logic with {label, value, original}
+    // const validVals = useObjectKeys ? valueObjectArray.map(item => item[valueKey]) : valueObjectArray;
+
+    const toOption = useCallback((original) => {
+        const label: string = useObjectKeys ? original[labelKey] : original;
+        // is value really always a string?
+        const value: string = useObjectKeys ? original[valueKey] : original;
+        // const id: string = uuid();
         return { label, value, original };
-    };
-}
-function useDropdownOptions(props: DropdownSpec) {
-    // this check should be redundant with current types, but leaving it in for now
-    if (!props.values) throw "DropdownAutocompleteComponent requires props.values - probable logic error in type definitions";
-    const toOption = useCallback(getOptionAsObjectHelper(props.values), []);
+    }, [useObjectKeys, labelKey, valueKey]);
     type OptionType = ReturnType<typeof toOption>;
-    const NO_OPTIONS = [{ label: "No options (error - sorry...)", value: "", original: "" }];
-    const options = useMemo(() => props.values?.[0].map(toOption) || NO_OPTIONS, [props.values, toOption]);
+    const options = useMemo(() => props.values[0].map(toOption), [props.values, toOption]);
     // bit of a faff with sometimes getting a one-item array, sometimes a single item...
     const getSingleOption = useCallback(
-        (option: OptionType | OptionType[] | undefined) => {
-            if (!option) return NO_OPTIONS[0];
-            const a = isArray(option);
+        (option: OptionType | OptionType[]) => {
+            const a = Array.isArray(option);
             if (a && option.length > 1) {
                 console.warn("ideally we shouldn't have to deal with arrays at all here, but we only expect one value when we do");
             }
-            return (isArray(option) ? option[0] : option)
+            return (Array.isArray(option) ? option[0] : option)
         },
-        []
-    );
-    // coerce to single option
+        []);
     const single = getSingleOption;
-    // get label for option
-    // -- do we need `| OptionType[]` here - perhaps `getSingleOption` can go away as well?
     const label = useCallback((option: OptionType | OptionType[]) => single(option).label, [single]);
-    // const label = useCallback((option: OptionType) => single(option).label, [single]);
-    // get value for option
     const val = useCallback((option: OptionType | OptionType[]) => single(option).value, [single]);
 
     // ------
-    // deal with cases where the options have changed (e.g. values from a different column
-    // when a different "contour parameter" is selected by another GUI element)
-    // so available values may be incompatible with props.current_value
+    // deal with cases where the options have changed (e.g. values from a different column)
+    // and may be incompatible with props.current_value
     // ------
     // if 'multiple' is true, make sure we get an array even if one / zero values selected.
-    // this should now be handled by type-predicate isMultidropdown
-    // const multiple = isMultidropdown(props);
-    const v = props.current_value;
+    // second half of ternary will either be the existing array if 'multiple', or the single value otherwise.
+    const v = useMemo(() => (
+        multiple && !Array.isArray(props.current_value)
+            ? [props.current_value]
+            : props.current_value
+    ), [props.current_value, multiple]);
+    // check that and maybe provide a bit of a type guard
+    if (multiple !== Array.isArray(v))
+        throw "logical inconsistency - 'multidropdown' value should be coerced to array by now";
     const validVal = useCallback(
         (v: string) => options.some((item) => item.value === v),
         [options],
     );
-    // some type checking / evaluation
-    // if (props.type === "multidropdown") {
-    //     const t: "multidropdown" = props.type;
-    //     const arr: string[] = props.current_value;
-    //     const func: GuiSpec<"multidropdown">['func'] = props.func;
-    // } else {
-    //     const t: "dropdown" = props.type;
-    //     //@ts-expect-error
-    //     const arr: string = v;
-    //     const arr2: string = props.current_value;
-    //     if (props.func) {
-    //         const func: (v: string) => void = props.func;
-    //     }
-    // }
-    const isVArray = isArray(v);
-    const allValid = isVArray ? v.every(validVal) : validVal(v);
-    const okValue = allValid ? v : isVArray ? v.filter(validVal) : null;
+    const isArray = Array.isArray(v);
+    const allValid = isArray ? v.every(validVal) : validVal(v);
+    const okValue = allValid ? v : isArray ? v.filter(validVal) : null;
     //map from 'value' string to option object
-    const okOption = (isArray(okValue)
+    const okOption = (Array.isArray(okValue)
         ? okValue.map((v) => options.find((o) => o.value === v))
         : [options.find((o) => o.value === v)])
     // : options.find((o) => o.value === v); //not-multiple...
 
-    return {options, single, label, val, okOption};
-}
-function isMultidropdown(props: DropdownSpec): props is GuiSpec<"multidropdown"> {
-    const multi = props.type === "multidropdown";
-    if (multi !== isArray(props.current_value)) throw "current_value should be an array if (and only if) type is multidropdown";
-    return multi;
-}
-function inferDropdownType<T extends "dropdown" | "multidropdown">(props: GuiSpec<T>): GuiSpec<T> {
-    return props;
-}
-function getCurrentValue(props: DropdownSpec) {
-    const multi = isMultidropdown(props);
-    if (multi) return props.current_value; //ts correctly infers this is an array
-    // return props.current_value; //.. fails to infer this is a string
-    if (isArray(props.current_value)) throw "current_value should be an array if and only if type is multidropdown";
-    return props.current_value;
-}
-export const DropdownAutocompleteComponent = observer(({
-    props//: propsAmbiguous,
-}: { props: DropdownSpec }) => {
-    // todo review 'virtualization' for large lists
-    const id = useId();
-    // const props = inferDropdownType(propsAmbiguous);
-    const multiple = isMultidropdown(props);
-    // the props.values may be a tuple of [valueObjectArray, textKey, valueKey], or an array of length 1 - [string[]]
-    if (!props.values) throw "DropdownAutocompleteComponent requires props.values";
-    //todo handle multitext / tags properly.
-
-    const {options, single, label, val, okOption} = useDropdownOptions(props);
-
-    type Option = typeof options[number]; // hopefully we can improve `{ original: any }`
-    // still not entirely sure about the type for onChange...
-    type OVal = Option | Option[] | (Option | Option[])[] | null;
     return (
         <>
             <MLabel htmlFor={id} props={props} />
@@ -284,25 +215,24 @@
                 options={options}
                 disableCloseOnSelect={multiple}
                 getOptionLabel={label}
-                value={okOption.filter((a) => a !== undefined)}
-                onChange={action((_, value: OVal) => {
+                value={okOption}
+                onChange={action((_, value: OptionType) => {
                     //added type annotation above because mobx seems to fluff the inference to `never`
                     if (value === null) return;
-                    if (isArray(value)) {
-                        if (!multiple) throw "shouldn't get an array here";
-                        const vals = value.map(val);
-                        props.current_value = vals;
-                        props.func?.(vals);
+                    if (Array.isArray(value)) {
+                        // && valueA.length > 1) {
+                        const selected = Array.from(value).map(
+                            (a: OptionType) => a.value,
+                        );
+                        props.current_value = selected;
+                        if (props.func) props.func(selected);
                         return;
                     }
-                    if (multiple) throw "shouldn't get a single value here";
-                    const v = val(value);
-                    props.current_value = v;
-                    if (props.func) props.func(v);
+                    props.current_value = value.value;
+                    if (props.func) props.func(value.value);
                 })}
-                isOptionEqualToValue={(option, value) => (single(option).original === single(value).original)}
+                isOptionEqualToValue={(option, value) => single(option).original === single(value).original}
                 renderOption={(props, option, { selected }) => {
-                    if (!option) return null; //FFS let's switch to Rust or something
                     // we could potentially render something richer here - like color swatches or icons
                     // if we had a richer sense of the data in context
                     // ^^ e.g. if we had a `GuiSpec<'category'>` it could have it's own internal logic for
@@ -331,7 +261,7 @@
                 renderTags={(tagValue, getTagProps) => {
                     //seems to be a material-ui bug with not properly handling key / props...
                     //https://stackoverflow.com/questions/75818761/material-ui-autocomplete-warning-a-props-object-containing-a-key-prop-is-be
-                    return tagValue.map((option, index) => !option ? null : (
+                    return tagValue.map((option, index) => (
                         <Chip
                             {...getTagProps({ index })}
                             key={val(option)}
@@ -350,7 +280,90 @@
         </>
     );
 });
-// removed unused DropdownComponent...
+
+const DropdownComponent = ({
+    props,
+}: { props: GuiSpec<"dropdown" | "multidropdown"> }) => {
+    const id = useId();
+    const [filter, setFilter] = useState("");
+    const filterArray = filter.toLowerCase().split(" ");
+    const multiple = props.type === "multidropdown";
+    const v =
+        multiple && !Array.isArray(props.current_value)
+            ? [props.current_value]
+            : props.current_value;
+    // the props.values may be a tuple of [valueObjectArray, textKey, valueKey], or an array of length 1 - [string[]]
+    const useObjectKeys = props.values.length === 3;
+    const [valueObjectArray, textKey, valueKey] = props.values;
+    // for some reason I can't get this to work with useMemo, but it's not particularly heavy - we also don't memoize the children of the dropdown...
+    // so if we do find this is expensive, we can definitely optimize better.
+    // we just want a string array to filter on to avoid throwing error e.g. if we have a current_value that's not in the dropdown because category changed.
+    //todo handle multitext / tags properly.
+    const validVals = useObjectKeys
+        ? valueObjectArray.map((item) => item[valueKey])
+        : valueObjectArray;
+
+    const validVal = useCallback(
+        (v: string) => validVals.some((item) => item === v),
+        [validVals],
+    );
+    const isArray = Array.isArray(v);
+    const allValid = isArray ? v.every(validVal) : validVal(v);
+    const okValue = allValid ? v : isArray ? v.filter(validVal) : null; //not ok after changing category?
+
+    // type E = SelectChangeEvent<string | string[]>;
+    type E = { target: { value: string | string[] } }; // material-ui vs native types are different, but compatible enough to use this here
+    const handleChange = action((e: E) => {
+        const {
+            target: { value },
+        } = e;
+        if (multiple && Array.isArray(value) && value.length > 1) {
+            const selected = Array.from(value); // .map(o => o.value);
+            props.current_value = selected;
+            if (props.func) props.func(selected);
+            return;
+        }
+        props.current_value = value;
+        if (props.func) props.func(value);
+    });
+
+    return (
+        <>
+            <MLabel htmlFor={id} props={props} />
+            <Select
+                size="small"
+                id={id}
+                multiple={multiple}
+                value={okValue}
+                className="w-full"
+                onChange={handleChange}
+            >
+                {props.values[0].map((item) => {
+                    const text = useObjectKeys ? item[textKey] : item;
+                    const value = useObjectKeys ? item[valueKey] : item;
+                    const id = uuid();
+                    if (
+                        filterArray.some((f) => !text.toLowerCase().includes(f))
+                    )
+                        return null;
+                    return (
+                        <MenuItem key={id} value={value}>
+                            {text}
+                        </MenuItem>
+                    );
+                })}
+            </Select>
+            <div />
+            <input
+                type="text"
+                value={filter}
+                placeholder="Filter options..."
+                onChange={(e) => setFilter(e.target.value)}
+                className="m-1 pl-1 justify-self-center"
+            />
+        </>
+    );
+};
 
 const CheckboxComponent = ({ props }: { props: GuiSpec<"check"> }) => (
     <>
@@ -371,7 +384,7 @@
     props,
 }: { props: GuiSpec<"radiobuttons"> }) => {
     const choices = useMemo(
-        () => props.choices?.map((v) => ({ v, id: uuid() })) || [],
+        () => props.choices.map((v) => ({ v, id: uuid() })),
         [props.choices],
     );
     return (
@@ -448,8 +461,7 @@
         <Button
             variant="contained"
             onClick={() => {
-                //is there a nicer way to write this / define GuiValueTypes?
-                if (props.func) props.func(undefined as never);
+                if (props.func) props.func(undefined);
             }}
         >
             {props.label}
@@ -528,7 +540,7 @@
 
 // how close is this to something we could use from AddChartDialog?
 export const AbstractComponent = observer(
-    ({ props }: { props: AnyGuiSpec | GuiSpec<GuiSpecType> }) => {
+    ({ props }: { props: GuiSpec<GuiSpecType> }) => {
         // would like to lose this `as` cast - maybe a newer/future typescript might manage it better?
         const Component = Components[props.type] as React.FC<{
             props: typeof props;
@@ -549,12 +561,12 @@
     },
 );
 
-export default observer(<T,>({ chart }: { chart: BaseChart<T> }) => {
+export default observer(({ chart }: { chart: Chart }) => {
     const settings = useMemo(() => {
         // is the id just for a key in this component, or should the type passed to the component recognise it?
         // for now, I don't think there's a benefit to including it in the type.
         // FolderComponent also makes keys in a similar way that is again only relevant locally I think.
-        const settings = chart //todo: fix this typecast, resolve `Chart` vs `BaseChart`...
+        const settings = chart
             .getSettings()
             .map((setting) => ({ setting, id: uuid() }));
         const wrap = { settings };
