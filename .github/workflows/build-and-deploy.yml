name: Build and Deploy

on:
  schedule:
    - cron: '0 0 * * *'
  workflow_dispatch: {}
  push:
    branches:
      - main_jh_temp
  pull_request:
    types: [closed]
    branches:
      - main_jh_temp

jobs:
  build-and-deploy:
    runs-on: ubuntu-latest
    if: |
      github.event_name == 'schedule' ||
      github.event_name == 'workflow_dispatch' ||
      (github.event_name == 'push' && contains(github.event.head_commit.message, '[deploy]')) ||
      (github.event_name == 'pull_request' && github.event.pull_request.merged == true)

    steps:
      - name: Checkout code
        uses: actions/checkout@v4
        with:
          # Fetch all history for all branches and tags
          fetch-depth: 0

      - name: Get last successful commit hash for scheduled runs
        if: github.event_name == 'schedule'
        id: last_successful_commit
        run: |
          LAST_SUCCESSFUL_COMMIT=$(curl -s -H "Authorization: Bearer ${{ secrets.GITHUB_TOKEN }}" \
            "https://api.github.com/repos/${{ github.repository }}/actions/runs?status=success&branch=main_jh_temp&per_page=1" | jq -r '.workflow_runs[0].head_sha')
          echo "Last successful commit: $LAST_SUCCESSFUL_COMMIT"
          echo "last_commit_sha=$LAST_SUCCESSFUL_COMMIT" >> $GITHUB_OUTPUT

      - name: Get latest commit hash for scheduled runs
        if: github.event_name == 'schedule'
        id: latest_commit
        run: |
          LATEST_COMMIT=$(git rev-parse HEAD)
          echo "Latest commit on main: $LATEST_COMMIT"
          echo "latest_commit_sha=$LATEST_COMMIT" >> $GITHUB_OUTPUT

      - name: Check for new commits before building on schedule
        if: github.event_name == 'schedule' && steps.last_successful_commit.outputs.last_commit_sha == steps.latest_commit.outputs.latest_commit_sha
        uses: andymckay/cancel-action@0.2

      - name: Set up Docker Buildx
        uses: docker/setup-buildx-action@v3
        with:
          install: true

      - name: Log in to Docker Hub
        uses: docker/login-action@v2
        with:
          username: ${{ secrets.DOCKER_HUB_USERNAME }}
          password: ${{ secrets.DOCKER_HUB_ACCESS_TOKEN }}

      - name: Generate build metadata
        id: build_metadata
        run: |
          echo "git_commit_date=$(git log -1 --format=%cI)" >> $GITHUB_OUTPUT
          echo "git_branch_name=${GITHUB_REF#refs/heads/}" >> $GITHUB_OUTPUT
          echo "git_commit_hash=$(git rev-parse HEAD)" >> $GITHUB_OUTPUT
          echo "git_last_commit_message=$(git show -s --format=%s | sed 's/"/\\"/g' | tr -d '\n' | sed 's/[^[:print:]]//g')" >> $GITHUB_OUTPUT
          echo "build_date=$(date -u +'%Y-%m-%dT%H:%M:%SZ')" >> $GITHUB_OUTPUT
          echo "git_dirty=false" >> $GITHUB_OUTPUT

      - name: Generate release notes
        id: release_notes
        run: |
          # For scheduled runs, get logs since last successful build. Otherwise, get the last commit.
          if [ "${{ github.event_name }}" == "schedule" ]; then
            RELEASE_NOTES=$(git log --pretty=format:"%h - %s" ${{ steps.last_successful_commit.outputs.last_commit_sha }}..${{ steps.latest_commit.outputs.latest_commit_sha }} | tr '\n' ' ' | sed 's/"/\\"/g')
          else
            RELEASE_NOTES=$(git log -1 --pretty=format:"%h - %s" | sed 's/"/\\"/g')
          fi
          echo "release_notes=$RELEASE_NOTES" >> $GITHUB_OUTPUT
          echo "Release notes: $RELEASE_NOTES"

      - name: Build and push linux/amd64 image
        run: |
          echo "Building and pushing image..."
          docker buildx build --platform linux/amd64 \
            --build-arg GIT_COMMIT_DATE="${{ steps.build_metadata.outputs.git_commit_date }}" \
            --build-arg GIT_BRANCH_NAME="${{ steps.build_metadata.outputs.git_branch_name }}" \
            --build-arg GIT_COMMIT_HASH="${{ steps.build_metadata.outputs.git_commit_hash }}" \
            --build-arg GIT_LAST_COMMIT_MESSAGE="${{ steps.build_metadata.outputs.git_last_commit_message }}" \
            --build-arg BUILD_DATE="${{ steps.build_metadata.outputs.build_date }}" \
            --build-arg GIT_DIRTY="${{ steps.build_metadata.outputs.git_dirty }}" \
            --label "org.opencontainers.image.version=${{ steps.build_metadata.outputs.git_commit_hash }}" \
            --label "org.opencontainers.image.revision=${{ steps.build_metadata.outputs.git_commit_hash }}" \
            --label "org.opencontainers.image.created=${{ steps.build_metadata.outputs.build_date }}" \
            --label "org.opencontainers.image.source=${{ github.repositoryUrl }}" \
            --label "org.opencontainers.image.description=${{ steps.release_notes.outputs.release_notes }}" \
            -t ${{ secrets.DOCKER_HUB_USERNAME }}/mdv-frontend:${{ steps.build_metadata.outputs.git_commit_hash }} \
<<<<<<< HEAD
            -t ${{ secrets.DOCKER_HUB_USERNAME }}/mdv-frontend:tanzu \
=======
            -t ${{ secrets.DOCKER_HUB_USERNAME }}/mdv-frontend:rbac \
            --cache-from=type=registry,ref=${{ secrets.DOCKER_HUB_USERNAME }}/mdv-frontend:cache \
            --cache-to=type=registry,ref=${{ secrets.DOCKER_HUB_USERNAME }}/mdv-frontend:cache,mode=max \
>>>>>>> b1cacf6f
            --push . <|MERGE_RESOLUTION|>--- conflicted
+++ resolved
@@ -98,11 +98,7 @@
             --label "org.opencontainers.image.source=${{ github.repositoryUrl }}" \
             --label "org.opencontainers.image.description=${{ steps.release_notes.outputs.release_notes }}" \
             -t ${{ secrets.DOCKER_HUB_USERNAME }}/mdv-frontend:${{ steps.build_metadata.outputs.git_commit_hash }} \
-<<<<<<< HEAD
-            -t ${{ secrets.DOCKER_HUB_USERNAME }}/mdv-frontend:tanzu \
-=======
             -t ${{ secrets.DOCKER_HUB_USERNAME }}/mdv-frontend:rbac \
             --cache-from=type=registry,ref=${{ secrets.DOCKER_HUB_USERNAME }}/mdv-frontend:cache \
             --cache-to=type=registry,ref=${{ secrets.DOCKER_HUB_USERNAME }}/mdv-frontend:cache,mode=max \
->>>>>>> b1cacf6f
             --push . 