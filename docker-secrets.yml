--- conflicted
+++ resolved
@@ -12,13 +12,10 @@
       - .:/app
       - /app/venv/
       - /app/node_modules/
-<<<<<<< HEAD
+      - /app/dist/
       # some scripts use ~/mdv for project files...
       - ~/mdv:/root/mdv
       # nb - because there are already entries pointing to /app in the database, I'm mounting again here at least for now
-=======
-      - /app/dist/
->>>>>>> 0e4e1aa5
       - ~/mdv:/app/mdv
       - ~/mdv:/root/mdv # XXX: so that scripts referring to '~/mdv/...' work - may still be issues with db integration etc...
       - ./app_logs:/app/logs
