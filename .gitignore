node_modules
_tests/
_dev/
mlv.config.js
avocato.config.js
mlv.dev.config.js
mlv.dev.stream.js
.vscode
_mlv/
_avocato/
project1/
.DS_Store
_test.py
__pycache__
vite-dist
dist
dist/_mlv
dist/_avocato
.env
*.spec
python/build
python/data
python/mdvtools/dbutils/__pycache__
python/mdvtools/tests/temp/*
python/mdvtools/test_projects/cache/*
python/mdvtools/static/*
.ipynb_checkpoints

python/dist/
docs/jsdocs/build/
docs/typedoc/
docs/maindocs/_build/
docs/maindocs/autoapi/

venv/
venv
docsenv/
data/

.idea
xvenv/
<<<<<<< HEAD

LLM/key.json
=======
secrets/
>>>>>>> 81554687
<|MERGE_RESOLUTION|>--- conflicted
+++ resolved
@@ -39,9 +39,6 @@
 
 .idea
 xvenv/
-<<<<<<< HEAD
 
 LLM/key.json
-=======
-secrets/
->>>>>>> 81554687
+secrets/