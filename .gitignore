node_modules
_tests/
_dev/
mlv.config.js
avocato.config.js
mlv.dev.config.js
mlv.dev.stream.js
.vscode
_mlv/
_avocato/
project1/
.DS_Store
_test.py
__pycache__
vite-dist
dist
dist/_mlv
dist/_avocato
.env
*.spec
python/build
python/data
python/mdvtools/dbutils/__pycache__
python/mdvtools/llm/key.json
python/mdvtools/llm/temp_code_3.py
python/mdvtools/llm/timing_results.log
python/mdvtools/tests/temp/*
python/mdvtools/test_projects/cache/*
python/mdvtools/static/*
.ipynb_checkpoints

python/dist/
docs/jsdocs/build/
docs/typedoc/
docs/maindocs/_build/
docs/maindocs/autoapi/

venv/
venv
docsenv/
data/

.idea
xvenv/
secrets/
app_logs/

<<<<<<< HEAD
LLM/cache
LLM/key.json

timing_results.log
docker-local-chat.yml
=======

# as seen inside devcontainer
mdv/
logs/
>>>>>>> 2d3814ab
<|MERGE_RESOLUTION|>--- conflicted
+++ resolved
@@ -45,15 +45,13 @@
 secrets/
 app_logs/
 
-<<<<<<< HEAD
 LLM/cache
 LLM/key.json
 
 timing_results.log
 docker-local-chat.yml
-=======
+
 
 # as seen inside devcontainer
 mdv/
-logs/
->>>>>>> 2d3814ab
+logs/