# Python tools for creating, manipulating and viewing MDV projects. 


## Installation

It is recommended, but not essential to create a virtual environment so there are no conflicts with modules in the global python.

To create and activate an environment in linux:-
```
python -m venv /path/to/myenv
source /path/to/myenv/bin/activate
````
In windows:-
```
python -m venv c:\path\to\myenv
c:\path\to\myenv\Scripts\activate.bat
```

Installing mdv (with -e if for development) will include dependencies:

```
cd MDV/python
pip install -e .
```


## Quick Start

### Creating a Project

To make an empty project, just create an MDVProject object specifying a path. Data can then be added using the `add_datasource` method and specifying a pandas dataframe or the path to a text file.
### Quick Start - to serve an HDF5 based project from a local python server

```python
from mdvtools.mdvproject import MDVProject
p=MDVProject("/path/to/myproject")
df = pd.read_csv("cells.tsv", sep="\t")
p.add_datasource("cells", df)  #or p.add_datasource("cells", "cells.tsv")
```

Initially an empty default view is created. The easiest way to add content is interactively through the browser. To do this, make the project editable and then serve it:-

```python
p.set_editable(True)
p.serve()
```

Then you can add charts and create views in the browser. Make sure that you save any changes you make.

### Serving the Project as a Static Page

To enable the project to be displayed as a static page without any backend architecture, the data needs to be converted to static binary files and the associated assets (JavaScript and images) added. To do this run the following:-
```python
p.convert_to_static_page(path/to/mywebproject)
```

You can then copy the mywebproject folder to the relevant location on your server, where content is served from. It needs to be served over https because a service worker is used to add headers. It will also need to be able to use range headers for loading portions of binary data. The project can be accessed with:-
```
https://mydomian.com/path/to/mywebproject
```
The index.html file contains a single div which houses the app. It can easily be altered to add custom headers/footers or other content e.g.
```html
    <div> My Header </div>
    <div id="holder"></div>
    <div> My Footer </div>
```

Because the JavaScript uses WebWorkers and SharedArrayBuffers, a [service worker](https://github.com/gzuidhof/coi-serviceworker) is added to load the necessary headers:- 
```
"Cross-Origin-Opener-Policy":"same-origin",
"Cross-Origin-Embedder-Policy":"require-corp"
```
If your server already adds these headers then the `convert_to_static_page` function can be invoked with `include_sab_headers=False`, which will exclude the service worker. In this case the project does not have to be served over https

<<<<<<< HEAD

### Serving the Project in Development Mode
Create a static version of the project.
```
p.convert_to_static_page(/path/to/myproject)
```
Then run webpack with the development config and point towards the folder you have just created.

```
npx webpack serve --env folder=/path/to/myproject
```
In this case, the project will be served by  webpack's development server, using the the un-compiled version of the code allowing debugging.  



=======
>>>>>>> 412b4b1c
### To convert CSV data for a simple file server

Given a CSV file associated folder of images, the `csv_to_static` script will create a folder (containing `datasources.json`, `state.json`, `views.json`, `{mydata.csv}.b`, `{mydata.csv}.json`, `images/`) that can be served by a simple file server. This script is 

The script takes arguments for the CSV file and the output folder. If either of these is not present, or if the input file is not found, it will prompt for these interactively.

```
(myenv) $ python csv_to_static.py -i /path/to/mydata.csv -o /path/to/myoutputfolder
```

#### Example Python code to serve the static data

The following code will serve the static data from a local python server. This is useful for testing, but not recommended for production use. Running this code will serve the data on http://localhost:8000, such that it can then be viewed at https://mdv-dev.netlify.app/?dir=http://localhost:8000

```python
import http.server
import socketserver


class CustomHandler(http.server.SimpleHTTPRequestHandler):
    def end_headers(self):
        self.send_header('Access-Control-Allow-Origin', '*')
        self.send_header('Access-Control-Allow-Methods', 'GET, POST, OPTIONS')
        self.send_header('Access-Control-Allow-Headers', 'Content-Type, responsetype')
        self.send_header('Cross-Origin-Opener-Policy', 'cross-origin')
        self.send_header('Cross-Origin-Embedder-Policy', 'require-corp')
        self.send_header('Cross-Origin-Resource-Policy', 'cross-origin')
        super().end_headers()

    def do_OPTIONS(self):
        self.send_response(200)
        self.send_header('Access-Control-Allow-Origin', '*')
        self.send_header('Access-Control-Allow-Methods', 'GET, POST, OPTIONS')
        self.send_header('Access-Control-Allow-Headers', 'Content-Type, responsetype')
        self.send_header('Cross-Origin-Opener-Policy', 'cross-origin')
        self.send_header('Cross-Origin-Embedder-Policy', 'require-corp')
        self.send_header('Cross-Origin-Resource-Policy', 'cross-origin')
        super().end_headers()

with socketserver.TCPServer(("", 8000), CustomHandler) as httpd:
    print("serving at port", 8000)
    httpd.serve_forever()
```<|MERGE_RESOLUTION|>--- conflicted
+++ resolved
@@ -72,24 +72,6 @@
 ```
 If your server already adds these headers then the `convert_to_static_page` function can be invoked with `include_sab_headers=False`, which will exclude the service worker. In this case the project does not have to be served over https
 
-<<<<<<< HEAD
-
-### Serving the Project in Development Mode
-Create a static version of the project.
-```
-p.convert_to_static_page(/path/to/myproject)
-```
-Then run webpack with the development config and point towards the folder you have just created.
-
-```
-npx webpack serve --env folder=/path/to/myproject
-```
-In this case, the project will be served by  webpack's development server, using the the un-compiled version of the code allowing debugging.  
-
-
-
-=======
->>>>>>> 412b4b1c
 ### To convert CSV data for a simple file server
 
 Given a CSV file associated folder of images, the `csv_to_static` script will create a folder (containing `datasources.json`, `state.json`, `views.json`, `{mydata.csv}.b`, `{mydata.csv}.json`, `images/`) that can be served by a simple file server. This script is 
