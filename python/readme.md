--- conflicted
+++ resolved
@@ -16,11 +16,8 @@
 c:\path\to\myenv\Scripts\activate.bat
 ```
 
-<<<<<<< HEAD
+Installing mdv (with -e if for development) will include dependencies:
 Next install the dependencies
-=======
-Installing mdv (with -e if for development) will include dependencies:
->>>>>>> d9dc5559
 ```
 cd MDV/python
 pip install -e .
