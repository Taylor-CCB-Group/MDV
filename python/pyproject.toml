--- conflicted
+++ resolved
@@ -27,11 +27,8 @@
 scanpy = "^1.9.8"
 scipy = "^1.11.3"
 werkzeug = "^3.0.2"
-<<<<<<< HEAD
-=======
 # previously in backend group - needed for MDVProject.serve() now.
 gevent = "^25.5.1"
->>>>>>> 0ab29e7b
 # previously in llm group
 langchain = "^0.2.7"
 langchain-experimental = "^0.0.62"
