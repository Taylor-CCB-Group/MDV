--- conflicted
+++ resolved
@@ -162,15 +162,10 @@
 
         # find the item in self.routes that matches the subpath
         from mdvtools.dbutils.dbservice import ProjectService
-<<<<<<< HEAD
-        # print("***********************************")
-        # print(subpath, project_id)
-=======
         from mdvtools.dbutils.mdv_server_app import ENABLE_AUTH
         from mdvtools.auth.authutils import user_project_cache
         
         logger.info(f"Inside dispatch request for project_id: {project_id} and subpath: {subpath}")
->>>>>>> fdae8b2d
         subpath = f"/{urlparse(subpath).path}"
         for rule, (method, options) in self.routes.items():
             match = rule.match(subpath)
@@ -219,16 +214,9 @@
                 # - rather than iterating over (rule, method), we might have
                 # (rule, (method, permissionsFlags))
                 # we can check the request.token (or whatever it is) here...
-<<<<<<< HEAD
-                # print("options",options)
-                # Check for access level only if specified in options
-                if options and 'access_level' in options:
-                    # print("match", match)
-=======
                 # Check for access level only if specified in options
                 if options and 'access_level' in options:
                     logger.info(f"match '{match}'")
->>>>>>> fdae8b2d
                     #project_id = match.group(0).split('/')[2]  # Extract project_id from matched route
                     project = ProjectService.get_project_by_id(project_id)  # Fetch the project
                     
