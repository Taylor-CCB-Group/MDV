import os
import time
import json
import logging
from sqlalchemy import text
from sqlalchemy.exc import OperationalError
from flask import Flask
from mdvtools.server import add_safe_headers
from mdvtools.mdvproject import MDVProject
from mdvtools.project_router import ProjectBlueprint_v2 as ProjectBlueprint
from mdvtools.dbutils.dbmodels import db, Project
from mdvtools.dbutils.routes import register_routes
from mdvtools.auth.register_auth_routes import register_auth_routes
from mdvtools.auth.authutils import register_before_request_auth, get_auth_provider, cache_user_projects
from mdvtools.dbutils.dbservice import ProjectService, FileService

# Setup logging
logger = logging.getLogger(__name__)

#Read environment flag for authentication
ENABLE_AUTH = os.getenv("ENABLE_AUTH", "0").lower() in ["1", "true", "yes"]
logger.info(f"Authentication enabled: {ENABLE_AUTH}")
oauth = None
if ENABLE_AUTH:
    
    from authlib.integrations.flask_client import OAuth
<<<<<<< HEAD
    from mdvtools.auth.auth0_provider import Auth0Provider

    oauth = OAuth()  # Initialize OAuth only if auth is enabled
    #except ImportError:
    #    print("Auth library not found. Ensure poetry installs `auth` dependencies when ENABLE_AUTH=1.")
    #    exit(1)  # Fail early if auth is enabled but libraries are missing

from mdvtools.websocket import mdv_socketio
=======
    oauth = OAuth()  #Initialize OAuth only if auth is enabled
    
>>>>>>> fdae8b2d

def create_flask_app(config_name=None):
    """Create and configure the Flask app."""
    app = Flask(__name__, template_folder='../templates', static_folder='/app/dist/flask')
    mdv_socketio(app)
    # this was causing a number of issues with various routes, changing this here seems to be the best way to fix it
    # as there isn't a clear single point of front-end that would consistently guarantee fixing it
    app.url_map.strict_slashes = False
    app.after_request(add_safe_headers)
    
    app.config.update(
        SESSION_COOKIE_HTTPONLY=True,   # Prevent JavaScript from accessing cookies
        SESSION_COOKIE_SECURE=True,     # Only send cookies over HTTPS
        SESSION_COOKIE_SAMESITE="Lax"   # Prevent cross-site cookie usage
    )
    
    try:
        logger.info("Adding config.json details to app config")
        load_config(app, config_name, ENABLE_AUTH)
    except Exception as e:
        logger.exception(f"Error loading configuration: {e}")
        raise e
    
    try:
        logger.info("Creating base directory")
        create_base_directory(app)
    except Exception as e:
        logger.exception(f"Error creating base directory: {e}")
        raise e

    try:
        logger.info("Initializing app with db")
        db.init_app(app)
    except Exception as e:
        logger.exception(f"Error initializing database: {e}")
        raise e

    try:
        logger.info("Creating tables")
        with app.app_context():
            logger.info("Waiting for DB to set up")
            wait_for_database()
            if not tables_exist():
                logger.info("Creating database tables")
                db.create_all()
<<<<<<< HEAD
                print("************ Created database tables")
=======
                logger.info("Created database tables")
>>>>>>> fdae8b2d
            else:
                logger.info("Database tables already exist")

            if ENABLE_AUTH:
                try:
                    logger.info("Syncing users from Auth provider into the database...")
                    auth_provider = get_auth_provider()
                    auth_provider.sync_users_to_db()

                    logger.info("Caching user-projects data...")
                    cache_user_projects()  # Cache the user-project mappings into Redis only when Auth is enabled

                except Exception as e:
                    logger.exception(f"Error during auth-related DB setup: {e}")
                    raise e
            
            # Routes registration and application setup
            logger.info("Registering the blueprint (register_app)")
            ProjectBlueprint.register_app(app)
    except OperationalError as oe:
        logger.exception(f"OperationalError: {oe}")
        raise oe
    except Exception as e:
        logger.exception(f"Error during app setup: {e}")
        raise e

    if ENABLE_AUTH:
        try:
            logger.info("Initializing OAuth for authentication")
            assert(oauth is not None), "OAuth is not initialized"
            oauth.init_app(app)

            logger.info("Registering authentication before_request logic")
            register_before_request_auth(app)

<<<<<<< HEAD
    def is_authenticated():
        """Check if the user is authenticated, considering Auth0 and Shibboleth."""
        if not ENABLE_AUTH:
            return True  # Authentication is disabled, allow access
        
        if session.get("auth_method") == "shibboleth":
            return True  # Shibboleth users are already authenticated
        
        return "token" in session and session["token"]

    # Authentication check function
    def is_authenticated_token():
        """Check if the user is authenticated (works for both Auth0 and Shibboleth)."""
        # Check if auth0_provider is initialized
        if not auth0_provider:
            print("<<<<<<1")
            # If auth0_provider is not available, return False as we can't check authentication for Auth0 yet
            return False
        
        # Check if Auth0 is enabled and if the token is in session
        if session.get('auth_method') == 'auth0' and 'token' in session:
            print("<<<<<<2")
            # For Auth0, we need to validate the token to ensure it's not expired or invalid
            try:
                # Validate the token with Auth0 (this will depend on your token structure and verification method)
                if auth0_provider.is_token_valid(session['token']):
                    print("--------88888")
                    return True  # Token is valid, user is authenticated
                else:
                    # Token is invalid or expired
                    print("Auth0 token is invalid or expired.")
                    session.clear()  # Clear session if token is invalid
                    return False
            except Exception as e:
                print(f"Error during Auth0 token validation: {e}")
                session.clear()  # Clear session if there was an error during validation
                return False
        
        # Check for Shibboleth authentication
        elif session.get('auth_method') == 'shibboleth':
            # For Shibboleth, if the token is not available in the session, we cannot validate like Auth0
            # So, we assume that the presence of 'auth_method' is the sign of successful authentication
            # You may adjust this depending on your specific Shibboleth setup.
            if 'auth_method' in session and session['auth_method'] == 'shibboleth':
                return True  # Assume user is authenticated after successful Shibboleth login
            
            return False  # If no 'auth_method' is found for Shibboleth, user is not authenticated
        
        return False  # Default to False if neither Auth0 nor Shibboleth is used


    # Whitelist of routes that do not require authentication
    whitelist_routes = [
        '/login_dev',
        '/login_sso',
        '/login',
        '/callback',
        '/favicon.ico',        # Allow access to favicon
        '/flask/js/',  # Allow access to login JS
        '/static',
        '/flask/assets',
        '/flask/img'
    ]

    @app.before_request
    def enforce_authentication():
        """Redirect unauthenticated users to login if required."""
        if not ENABLE_AUTH:
            # print(":::::1")
            return None  # Skip authentication check if auth is disabled

        requested_path = request.path
        if any(requested_path.startswith(route) for route in whitelist_routes):
            # print(":::::2")
            return None  # Allow access to whitelisted routes

        if not is_authenticated():
            # print(":::::3")
            redirect_uri = app.config["LOGIN_REDIRECT_URL"]
            print(f"Unauthorized access attempt to {requested_path}. Redirecting to /login_dev.")
            return redirect(redirect_uri)

        return None
=======
            logger.info("Registering authentication routes")
            register_auth_routes(app)  # Register Auth0-related routes like /login and /callback
>>>>>>> fdae8b2d

        except Exception as e:
            logger.exception(f"Error setting up authentication: {e}")
            raise e

    # Register other routes (base routes like /, /projects, etc.)
    try:
        # Register routes
        logger.info("Registering base routes: /, /projects, /create_project, /delete_project")
        register_routes(app, ENABLE_AUTH)
    except Exception as e:
        logger.exception(f"Error registering routes: {e}")
        raise e

    return app


def wait_for_database():
    """Wait for the database to be ready before proceeding."""
    max_retries = 30
    delay = 5  # seconds

    for attempt in range(max_retries):
        try:
            # Test database connection using engine.connect()
            with db.engine.connect() as connection:
                connection.execute(text('SELECT 1'))
            logger.info("Database is ready!")
            return
        except OperationalError as oe:
            logger.exception(f"OperationalError: {oe}. Database not ready, retrying in {delay} seconds... (Attempt {attempt + 1} of {max_retries})")
            time.sleep(delay)
        except Exception as e:
            logger.exception(f"An unexpected error occurred while waiting for the database: {e}")
            raise  # Re-raise the exception to be handled by the parent
            # ^^ should this be `raise e` instead?

    # If the loop completes without a successful connection
    error_message = "Error: Database did not become available in time."
    logger.error(error_message)
    raise TimeoutError(error_message)

# Load sensitive data from Docker secrets
def read_secret(secret_name):
    secret_path = f'/run/secrets/{secret_name}'
    try:
        with open(secret_path, 'r') as secret_file:
            return secret_file.read().strip()
    except FileNotFoundError as fnf_error:
        logger.exception(f"Error: Secret '{secret_name}' not found. {fnf_error}")
        raise  # Re-raise the exception to be handled by the parent.

def load_config(app, config_name=None, enable_auth=False):
    try:
        config_file_path = os.path.join(os.path.dirname(os.path.abspath(__file__)), 'config.json')
        with open(config_file_path) as config_file:
            config = json.load(config_file)
            #app.config['PREFERRED_URL_SCHEME'] = 'https'
            app.config['SQLALCHEMY_TRACK_MODIFICATIONS'] = config.get('track_modifications', False)
            app.config['upload_folder'] = config.get('upload_folder', '')
            app.config['projects_base_dir'] = config.get('projects_base_dir', '')
            app.config['db_host'] = config.get('db_container', '')
            logger.info("Configuration loaded successfully!")
    except FileNotFoundError:
        logger.exception("Error: Configuration file not found.")
        raise
    except Exception as e:
        logger.exception(f"An unexpected error occurred: {e}")
        raise

    # Handle different environments
    try:
        if config_name == 'test':
            app.config['PREFERRED_URL_SCHEME'] = 'http'
            app.config['SQLALCHEMY_DATABASE_URI'] = 'sqlite:///:memory:'
        else:
            app.config['PREFERRED_URL_SCHEME'] = 'https'
            
            db_user = os.getenv('DB_USER') or read_secret('db_user')
            db_password = os.getenv('DB_PASSWORD') or read_secret('db_password')
            db_name = os.getenv('DB_NAME') or read_secret('db_name')
            db_host = os.getenv('DB_HOST') or app.config.get('db_host')

            if not all([db_user, db_password, db_name, db_host]):
                raise ValueError("Error: One or more required secrets or configurations are missing.")
            
            app.config['SQLALCHEMY_DATABASE_URI'] = f'postgresql://{db_user}:{db_password}@{db_host}/{db_name}'


            # Only configure Auth0 if ENABLE_AUTH is True
            if enable_auth:
                app.config['ENABLE_AUTH'] = True
                app.config["DEFAULT_AUTH_METHOD"] = os.getenv('DEFAULT_AUTH_METHOD') or config.get('DEFAULT_AUTH_METHOD')
                app.secret_key = os.getenv('FLASK_SECRET_KEY') or read_secret('flask_secret_key')
                
                # Check if the authentication method is 'auth0'
                if app.config["DEFAULT_AUTH_METHOD"] == "auth0":
                    auth0_domain = os.getenv('AUTH0_DOMAIN') or config.get('AUTH0_DOMAIN')
                    auth0_client_id = os.getenv('AUTH0_CLIENT_ID') or config.get('AUTH0_CLIENT_ID')
                    auth0_client_secret = os.getenv('AUTH0_CLIENT_SECRET') or read_secret("auth0_client_secret")

                    if not all([auth0_domain, auth0_client_id, auth0_client_secret]):
                        raise ValueError("Error: Missing Auth0 configuration.")

                    app.config['AUTH0_DOMAIN'] = auth0_domain
                    app.config['AUTH0_CLIENT_ID'] = auth0_client_id
                    app.config['AUTH0_CLIENT_SECRET'] = auth0_client_secret
                    app.config['AUTH0_CALLBACK_URL'] = os.getenv('AUTH0_CALLBACK_URL') or config.get('AUTH0_CALLBACK_URL')
                    app.config["AUTH0_PUBLIC_KEY_URI"] = os.getenv('AUTH0_PUBLIC_KEY_URI') or config.get('AUTH0_PUBLIC_KEY_URI')
                    app.config["AUTH0_AUDIENCE"] = os.getenv('AUTH0_AUDIENCE') or config.get('AUTH0_AUDIENCE')
                    app.config["AUTH0_DB_CONNECTION"] = os.getenv('AUTH0_DB_CONNECTION') or config.get('AUTH0_DB_CONNECTION')
                
                app.config["LOGIN_REDIRECT_URL"] = os.getenv('LOGIN_REDIRECT_URL') or config.get('LOGIN_REDIRECT_URL')
                app.config["SHIBBOLETH_LOGIN_URL"] = os.getenv('SHIBBOLETH_LOGIN_URL') or config.get('SHIBBOLETH_LOGIN_URL')
                app.config["SHIBBOLETH_LOGOUT_URL"] = os.getenv('SHIBBOLETH_LOGOUT_URL') or config.get('SHIBBOLETH_LOGOUT_URL')
            else:
                app.config['ENABLE_AUTH'] = False
    except Exception as e:
        logger.exception(f"An unexpected error occurred while configuring the database: {e}")
        raise  # Re-raise the exception to be handled by the parent
       
# Function to create base directory if it doesn't exist
def create_base_directory(app):
    try:
        base_dir = app.config.get('projects_base_dir', 'mdv')
        if not os.path.exists(base_dir):
            os.makedirs(base_dir)
            logger.info(f"Created base directory: {base_dir}")
        else:
            logger.info(f"Base directory already exists: {base_dir}")
    except Exception as e:
        logger.exception(f'Function create_base_directory Error: {e}')
        raise

def tables_exist():
        inspector = db.inspect(db.engine)
        #logger.info("printing table names")
        #print(inspector.get_table_names())
        return inspector.get_table_names()

def is_valid_mdv_project(path: str):
    if not os.path.isdir(path):
        return False
    dir_list = os.listdir(path)
    return "views.json" in dir_list and "state.json" in dir_list and "datasources.json" in dir_list
        

def serve_projects_from_db(app):
    failed_projects: list[tuple[int, str | Exception]] = []
    try:
        # Get all projects from the database
        logger.info("Serving the projects present in both database and filesystem. Displaying the error if the path doesn't exist for a project")
        projects = Project.query.all()

        for project in projects:
            
            if project.is_deleted:
                logger.info(f"Project with ID {project.id} is soft deleted.")
                continue

            if os.path.exists(project.path):
                try:
                    p = MDVProject(dir=project.path, id=str(project.id), backend_db= True)
                    p.set_editable(True)
                    # todo: look up how **kwargs works and maybe have a shared app config we can pass around
                    p.serve(app=app, open_browser=False, backend_db=True)
                    logger.info(f"Serving project: {project.path}")

                    # Update or add files in the database to reflect the actual files in the filesystem
                    for root, dirs, files in os.walk(project.path):
                        for file_name in files:
                            full_file_path = os.path.join(root, file_name)

                            # Use the utility function to add or update the file in the database
                            try:
                                # Attempt to add or update the file in the database
                                FileService.add_or_update_file_in_project(
                                    file_name=file_name,
                                    file_path=full_file_path,
                                    project_id=project.id
                                )
                                #print(f"Processed file in DB: {file_name} at {full_file_path}")

                            except RuntimeError as file_error:
                                logger.exception(f"Failed to add or update file '{file_name}' in the database: {file_error}")


                except Exception as e:
                    logger.exception(f"Error serving project #{project.id}'{project.path}': {e}")
                    # don't `raise` here; continue serving other projects
                    # but keep track of failed projects & associated errors
                    # nb keeping track via project.id rather than instance of Project, because ORM seems to make that not work
                    failed_projects.append((project.id, e))
            else:
                e = f"Error serving project #{project.id}: path '{project.path}' does not exist."
                logger.error(e)
                failed_projects.append((project.id, e))
               
    except Exception as e:
        logger.exception(f"Error serving projects from database: {e}")
        raise
    logger.info(f"{len(failed_projects)} projects failed to serve. ({len(projects)} projects served successfully)")
    # nb using extend rather than replacing the list, but as of now I haven't made corresponding `serve_projects_from_filesytem` changes etc
    # so we really only expect this to run once, and the list to be empty
    ProjectService.failed_projects.extend(failed_projects)

def serve_projects_from_filesystem(app, base_dir):
    try:
        logger.info("Serving the projects present in filesystem but missing in database")
        logger.info(f"Scanning base directory: {base_dir}")

        # Get all project paths from the database
        projects_in_db = {project.path for project in Project.query.with_entities(Project.path).all()}
        logger.info(f"Project paths in DB: {projects_in_db}")

        # Get all project directories in the filesystem
        project_paths_in_fs = {os.path.join(base_dir, d) for d in os.listdir(base_dir) if os.path.isdir(os.path.join(base_dir, d))}
        logger.info(f"Project paths in filesystem: {project_paths_in_fs}")

        # Determine which project paths are in the filesystem but not in the database
        missing_project_paths = project_paths_in_fs - projects_in_db
        logger.info(f"Missing project paths: {missing_project_paths}")

        # Iterate over missing project paths to create and serve them
        for project_path in missing_project_paths:
            logger.info(f"Processing project path: {project_path}")
            
            if os.path.exists(project_path):
                try:
                    project_name = os.path.basename(project_path)

                    # Get the next ID from the database
                    next_id = db.session.query(db.func.max(Project.id)).scalar()
                    if next_id is None:
                        next_id = 1
                    else:
                        next_id += 1

                    p = MDVProject(dir=project_path, id= str(next_id), backend_db= True)
                    p.set_editable(True)
                    p.serve(app=app, open_browser=False, backend_db=True) 
                    logger.info(f"Serving project: {project_path}")

                    # Create a new Project record in the database with the default name
                    new_project = ProjectService.add_new_project(name=project_name, path=project_path)
                    if new_project is None:
                        raise ValueError(f"Failed to add project '{project_name}' to the database.")
                    
                    logger.info(f"Added project to DB: {new_project}")

                    # Rename directory to use project ID as folder name
                    project_id_str = str(new_project.id)
                    desired_path = os.path.join(app.config["projects_base_dir"], project_id_str)

                    if project_path != desired_path:
                        try:
                            # Rename the directory
                            os.rename(project_path, desired_path)
                            logger.info(f"Renamed project folder from {project_path} to {desired_path}")

                            # Update project path in DB
                            new_project.path = desired_path
                            db.session.commit()
                            logger.info(f"Updated project path in DB for project ID {new_project.id}")

                            # Also update local reference for downstream operations (like file sync)
                            project_path = desired_path

                        except Exception as rename_error:
                            logger.exception(f"Failed to rename project directory or update DB for project ID {new_project.id}: {rename_error}")

                    # Auth-related setup
                    if ENABLE_AUTH:
                        try:
                            auth_provider = get_auth_provider()
                            auth_provider.sync_users_to_db()  # Sync users and assign permissions
                            logger.info("Synced Auth users after adding project.")

                            cache_user_projects() #update the cache
                        except Exception as auth_e:
                            logger.exception(f"Error syncing users or caching for {project_name}: {auth_e}")

                    
                    # Add files from the project directory to the database
                    for root, dirs, files in os.walk(project_path):
                        for file_name in files:
                            # Construct the full file path
                            full_file_path = os.path.join(root, file_name)
                            
                            # Use the full file path when adding or updating the file in the database
                            # Use the utility function to add or update the file in the database
                            try:
                                # Attempt to add or update the file in the database
                                FileService.add_or_update_file_in_project(
                                    file_name=file_name,
                                    file_path=full_file_path,
                                    project_id=new_project.id
                                )
                                #print(f"Processed file in DB: {file_name} at {full_file_path}")

                            except RuntimeError as file_error:
                                logger.exception(f"Failed to add or update file '{file_name}' in the database: {file_error}")
                except Exception as e:
                    logger.exception(f"In create_projects_from_filesystem: Error creating project at path '{project_path}': {e}")
                    raise
            else:
                logger.error(f"In create_projects_from_filesystem: Error - Project path '{project_path}' does not exist.")
                
    except Exception as e:
        logger.exception(f"In create_projects_from_filesystem: Error retrieving projects from database: {e}")
        raise


# Create the app object at the module level
app = create_flask_app()

with app.app_context():
    logger.info("Serving projects from database")
    serve_projects_from_db(app)
    logger.info("Starting - create_projects_from_filesystem")
    serve_projects_from_filesystem(app, app.config['projects_base_dir'])

if __name__ == '__main__':
    logger.info("Inside main..")
    #wait_for_database()
    logging.basicConfig(level=logging.INFO)

    app.run(host='0.0.0.0', debug=False, port=5055)<|MERGE_RESOLUTION|>--- conflicted
+++ resolved
@@ -13,6 +13,7 @@
 from mdvtools.auth.register_auth_routes import register_auth_routes
 from mdvtools.auth.authutils import register_before_request_auth, get_auth_provider, cache_user_projects
 from mdvtools.dbutils.dbservice import ProjectService, FileService
+from mdvtools.websocket import mdv_socketio
 
 # Setup logging
 logger = logging.getLogger(__name__)
@@ -24,19 +25,8 @@
 if ENABLE_AUTH:
     
     from authlib.integrations.flask_client import OAuth
-<<<<<<< HEAD
-    from mdvtools.auth.auth0_provider import Auth0Provider
-
-    oauth = OAuth()  # Initialize OAuth only if auth is enabled
-    #except ImportError:
-    #    print("Auth library not found. Ensure poetry installs `auth` dependencies when ENABLE_AUTH=1.")
-    #    exit(1)  # Fail early if auth is enabled but libraries are missing
-
-from mdvtools.websocket import mdv_socketio
-=======
     oauth = OAuth()  #Initialize OAuth only if auth is enabled
     
->>>>>>> fdae8b2d
 
 def create_flask_app(config_name=None):
     """Create and configure the Flask app."""
@@ -82,11 +72,7 @@
             if not tables_exist():
                 logger.info("Creating database tables")
                 db.create_all()
-<<<<<<< HEAD
-                print("************ Created database tables")
-=======
                 logger.info("Created database tables")
->>>>>>> fdae8b2d
             else:
                 logger.info("Database tables already exist")
 
@@ -122,94 +108,8 @@
             logger.info("Registering authentication before_request logic")
             register_before_request_auth(app)
 
-<<<<<<< HEAD
-    def is_authenticated():
-        """Check if the user is authenticated, considering Auth0 and Shibboleth."""
-        if not ENABLE_AUTH:
-            return True  # Authentication is disabled, allow access
-        
-        if session.get("auth_method") == "shibboleth":
-            return True  # Shibboleth users are already authenticated
-        
-        return "token" in session and session["token"]
-
-    # Authentication check function
-    def is_authenticated_token():
-        """Check if the user is authenticated (works for both Auth0 and Shibboleth)."""
-        # Check if auth0_provider is initialized
-        if not auth0_provider:
-            print("<<<<<<1")
-            # If auth0_provider is not available, return False as we can't check authentication for Auth0 yet
-            return False
-        
-        # Check if Auth0 is enabled and if the token is in session
-        if session.get('auth_method') == 'auth0' and 'token' in session:
-            print("<<<<<<2")
-            # For Auth0, we need to validate the token to ensure it's not expired or invalid
-            try:
-                # Validate the token with Auth0 (this will depend on your token structure and verification method)
-                if auth0_provider.is_token_valid(session['token']):
-                    print("--------88888")
-                    return True  # Token is valid, user is authenticated
-                else:
-                    # Token is invalid or expired
-                    print("Auth0 token is invalid or expired.")
-                    session.clear()  # Clear session if token is invalid
-                    return False
-            except Exception as e:
-                print(f"Error during Auth0 token validation: {e}")
-                session.clear()  # Clear session if there was an error during validation
-                return False
-        
-        # Check for Shibboleth authentication
-        elif session.get('auth_method') == 'shibboleth':
-            # For Shibboleth, if the token is not available in the session, we cannot validate like Auth0
-            # So, we assume that the presence of 'auth_method' is the sign of successful authentication
-            # You may adjust this depending on your specific Shibboleth setup.
-            if 'auth_method' in session and session['auth_method'] == 'shibboleth':
-                return True  # Assume user is authenticated after successful Shibboleth login
-            
-            return False  # If no 'auth_method' is found for Shibboleth, user is not authenticated
-        
-        return False  # Default to False if neither Auth0 nor Shibboleth is used
-
-
-    # Whitelist of routes that do not require authentication
-    whitelist_routes = [
-        '/login_dev',
-        '/login_sso',
-        '/login',
-        '/callback',
-        '/favicon.ico',        # Allow access to favicon
-        '/flask/js/',  # Allow access to login JS
-        '/static',
-        '/flask/assets',
-        '/flask/img'
-    ]
-
-    @app.before_request
-    def enforce_authentication():
-        """Redirect unauthenticated users to login if required."""
-        if not ENABLE_AUTH:
-            # print(":::::1")
-            return None  # Skip authentication check if auth is disabled
-
-        requested_path = request.path
-        if any(requested_path.startswith(route) for route in whitelist_routes):
-            # print(":::::2")
-            return None  # Allow access to whitelisted routes
-
-        if not is_authenticated():
-            # print(":::::3")
-            redirect_uri = app.config["LOGIN_REDIRECT_URL"]
-            print(f"Unauthorized access attempt to {requested_path}. Redirecting to /login_dev.")
-            return redirect(redirect_uri)
-
-        return None
-=======
             logger.info("Registering authentication routes")
             register_auth_routes(app)  # Register Auth0-related routes like /login and /callback
->>>>>>> fdae8b2d
 
         except Exception as e:
             logger.exception(f"Error setting up authentication: {e}")
