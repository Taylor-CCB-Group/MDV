import os
import time
import json
import shutil
from sqlalchemy import text
from sqlalchemy.exc import OperationalError
from flask import Flask, render_template, jsonify, request
from flask import Flask, render_template, jsonify, request
#from flask_sqlalchemy import SQLAlchemy
# import threading
# from flask import Flask, render_template, jsonify, request
from mdvtools.server import add_safe_headers
from mdvtools.mdvproject import MDVProject
from mdvtools.project_router import ProjectBlueprint_v2 as ProjectBlueprint
from mdvtools.dbutils.dbmodels import db, Project
#from mdvtools.dbutils.routes import register_global_routes
from mdvtools.dbutils.dbservice import ProjectService, FileService
from flask import redirect, url_for, session, jsonify

# Read environment flag for authentication
ENABLE_AUTH = os.getenv("ENABLE_AUTH", "0").lower() in ["1", "true", "yes"]

if ENABLE_AUTH:
    
    from authlib.integrations.flask_client import OAuth
    from mdvtools.auth.auth0_provider import Auth0Provider

    oauth = OAuth()  # Initialize OAuth only if auth is enabled
    #except ImportError:
    #    print("Auth library not found. Ensure poetry installs `auth` dependencies when ENABLE_AUTH=1.")
<<<<<<< HEAD
    #    raise e  # Fail early if auth is enabled but libraries are missing
=======
    #    exit(1)  # Fail early if auth is enabled but libraries are missing
>>>>>>> 3ed4de92


def create_flask_app(config_name=None):
    """ Create and configure the Flask app."""
    app = Flask(__name__, template_folder='../templates', static_folder='/app/dist/flask')
    # this was causing a number of issues with various routes, changing this here seems to be the best way to fix it
    # as there isn't a clear single point of front-end that would consistently guarantee fixing it
    app.url_map.strict_slashes = False
    app.after_request(add_safe_headers)
    
    app.config.update(
<<<<<<< HEAD
        SESSION_COOKIE_HTTPONLY=True,   # Prevent JavaScript from accessing cookies
        SESSION_COOKIE_SECURE=True,     # Only send cookies over HTTPS
        SESSION_COOKIE_SAMESITE="Lax"   # Prevent cross-site cookie usage
    )
    if ENABLE_AUTH:
        app.secret_key = os.getenv('FLASK_SECRET_KEY') or read_secret('flask_secret_key')

        if not app.secret_key:
            raise ValueError(" FLASK_SECRET_KEY environment variable is not set!")

    
    try:
        print("**Adding config.json details to app config")
=======
    SESSION_COOKIE_HTTPONLY=True,   # Prevent JavaScript from accessing cookies
    SESSION_COOKIE_SECURE=True,     # Only send cookies over HTTPS
    SESSION_COOKIE_SAMESITE="Lax"   # Prevent cross-site cookie usage
)
    app.secret_key = os.getenv("FLASK_SECRET_KEY")

    if not app.secret_key:
        raise ValueError("FLASK_SECRET_KEY environment variable is not set!")

    
    try:
        print("** Adding config.json details to app config")
>>>>>>> 3ed4de92
        load_config(app, config_name, ENABLE_AUTH)
    except Exception as e:
        print(f"Error loading configuration: {e}")
        raise e
    
    try:
        print("Creating base directory")
        create_base_directory(app)
    except Exception as e:
        print(f"Error creating base directory: {e}")
        raise e

    try:
        print("Initializing app with db")
        db.init_app(app)
    except Exception as e:
        print(f"Error initializing database: {e}")
        raise e

    try:
        print("Creating tables")
        with app.app_context():
            print("********* Waiting for DB to set up")
            wait_for_database()
            if not tables_exist():
                print("Creating database tables")
                db.create_all()
                print("************** Created database tables")
            else:
                print("Database tables already exist")

            # Routes registration and application setup
            print("Registering the blueprint (register_app)")
            ProjectBlueprint.register_app(app)
    except OperationalError as oe:
        print(f"OperationalError: {oe}")
        raise oe
    except Exception as e:
        print(f"Error during app setup: {e}")
        raise e

    # Register OAuth with the app
    if ENABLE_AUTH:
        try:
            print("Initializing OAuth for authentication")
            oauth.init_app(app)
        except Exception as e:
            print(f"Error initializing OAuth: {e}")
            raise e

    # Global variable for Auth0 provider
    auth0_provider = None  # This should be set when Auth0 routes are registered

    def is_authenticated():
        """Check if the user is authenticated, considering Auth0 and Shibboleth."""
        if not ENABLE_AUTH:
            return True  # Authentication is disabled, allow access
        
        if session.get("auth_method") == "shibboleth":
            return True  # Shibboleth users are already authenticated
        
        return "token" in session and session["token"]

    # Authentication check function
    def is_authenticated_token():
        """Check if the user is authenticated (works for both Auth0 and Shibboleth)."""
        # Check if auth0_provider is initialized
        if not auth0_provider:
            print("<<<<<<1")
            # If auth0_provider is not available, return False as we can't check authentication for Auth0 yet
            return False
        
        # Check if Auth0 is enabled and if the token is in session
        if session.get('auth_method') == 'auth0' and 'token' in session:
            print("<<<<<<2")
            # For Auth0, we need to validate the token to ensure it's not expired or invalid
            try:
                # Validate the token with Auth0 (this will depend on your token structure and verification method)
                if auth0_provider.is_token_valid(session['token']):
                    print("--------88888")
                    return True  # Token is valid, user is authenticated
                else:
                    # Token is invalid or expired
                    print("Auth0 token is invalid or expired.")
                    session.clear()  # Clear session if token is invalid
                    return False
            except Exception as e:
                print(f"Error during Auth0 token validation: {e}")
                session.clear()  # Clear session if there was an error during validation
                return False
        
        # Check for Shibboleth authentication
        elif session.get('auth_method') == 'shibboleth':
            # For Shibboleth, if the token is not available in the session, we cannot validate like Auth0
            # So, we assume that the presence of 'auth_method' is the sign of successful authentication
            # You may adjust this depending on your specific Shibboleth setup.
            if 'auth_method' in session and session['auth_method'] == 'shibboleth':
                return True  # Assume user is authenticated after successful Shibboleth login
            
            return False  # If no 'auth_method' is found for Shibboleth, user is not authenticated
        
        return False  # Default to False if neither Auth0 nor Shibboleth is used


    # Whitelist of routes that do not require authentication
    whitelist_routes = [
        '/login_dev',
        '/login_sso',
        '/login',
        '/callback',
        '/favicon.ico',        # Allow access to favicon
        '/flask/js/',  # Allow access to login JS
        '/static',
        '/flask/assets',
        '/flask/img'
    ]

    @app.before_request
    def enforce_authentication():
        """Redirect unauthenticated users to login if required."""
        if not ENABLE_AUTH:
            print(":::::1")
            return None  # Skip authentication check if auth is disabled

        requested_path = request.path
        if any(requested_path.startswith(route) for route in whitelist_routes):
            print(":::::2")
            return None  # Allow access to whitelisted routes

        if not is_authenticated():
            print(":::::3")
            redirect_uri = app.config["LOGIN_REDIRECT_URL"]
            print(f"Unauthorized access attempt to {requested_path}. Redirecting to /login_dev.")
            return redirect(redirect_uri)

        return None

    if ENABLE_AUTH:
        try:
            print("Registering authentication routes")
            register_auth0_routes(app)  # Register Auth0-related routes like /login and /callback
        except Exception as e:
            print(f"Error registering authentication routes: {e}")
            raise e

<<<<<<< HEAD
=======
    # Register OAuth with the app
    if ENABLE_AUTH:
        try:
            print("Initializing OAuth for authentication")
            oauth.init_app(app)
        except Exception as e:
            print(f"Error initializing OAuth: {e}")
            exit(1)

    # Global variable for Auth0 provider
    auth0_provider = None  # This should be set when Auth0 routes are registered

    def is_authenticated():
        """Check if the user is authenticated, considering Auth0 and Shibboleth."""
        if not ENABLE_AUTH:
            return True  # Authentication is disabled, allow access
        
        if session.get("auth_method") == "shibboleth":
            return True  # Shibboleth users are already authenticated
        
        return "token" in session and session["token"]

    # Authentication check function
    def is_authenticated_token():
        """Check if the user is authenticated (works for both Auth0 and Shibboleth)."""
        # Check if auth0_provider is initialized
        if not auth0_provider:
            print("<<<<<<1")
            # If auth0_provider is not available, return False as we can't check authentication for Auth0 yet
            return False
        
        # Check if Auth0 is enabled and if the token is in session
        if session.get('auth_method') == 'auth0' and 'token' in session:
            print("<<<<<<2")
            # For Auth0, we need to validate the token to ensure it's not expired or invalid
            try:
                # Validate the token with Auth0 (this will depend on your token structure and verification method)
                if auth0_provider.is_token_valid(session['token']):
                    print("--------88888")
                    return True  # Token is valid, user is authenticated
                else:
                    # Token is invalid or expired
                    print("Auth0 token is invalid or expired.")
                    session.clear()  # Clear session if token is invalid
                    return False
            except Exception as e:
                print(f"Error during Auth0 token validation: {e}")
                session.clear()  # Clear session if there was an error during validation
                return False
        
        # Check for Shibboleth authentication
        elif session.get('auth_method') == 'shibboleth':
            # For Shibboleth, if the token is not available in the session, we cannot validate like Auth0
            # So, we assume that the presence of 'auth_method' is the sign of successful authentication
            # You may adjust this depending on your specific Shibboleth setup.
            if 'auth_method' in session and session['auth_method'] == 'shibboleth':
                return True  # Assume user is authenticated after successful Shibboleth login
            
            return False  # If no 'auth_method' is found for Shibboleth, user is not authenticated
        
        return False  # Default to False if neither Auth0 nor Shibboleth is used


    # Whitelist of routes that do not require authentication
    whitelist_routes = [
        '/login_dev',
        '/login_sso',
        '/login',
        '/callback',
        '/favicon.ico',        # Allow access to favicon
        '/flask/js/',  # Allow access to login JS
        '/static',
        '/flask/assets',
        '/flask/img'
    ]

    @app.before_request
    def enforce_authentication():
        """Redirect unauthenticated users to login if required."""
        if not ENABLE_AUTH:
            print(":::::1")
            return None  # Skip authentication check if auth is disabled

        requested_path = request.path
        if any(requested_path.startswith(route) for route in whitelist_routes):
            print(":::::2")
            return None  # Allow access to whitelisted routes

        if not is_authenticated():
            print(":::::3")
            redirect_uri = app.config["LOGIN_REDIRECT_URL"]
            print(f"Unauthorized access attempt to {requested_path}. Redirecting to /login_dev.")
            return redirect(redirect_uri)

        return None

    if ENABLE_AUTH:
        try:
            print("Registering authentication routes")
            register_auth0_routes(app)  # Register Auth0-related routes like /login and /callback
        except Exception as e:
            print(f"Error registering authentication routes: {e}")
            exit(1)

>>>>>>> 3ed4de92
    # Register other routes (base routes like /, /projects, etc.)
    try:
        # Register routes
        print("Registering base routes: /, /projects, /create_project, /delete_project")
        register_routes(app)
    except Exception as e:
        print(f"Error registering routes: {e}")
        raise e

    return app



def wait_for_database():
    """Wait for the database to be ready before proceeding."""
    max_retries = 30
    delay = 5  # seconds

    for attempt in range(max_retries):
        try:
            # Test database connection using engine.connect()
            with db.engine.connect() as connection:
                connection.execute(text('SELECT 1'))
            print("*************** Database is ready! *************")
            return
        except OperationalError as oe:
            print(f"OperationalError: {oe}. Database not ready, retrying in {delay} seconds... (Attempt {attempt + 1} of {max_retries})")
            time.sleep(delay)
        except Exception as e:
            print(f"An unexpected error occurred while waiting for the database: {e}")
            raise  # Re-raise the exception to be handled by the parent
            # ^^ should this be `raise e` instead?

    # If the loop completes without a successful connection
    error_message = "Error: Database did not become available in time."
    print(error_message)
    raise TimeoutError(error_message)

# Load sensitive data from Docker secrets
def read_secret(secret_name):
    secret_path = f'/run/secrets/{secret_name}'
    try:
        with open(secret_path, 'r') as secret_file:
            return secret_file.read().strip()
    except FileNotFoundError as fnf_error:
        print(f"Error: Secret '{secret_name}' not found. {fnf_error}")
        raise  # Re-raise the exception to be handled by the parent

<<<<<<< HEAD
=======

>>>>>>> 3ed4de92
def load_config(app, config_name=None, enable_auth=False):
    try:
        config_file_path = os.path.join(os.path.dirname(os.path.abspath(__file__)), 'config.json')
        with open(config_file_path) as config_file:
            config = json.load(config_file)
            #app.config['PREFERRED_URL_SCHEME'] = 'https'
            app.config['SQLALCHEMY_TRACK_MODIFICATIONS'] = config.get('track_modifications', False)
            app.config['upload_folder'] = config.get('upload_folder', '')
            app.config['projects_base_dir'] = config.get('projects_base_dir', '')
            app.config['db_host'] = config.get('db_container', '')
            print("Configuration loaded successfully!")
    except FileNotFoundError:
        print("Error: Configuration file not found.")
        raise
    except Exception as e:
        print(f"An unexpected error occurred: {e}")
        raise

    # Handle different environments
    try:
        if config_name == 'test':
            app.config['PREFERRED_URL_SCHEME'] = 'http'
            app.config['SQLALCHEMY_DATABASE_URI'] = 'sqlite:///:memory:'
        else:
            app.config['PREFERRED_URL_SCHEME'] = 'https'
<<<<<<< HEAD
            
=======
>>>>>>> 3ed4de92
            

            db_user = os.getenv('DB_USER') or read_secret('db_user')
            db_password = os.getenv('DB_PASSWORD') or read_secret('db_password')
            db_name = os.getenv('DB_NAME') or read_secret('db_name')
            db_host = os.getenv('DB_HOST') or app.config.get('db_host')

            print("!@@@@@@@!!!!!@@@@@@@@£££££££££££££££££££")
            print(db_user, db_password, db_name, db_host)

            if not all([db_user, db_password, db_name, db_host]):
                raise ValueError("Error: One or more required secrets or configurations are missing.")
            
            app.config['SQLALCHEMY_DATABASE_URI'] = f'postgresql://{db_user}:{db_password}@{db_host}/{db_name}'


            # Only configure Auth0 if ENABLE_AUTH is True
            if enable_auth:
                auth0_domain = os.getenv('AUTH0_DOMAIN') or config.get('AUTH0_DOMAIN')
                auth0_client_id = os.getenv('AUTH0_CLIENT_ID') or config.get('AUTH0_CLIENT_ID')
                auth0_client_secret = os.getenv('AUTH0_CLIENT_SECRET') or read_secret("auth0_client_secret")

                if not all([auth0_domain, auth0_client_id, auth0_client_secret]):
                    raise ValueError("Error: Missing Auth0 configuration.")

                app.config['AUTH0_DOMAIN'] = auth0_domain
                app.config['AUTH0_CLIENT_ID'] = auth0_client_id
                app.config['AUTH0_CLIENT_SECRET'] = auth0_client_secret
                app.config['AUTH0_CALLBACK_URL'] = os.getenv('AUTH0_CALLBACK_URL') or config.get('AUTH0_CALLBACK_URL')
                app.config["AUTH0_PUBLIC_KEY_URI"] = os.getenv('AUTH0_PUBLIC_KEY_URI') or config.get('AUTH0_PUBLIC_KEY_URI')
                app.config["AUTH0_AUDIENCE"] = os.getenv('AUTH0_AUDIENCE') or config.get('AUTH0_AUDIENCE')

                app.config["LOGIN_REDIRECT_URL"] = os.getenv('LOGIN_REDIRECT_URL') or config.get('LOGIN_REDIRECT_URL')

                app.config["SHIBBOLETH_LOGIN_URL"] = os.getenv('SHIBBOLETH_LOGIN_URL') or config.get('SHIBBOLETH_LOGIN_URL')
                app.config["SHIBBOLETH_LOGOUT_URL"] = os.getenv('SHIBBOLETH_LOGOUT_URL') or config.get('SHIBBOLETH_LOGOUT_URL')

                


    except Exception as e:
        print(f"An unexpected error occurred while configuring the database: {e}")
        raise  # Re-raise the exception to be handled by the parent
       


# Function to create base directory if it doesn't exist
def create_base_directory(app):
    try:
        base_dir = app.config.get('projects_base_dir', 'mdv')
        if not os.path.exists(base_dir):
            os.makedirs(base_dir)
            print(f"Created base directory: {base_dir}")
        else:
            print(f"Base directory already exists: {base_dir}")
    except Exception as e:
        print(f'Function create_base_directory Error: {e}')
        raise

def tables_exist():
        inspector = db.inspect(db.engine)
        print("printing table names")
        print(inspector.get_table_names())
        return inspector.get_table_names()

def serve_projects_from_db(app):
    failed_projects: list[tuple[int, str | Exception]] = []
    try:
        # Get all projects from the database
        print("Serving the projects present in both database and filesystem. Displaying the error if the path doesn't exist for a project")
        projects = Project.query.all()

        for project in projects:
            
            if project.is_deleted:
                print(f"Project with ID {project.id} is soft deleted.")
                continue

            if os.path.exists(project.path):
                try:
                    p = MDVProject(dir=project.path, id=str(project.id), backend_db= True)
                    p.set_editable(True)
                    # todo: look up how **kwargs works and maybe have a shared app config we can pass around
                    p.serve(app=app, open_browser=False, backend_db=True)
                    print(f"Serving project: {project.path}")

                    # Update or add files in the database to reflect the actual files in the filesystem
                    for root, dirs, files in os.walk(project.path):
                        for file_name in files:
                            full_file_path = os.path.join(root, file_name)

                            # Use the utility function to add or update the file in the database
                            try:
                                # Attempt to add or update the file in the database
                                FileService.add_or_update_file_in_project(
                                    file_name=file_name,
                                    file_path=full_file_path,
                                    project_id=project.id
                                )
                                #print(f"Processed file in DB: {file_name} at {full_file_path}")

                            except RuntimeError as file_error:
                                print(f"Failed to add or update file '{file_name}' in the database: {file_error}")


                except Exception as e:
                    print(f"Error serving project #{project.id}'{project.path}': {e}")
                    # don't `raise` here; continue serving other projects
                    # but keep track of failed projects & associated errors
                    # nb keeping track via project.id rather than instance of Project, because ORM seems to make that not work
                    failed_projects.append((project.id, e))
            else:
                e = f"Error serving project #{project.id}: path '{project.path}' does not exist."
                print(e)
                failed_projects.append((project.id, e))
               
    except Exception as e:
        print(f"Error serving projects from database: {e}")
        raise
    print(f"{len(failed_projects)} projects failed to serve. ({len(projects)} projects served successfully)")
    # nb using extend rather than replacing the list, but as of now I haven't made corresponding `serve_projects_from_filesytem` changes etc
    # so we really only expect this to run once, and the list to be empty
    ProjectService.failed_projects.extend(failed_projects)

def serve_projects_from_filesystem(app, base_dir):
    try:
        print("Serving the projects present in filesystem but missing in database")
        print(f"Scanning base directory: {base_dir}")

        # Get all project paths from the database
        projects_in_db = {project.path for project in Project.query.with_entities(Project.path).all()}
        print(f"Project paths in DB: {projects_in_db}")

        # Get all project directories in the filesystem
        project_paths_in_fs = {os.path.join(base_dir, d) for d in os.listdir(base_dir) if os.path.isdir(os.path.join(base_dir, d))}
        print(f"Project paths in filesystem: {project_paths_in_fs}")

        # Determine which project paths are in the filesystem but not in the database
        missing_project_paths = project_paths_in_fs - projects_in_db
        print(f"Missing project paths: {missing_project_paths}")

        # Iterate over missing project paths to create and serve them
        for project_path in missing_project_paths:
            print(f"Processing project path: {project_path}")
            
            if os.path.exists(project_path):
                try:
                    project_name = os.path.basename(project_path)

                    # Get the next ID from the database
                    next_id = db.session.query(db.func.max(Project.id)).scalar()
                    if next_id is None:
                        next_id = 1
                    else:
                        next_id += 1

                    p = MDVProject(dir=project_path, id= str(next_id), backend_db= True)
                    p.set_editable(True)
                    p.serve(app=app, open_browser=False, backend_db=True) 
                    print(f"Serving project: {project_path}")

                    # Create a new Project record in the database with the default name
                    new_project = ProjectService.add_new_project(name=project_name, path=project_path)
                    if new_project is None:
                        raise ValueError(f"Failed to add project '{project_name}' to the database.")
                    else:
                        print(f"Added project to DB: {new_project}")
                    
                    # Add files from the project directory to the database
                    for root, dirs, files in os.walk(project_path):
                        for file_name in files:
                            # Construct the full file path
                            full_file_path = os.path.join(root, file_name)
                            
                            # Use the full file path when adding or updating the file in the database
                            # Use the utility function to add or update the file in the database
                            try:
                                # Attempt to add or update the file in the database
                                FileService.add_or_update_file_in_project(
                                    file_name=file_name,
                                    file_path=full_file_path,
                                    project_id=new_project.id
                                )
                                #print(f"Processed file in DB: {file_name} at {full_file_path}")

                            except RuntimeError as file_error:
                                print(f"Failed to add or update file '{file_name}' in the database: {file_error}")
                except Exception as e:
                    print(f"In create_projects_from_filesystem: Error creating project at path '{project_path}': {e}")
                    raise
            else:
                print(f"In create_projects_from_filesystem: Error - Project path '{project_path}' does not exist.")
                
    except Exception as e:
        print(f"In create_projects_from_filesystem: Error retrieving projects from database: {e}")
        raise


# The function that registers the Auth0 routes
def register_auth0_routes(app):
    """
    Registers the Auth0 routes like login, callback, logout, etc. to the Flask app,
    with centralized and route-specific error handling.
    """
    print("Registering AUTH routes...")

    try:
        # Initialize the Auth0Provider
        auth0_provider = Auth0Provider(
            app,
            oauth=oauth,
            client_id=app.config['AUTH0_CLIENT_ID'],
            client_secret=app.config['AUTH0_CLIENT_SECRET'],
            domain=app.config['AUTH0_DOMAIN']
        )

        # Route for login (redirects to Auth0 for authentication)
        @app.route('/login')
        def login():
            try:
                print("$$$$$$$$$$$$$$$ app-login")
                session.clear()  
                return auth0_provider.login()
            except Exception as e:
                print(f"In register_auth0_routes : Error during login: {e}")
                return jsonify({"error": "Failed to start login process."}), 500

        # Route for the callback after login (handles the callback from Auth0)
        @app.route('/callback')
        def callback():
            try:
                print("$$$$$$$$$$$$$$$ app-callback")
                code = request.args.get('code')  # Get the code from the callback URL
                if not code:
                    print("Missing 'code' parameter in the callback URL.")
                    session.clear()  # Clear session if there's no code
                    return jsonify({"error": "Authorization code not provided."}), 400
                
                print("$$$$$$$$$$$$$$$ app-callback  1")
                access_token = auth0_provider.handle_callback()
                if not access_token:  # If token retrieval fails, prevent redirecting
                    print("Authentication failed: No valid token received.")
                    session.clear()  # Clear session in case of failure
                    return jsonify({"error": "Authentication failed."}), 401
                
                print(" $$$$$$$$$$$$$$$ app-callback 2")
                return redirect(url_for('index'))  # Redirect to the home page or any protected page
            except Exception as e:
                print(f"In register_auth0_routes : Error during callback: {e}")
                session.clear()  # Clear session on error
                return jsonify({"error": "Failed to complete authentication process."}), 500

        # Route for logout (clears the session and redirects to home)
        @app.route('/logout')
        def logout():
            try:
                # Check what authentication method was used (Auth0 or Shibboleth)
                auth_method = session.get('auth_method', None)

                if auth_method == 'auth0':
                    # If the user logged in via Auth0, log them out from Auth0
                    return auth0_provider.logout()
                    

                # If the user logged in via Shibboleth, redirect to Shibboleth IdP's logout URL
                elif auth_method == 'shibboleth':
                    # Shibboleth does not handle the session clearing, so we first clear the session
                    session.clear()
                    # Then, redirect to the Shibboleth IdP logout URL
                    shibboleth_logout_url = app.config.get('SHIBBOLETH_LOGOUT_URL', None)

                    if shibboleth_logout_url:
                        # Redirect to the provided Shibboleth IdP logout URL
                        return redirect(shibboleth_logout_url)
                    else:
                        # If no Shibboleth logout URL is configured, return an error
                        return jsonify({"error": "Shibboleth logout URL not provided."}), 500

                # Clear the session data after logging out from either Auth0 or Shibboleth
                session.clear()

                # No need to redirect here if auth0_provider.logout() already handles redirection
                return jsonify({"message": "Logged out successfully"}), 200

            except Exception as e:
                print(f"In register_auth0_routes: Error during logout: {e}")
                session.clear()
                return jsonify({"error": "Failed to log out."}), 500


        # You can also add a sample route to check the user's profile or token
        @app.route('/profile')
        def profile():
            try:
                token = session.get('token')
                if token:
                    user_info = auth0_provider.get_user(token)
                    return jsonify(user_info)
                else:
                    print("Token not found in session.")
                    return jsonify({"error": "Not authenticated."}), 401
            except Exception as e:
                print(f"In register_auth0_routes: Error during profile retrieval: {e}")
                return jsonify({"error": "Failed to retrieve user profile."}), 500
        

        @app.route('/login_sso')
        def login_sso():
            """Redirect user to Shibboleth-protected login page on Apache."""
            try:
                # Clear any existing session data to ensure we start with a fresh session
                session.clear()
                
                # Store the authentication method as Shibboleth
                session["auth_method"] = "shibboleth"  # Indicate Shibboleth login

                # Check if the Shibboleth login URL is provided in the environment
                shibboleth_login_url = app.config.get('SHIBBOLETH_LOGIN_URL', None)

                if shibboleth_login_url:
                    # Redirect the user to Shibboleth login page if the URL is configured
                    print("Redirecting to Shibboleth login page...")
                    return redirect(shibboleth_login_url)
                else:
                    # If Shibboleth URL is not provided, inform the user
                    print("Shibboleth login URL not provided.")
                    return jsonify({"error": "Shibboleth login URL not provided."}), 500

            except Exception as e:
                # In case of error, clear the session and handle the error
                session.clear()  # Ensure session is cleared in case of failure
                print(f"In login_sso: Error during login: {e}")
                return jsonify({"error": "Failed to start login process using SSO."}), 500

        print("Auth0 routes registered successfully!")

    except Exception as e:
        print(f"Error registering AUTH routes: {e}")
        raise



def register_routes(app):
    """Register routes with the Flask app."""
    print("Registering routes...")

    try:
        @app.route('/')
        def index():
            try:
                return render_template('index.html')
            except Exception as e:
                print(f"Error rendering index: {e}")
                return jsonify({"status": "error", "message": str(e)}), 500

        print("Route registered: /")

        @app.route('/login_dev')
        def login_dev():
            return render_template('login.html')
        print("Route registered: /login_dev")

        @app.route('/projects')
        def get_projects():
            print('/projects queried...')
            try:
                # Query the database to get all projects that aren't deleted
                projects = ProjectService.get_active_projects()
                
                # Format each project with its id, name, and last modified timestamp as a string
                project_list = [
                    {
                        "id": p.id,
                        "name": p.name,
                        "lastModified": p.update_timestamp.strftime('%Y-%m-%d %H:%M:%S')  # Format datetime as string
                    }
                    for p in projects
                ]
                # Return the list of projects as JSON
                return jsonify(project_list)
            
            except Exception as e:
                print(f"In register_routes - /projects : Error retrieving projects: {e}")
                return jsonify({"status": "error", "message": str(e)}), 500

        print("Route registered: /projects")

        @app.route("/create_project", methods=["POST"])
        def create_project():
            project_path = None
            next_id = None
            try:
                print("Creating project")
                
                # Get the next available ID
                next_id = ProjectService.get_next_project_id()
                if next_id is None:
                    print("In register_routes: Error- Failed to determine next project ID from db")
                    return jsonify({"status": "error", "message": "Failed to determine next project ID from db"}), 500

                # Create the project directory path
                project_path = os.path.join(app.config['projects_base_dir'], str(next_id))

                # Create and serve the MDVProject
                try:
                    print("Creating and serving the new project")
                    p = MDVProject(project_path, backend_db= True)
                    p.set_editable(True)
                    p.serve(app=app, open_browser=False, backend_db=True)
                except Exception as e:
                    print(f"In register_routes: Error serving MDVProject: {e}")
                    return jsonify({"status": "error", "message": "Failed to serve MDVProject"}), 500

                # Create a new Project record in the database with the path
                print("Adding new project to the database")
                new_project = ProjectService.add_new_project(path=project_path)

                if new_project:
                    return jsonify({"id": new_project.id, "name": new_project.name, "status": "success"})
                
                

            except Exception as e:
                print(f"In register_routes - /create_project : Error creating project: {e}")
                print("started rollabck")
                # Rollback: Clean up the projects filesystem directory if it was created
                if project_path and os.path.exists(project_path):
                    try:
                        shutil.rmtree(project_path)
                        print("In register_routes -/create_project : Rolled back project directory creation as db entry is not added")
                    except Exception as cleanup_error:
                        print(f"In register_routes -/create_project : Error during rollback cleanup: {cleanup_error}")

                # Optional: Remove project routes from Flask app if needed
                if next_id is not None and str(next_id) in ProjectBlueprint.blueprints:
                    del ProjectBlueprint.blueprints[str(next_id)]
                    print("In register_routes -/create_project : Rolled back ProjectBlueprint.blueprints as db entry is not added")
                
                return jsonify({"status": "error", "message": str(e)}), 500

        print("Route registered: /create_project")

        @app.route("/delete_project/<project_id>", methods=["DELETE"])
        def delete_project(project_id: int):
            #project_removed_from_blueprints = False
            try:
                print(f"Deleting project '{project_id}'")
                
                # Find the project by ID 
                project = ProjectService.get_project_by_id(project_id)

                if project is None:
                    print(f"In register_routes - /delete_project Error: Project with ID {project_id} not found in database")
                    return jsonify({"status": "error", "message": f"Project with ID {project_id} not found in database"}), 404

                
                # Check if the project is editable before attempting to delete
                if project.access_level != 'editable':
                    print(f"In register_routes - /delete_project Error: Project with ID {project_id} is not editable.")
                    return jsonify({"status": "error", "message": "This project is not editable and cannot be deleted."}), 403

                # Remove the project from the ProjectBlueprint.blueprints dictionary
                if str(project_id) in ProjectBlueprint.blueprints:
                    del ProjectBlueprint.blueprints[str(project_id)]
                    #project_removed_from_blueprints = True  # Mark as removed
                    print(f"In register_routes - /delete_project : Removed project '{project_id}' from ProjectBlueprint.blueprints")
                
                # Soft delete the project
                delete_status = ProjectService.soft_delete_project(project_id)

                if delete_status:
                    return jsonify({"status": "success"})
                else:
                    print("In register_routes - /delete_project Error: Failed to soft delete project in db")
                    return jsonify({"status": "error", "message": "Failed to soft delete project in db"}), 500

            except Exception as e:
                print(f"In register_routes - /delete_project: Error deleting project '{project_id}': {e}")
                return jsonify({"status": "error", "message": str(e)}), 500

        print("Route registered: /delete_project/<project_id>")

        @app.route("/projects/<int:project_id>/rename", methods=["PUT"])
        def rename_project(project_id: int):
            # Retrieve the new project name from the multipart/form-data payload
            new_name = request.form.get("name")
            
            if not new_name:
                return jsonify({"status": "error", "message": "New name not provided"}), 400
            
            try:
                # Check if the project exists
                project = ProjectService.get_project_by_id(project_id)
                if project is None:
                    print(f"In register_routes - /rename_project Error: Project with ID {project_id} not found in database")
                    return jsonify({"status": "error", "message": f"Project with ID {project_id} not found in database"}), 404
                
                # Check if the project is editable before attempting to rename
                if project.access_level != 'editable':
                    print(f"In register_routes - /rename_project Error: Project with ID {project_id} is not editable.")
                    return jsonify({"status": "error", "message": "This project is not editable and cannot be renamed."}), 403
      
                # Attempt to rename the project
                rename_status = ProjectService.update_project_name(project_id, new_name)

                if rename_status:
                    return jsonify({"status": "success", "id": project_id, "new_name": new_name}), 200
                else:
                    print(f"In register_routes - /rename_project Error: The project with ID '{project_id}' not found in db")
                    return jsonify({"status": "error", "message": f"Failed to rename project '{project_id}' in db"}), 500

            except Exception as e:
                print(f"In register_routes - /rename_project : Error renaming project '{project_id}': {e}")
                return jsonify({"status": "error", "message": str(e)}), 500

        print("Route registered: /projects/<int:project_id>/rename")

        @app.route("/projects/<int:project_id>/access", methods=["PUT"])
        def change_project_access(project_id):
            """API endpoint to change the access level of a project."""
            try:
                # Get the new access level from the request
                new_access_level = request.form.get("type")

                # Validate the new access level
                if new_access_level not in ["read-only", "editable"]:
                    return jsonify({"status": "error", "message": "Invalid access level. Must be 'read-only' or 'editable'."}), 400

                # Call the service method to change the access level
                access_level, message, status_code = ProjectService.change_project_access(project_id, new_access_level)

                if access_level is None:
                    return jsonify({"status": "error", "message": message}), status_code

                return jsonify({"status": "success", "access_level": access_level}), 200

            except Exception as e:
                print(f"In register_routes - /access : Unexpected error while changing access level for project '{project_id}': {e}")
                return jsonify({"status": "error", "message": "An unexpected error occurred."}), 500
        
        print("Route registered: /projects/<int:project_id>/access")

    except Exception as e:
        print(f"Error registering routes: {e}")
        raise  # Re-raise to be handled by the parent function


"""
    
    print("Initialized app context")

        
    #db.create_all()
    #print("Created the database tables")

    #print("Registering the global routes")
    #register_global_routes(app, db, app.config['projects_base_dir'])
        
    print("Registering the blueprint(register_app)")
    ProjectBlueprint.register_app(app)
        
    print("Serve projects from database")
    serve_projects_from_db()

    print("Start- create_projects_from_filesystem")
    serve_projects_from_filesystem(app.config['projects_base_dir']) """

# Create the app object at the module level
app = create_flask_app()

with app.app_context():
    print("Serving projects from database")
    serve_projects_from_db(app)
    print("Starting - create_projects_from_filesystem")
    serve_projects_from_filesystem(app, app.config['projects_base_dir'])

if __name__ == '__main__':
    print("In main..")
    #wait_for_database()
    
    app.run(host='0.0.0.0', debug=True, port=5055)<|MERGE_RESOLUTION|>--- conflicted
+++ resolved
@@ -4,6 +4,7 @@
 import shutil
 from sqlalchemy import text
 from sqlalchemy.exc import OperationalError
+from flask import Flask, render_template, jsonify, request
 from flask import Flask, render_template, jsonify, request
 from flask import Flask, render_template, jsonify, request
 #from flask_sqlalchemy import SQLAlchemy
@@ -28,11 +29,7 @@
     oauth = OAuth()  # Initialize OAuth only if auth is enabled
     #except ImportError:
     #    print("Auth library not found. Ensure poetry installs `auth` dependencies when ENABLE_AUTH=1.")
-<<<<<<< HEAD
     #    raise e  # Fail early if auth is enabled but libraries are missing
-=======
-    #    exit(1)  # Fail early if auth is enabled but libraries are missing
->>>>>>> 3ed4de92
 
 
 def create_flask_app(config_name=None):
@@ -44,7 +41,6 @@
     app.after_request(add_safe_headers)
     
     app.config.update(
-<<<<<<< HEAD
         SESSION_COOKIE_HTTPONLY=True,   # Prevent JavaScript from accessing cookies
         SESSION_COOKIE_SECURE=True,     # Only send cookies over HTTPS
         SESSION_COOKIE_SAMESITE="Lax"   # Prevent cross-site cookie usage
@@ -58,20 +54,6 @@
     
     try:
         print("**Adding config.json details to app config")
-=======
-    SESSION_COOKIE_HTTPONLY=True,   # Prevent JavaScript from accessing cookies
-    SESSION_COOKIE_SECURE=True,     # Only send cookies over HTTPS
-    SESSION_COOKIE_SAMESITE="Lax"   # Prevent cross-site cookie usage
-)
-    app.secret_key = os.getenv("FLASK_SECRET_KEY")
-
-    if not app.secret_key:
-        raise ValueError("FLASK_SECRET_KEY environment variable is not set!")
-
-    
-    try:
-        print("** Adding config.json details to app config")
->>>>>>> 3ed4de92
         load_config(app, config_name, ENABLE_AUTH)
     except Exception as e:
         print(f"Error loading configuration: {e}")
@@ -217,113 +199,6 @@
             print(f"Error registering authentication routes: {e}")
             raise e
 
-<<<<<<< HEAD
-=======
-    # Register OAuth with the app
-    if ENABLE_AUTH:
-        try:
-            print("Initializing OAuth for authentication")
-            oauth.init_app(app)
-        except Exception as e:
-            print(f"Error initializing OAuth: {e}")
-            exit(1)
-
-    # Global variable for Auth0 provider
-    auth0_provider = None  # This should be set when Auth0 routes are registered
-
-    def is_authenticated():
-        """Check if the user is authenticated, considering Auth0 and Shibboleth."""
-        if not ENABLE_AUTH:
-            return True  # Authentication is disabled, allow access
-        
-        if session.get("auth_method") == "shibboleth":
-            return True  # Shibboleth users are already authenticated
-        
-        return "token" in session and session["token"]
-
-    # Authentication check function
-    def is_authenticated_token():
-        """Check if the user is authenticated (works for both Auth0 and Shibboleth)."""
-        # Check if auth0_provider is initialized
-        if not auth0_provider:
-            print("<<<<<<1")
-            # If auth0_provider is not available, return False as we can't check authentication for Auth0 yet
-            return False
-        
-        # Check if Auth0 is enabled and if the token is in session
-        if session.get('auth_method') == 'auth0' and 'token' in session:
-            print("<<<<<<2")
-            # For Auth0, we need to validate the token to ensure it's not expired or invalid
-            try:
-                # Validate the token with Auth0 (this will depend on your token structure and verification method)
-                if auth0_provider.is_token_valid(session['token']):
-                    print("--------88888")
-                    return True  # Token is valid, user is authenticated
-                else:
-                    # Token is invalid or expired
-                    print("Auth0 token is invalid or expired.")
-                    session.clear()  # Clear session if token is invalid
-                    return False
-            except Exception as e:
-                print(f"Error during Auth0 token validation: {e}")
-                session.clear()  # Clear session if there was an error during validation
-                return False
-        
-        # Check for Shibboleth authentication
-        elif session.get('auth_method') == 'shibboleth':
-            # For Shibboleth, if the token is not available in the session, we cannot validate like Auth0
-            # So, we assume that the presence of 'auth_method' is the sign of successful authentication
-            # You may adjust this depending on your specific Shibboleth setup.
-            if 'auth_method' in session and session['auth_method'] == 'shibboleth':
-                return True  # Assume user is authenticated after successful Shibboleth login
-            
-            return False  # If no 'auth_method' is found for Shibboleth, user is not authenticated
-        
-        return False  # Default to False if neither Auth0 nor Shibboleth is used
-
-
-    # Whitelist of routes that do not require authentication
-    whitelist_routes = [
-        '/login_dev',
-        '/login_sso',
-        '/login',
-        '/callback',
-        '/favicon.ico',        # Allow access to favicon
-        '/flask/js/',  # Allow access to login JS
-        '/static',
-        '/flask/assets',
-        '/flask/img'
-    ]
-
-    @app.before_request
-    def enforce_authentication():
-        """Redirect unauthenticated users to login if required."""
-        if not ENABLE_AUTH:
-            print(":::::1")
-            return None  # Skip authentication check if auth is disabled
-
-        requested_path = request.path
-        if any(requested_path.startswith(route) for route in whitelist_routes):
-            print(":::::2")
-            return None  # Allow access to whitelisted routes
-
-        if not is_authenticated():
-            print(":::::3")
-            redirect_uri = app.config["LOGIN_REDIRECT_URL"]
-            print(f"Unauthorized access attempt to {requested_path}. Redirecting to /login_dev.")
-            return redirect(redirect_uri)
-
-        return None
-
-    if ENABLE_AUTH:
-        try:
-            print("Registering authentication routes")
-            register_auth0_routes(app)  # Register Auth0-related routes like /login and /callback
-        except Exception as e:
-            print(f"Error registering authentication routes: {e}")
-            exit(1)
-
->>>>>>> 3ed4de92
     # Register other routes (base routes like /, /projects, etc.)
     try:
         # Register routes
@@ -351,6 +226,7 @@
             return
         except OperationalError as oe:
             print(f"OperationalError: {oe}. Database not ready, retrying in {delay} seconds... (Attempt {attempt + 1} of {max_retries})")
+            print(f"OperationalError: {oe}. Database not ready, retrying in {delay} seconds... (Attempt {attempt + 1} of {max_retries})")
             time.sleep(delay)
         except Exception as e:
             print(f"An unexpected error occurred while waiting for the database: {e}")
@@ -372,10 +248,6 @@
         print(f"Error: Secret '{secret_name}' not found. {fnf_error}")
         raise  # Re-raise the exception to be handled by the parent
 
-<<<<<<< HEAD
-=======
-
->>>>>>> 3ed4de92
 def load_config(app, config_name=None, enable_auth=False):
     try:
         config_file_path = os.path.join(os.path.dirname(os.path.abspath(__file__)), 'config.json')
@@ -401,10 +273,8 @@
             app.config['SQLALCHEMY_DATABASE_URI'] = 'sqlite:///:memory:'
         else:
             app.config['PREFERRED_URL_SCHEME'] = 'https'
-<<<<<<< HEAD
+            app.config['PREFERRED_URL_SCHEME'] = 'https'
             
-=======
->>>>>>> 3ed4de92
             
 
             db_user = os.getenv('DB_USER') or read_secret('db_user')
@@ -419,6 +289,31 @@
                 raise ValueError("Error: One or more required secrets or configurations are missing.")
             
             app.config['SQLALCHEMY_DATABASE_URI'] = f'postgresql://{db_user}:{db_password}@{db_host}/{db_name}'
+
+
+            # Only configure Auth0 if ENABLE_AUTH is True
+            if enable_auth:
+                auth0_domain = os.getenv('AUTH0_DOMAIN') or config.get('AUTH0_DOMAIN')
+                auth0_client_id = os.getenv('AUTH0_CLIENT_ID') or config.get('AUTH0_CLIENT_ID')
+                auth0_client_secret = os.getenv('AUTH0_CLIENT_SECRET') or read_secret("auth0_client_secret")
+
+                if not all([auth0_domain, auth0_client_id, auth0_client_secret]):
+                    raise ValueError("Error: Missing Auth0 configuration.")
+
+                app.config['AUTH0_DOMAIN'] = auth0_domain
+                app.config['AUTH0_CLIENT_ID'] = auth0_client_id
+                app.config['AUTH0_CLIENT_SECRET'] = auth0_client_secret
+                app.config['AUTH0_CALLBACK_URL'] = os.getenv('AUTH0_CALLBACK_URL') or config.get('AUTH0_CALLBACK_URL')
+                app.config["AUTH0_PUBLIC_KEY_URI"] = os.getenv('AUTH0_PUBLIC_KEY_URI') or config.get('AUTH0_PUBLIC_KEY_URI')
+                app.config["AUTH0_AUDIENCE"] = os.getenv('AUTH0_AUDIENCE') or config.get('AUTH0_AUDIENCE')
+
+                app.config["LOGIN_REDIRECT_URL"] = os.getenv('LOGIN_REDIRECT_URL') or config.get('LOGIN_REDIRECT_URL')
+
+                app.config["SHIBBOLETH_LOGIN_URL"] = os.getenv('SHIBBOLETH_LOGIN_URL') or config.get('SHIBBOLETH_LOGIN_URL')
+                app.config["SHIBBOLETH_LOGOUT_URL"] = os.getenv('SHIBBOLETH_LOGOUT_URL') or config.get('SHIBBOLETH_LOGOUT_URL')
+
+                
+
 
 
             # Only configure Auth0 if ENABLE_AUTH is True
@@ -520,6 +415,7 @@
                 e = f"Error serving project #{project.id}: path '{project.path}' does not exist."
                 print(e)
                 failed_projects.append((project.id, e))
+               
                
     except Exception as e:
         print(f"Error serving projects from database: {e}")
@@ -747,6 +643,150 @@
 
 
 
+# The function that registers the Auth0 routes
+def register_auth0_routes(app):
+    """
+    Registers the Auth0 routes like login, callback, logout, etc. to the Flask app,
+    with centralized and route-specific error handling.
+    """
+    print("Registering AUTH routes...")
+
+    try:
+        # Initialize the Auth0Provider
+        auth0_provider = Auth0Provider(
+            app,
+            oauth=oauth,
+            client_id=app.config['AUTH0_CLIENT_ID'],
+            client_secret=app.config['AUTH0_CLIENT_SECRET'],
+            domain=app.config['AUTH0_DOMAIN']
+        )
+
+        # Route for login (redirects to Auth0 for authentication)
+        @app.route('/login')
+        def login():
+            try:
+                print("$$$$$$$$$$$$$$$ app-login")
+                session.clear()  
+                return auth0_provider.login()
+            except Exception as e:
+                print(f"In register_auth0_routes : Error during login: {e}")
+                return jsonify({"error": "Failed to start login process."}), 500
+
+        # Route for the callback after login (handles the callback from Auth0)
+        @app.route('/callback')
+        def callback():
+            try:
+                print("$$$$$$$$$$$$$$$ app-callback")
+                code = request.args.get('code')  # Get the code from the callback URL
+                if not code:
+                    print("Missing 'code' parameter in the callback URL.")
+                    session.clear()  # Clear session if there's no code
+                    return jsonify({"error": "Authorization code not provided."}), 400
+                
+                print("$$$$$$$$$$$$$$$ app-callback  1")
+                access_token = auth0_provider.handle_callback()
+                if not access_token:  # If token retrieval fails, prevent redirecting
+                    print("Authentication failed: No valid token received.")
+                    session.clear()  # Clear session in case of failure
+                    return jsonify({"error": "Authentication failed."}), 401
+                
+                print(" $$$$$$$$$$$$$$$ app-callback 2")
+                return redirect(url_for('index'))  # Redirect to the home page or any protected page
+            except Exception as e:
+                print(f"In register_auth0_routes : Error during callback: {e}")
+                session.clear()  # Clear session on error
+                return jsonify({"error": "Failed to complete authentication process."}), 500
+
+        # Route for logout (clears the session and redirects to home)
+        @app.route('/logout')
+        def logout():
+            try:
+                # Check what authentication method was used (Auth0 or Shibboleth)
+                auth_method = session.get('auth_method', None)
+
+                if auth_method == 'auth0':
+                    # If the user logged in via Auth0, log them out from Auth0
+                    return auth0_provider.logout()
+                    
+
+                # If the user logged in via Shibboleth, redirect to Shibboleth IdP's logout URL
+                elif auth_method == 'shibboleth':
+                    # Shibboleth does not handle the session clearing, so we first clear the session
+                    session.clear()
+                    # Then, redirect to the Shibboleth IdP logout URL
+                    shibboleth_logout_url = app.config.get('SHIBBOLETH_LOGOUT_URL', None)
+
+                    if shibboleth_logout_url:
+                        # Redirect to the provided Shibboleth IdP logout URL
+                        return redirect(shibboleth_logout_url)
+                    else:
+                        # If no Shibboleth logout URL is configured, return an error
+                        return jsonify({"error": "Shibboleth logout URL not provided."}), 500
+
+                # Clear the session data after logging out from either Auth0 or Shibboleth
+                session.clear()
+
+                # No need to redirect here if auth0_provider.logout() already handles redirection
+                return jsonify({"message": "Logged out successfully"}), 200
+
+            except Exception as e:
+                print(f"In register_auth0_routes: Error during logout: {e}")
+                session.clear()
+                return jsonify({"error": "Failed to log out."}), 500
+
+
+        # You can also add a sample route to check the user's profile or token
+        @app.route('/profile')
+        def profile():
+            try:
+                token = session.get('token')
+                if token:
+                    user_info = auth0_provider.get_user(token)
+                    return jsonify(user_info)
+                else:
+                    print("Token not found in session.")
+                    return jsonify({"error": "Not authenticated."}), 401
+            except Exception as e:
+                print(f"In register_auth0_routes: Error during profile retrieval: {e}")
+                return jsonify({"error": "Failed to retrieve user profile."}), 500
+        
+
+        @app.route('/login_sso')
+        def login_sso():
+            """Redirect user to Shibboleth-protected login page on Apache."""
+            try:
+                # Clear any existing session data to ensure we start with a fresh session
+                session.clear()
+                
+                # Store the authentication method as Shibboleth
+                session["auth_method"] = "shibboleth"  # Indicate Shibboleth login
+
+                # Check if the Shibboleth login URL is provided in the environment
+                shibboleth_login_url = app.config.get('SHIBBOLETH_LOGIN_URL', None)
+
+                if shibboleth_login_url:
+                    # Redirect the user to Shibboleth login page if the URL is configured
+                    print("Redirecting to Shibboleth login page...")
+                    return redirect(shibboleth_login_url)
+                else:
+                    # If Shibboleth URL is not provided, inform the user
+                    print("Shibboleth login URL not provided.")
+                    return jsonify({"error": "Shibboleth login URL not provided."}), 500
+
+            except Exception as e:
+                # In case of error, clear the session and handle the error
+                session.clear()  # Ensure session is cleared in case of failure
+                print(f"In login_sso: Error during login: {e}")
+                return jsonify({"error": "Failed to start login process using SSO."}), 500
+
+        print("Auth0 routes registered successfully!")
+
+    except Exception as e:
+        print(f"Error registering AUTH routes: {e}")
+        raise
+
+
+
 def register_routes(app):
     """Register routes with the Flask app."""
     print("Registering routes...")
@@ -761,6 +801,11 @@
                 return jsonify({"status": "error", "message": str(e)}), 500
 
         print("Route registered: /")
+
+        @app.route('/login_dev')
+        def login_dev():
+            return render_template('login.html')
+        print("Route registered: /login_dev")
 
         @app.route('/login_dev')
         def login_dev():
@@ -826,6 +871,7 @@
                     return jsonify({"id": new_project.id, "name": new_project.name, "status": "success"})
                 
                 
+                
 
             except Exception as e:
                 print(f"In register_routes - /create_project : Error creating project: {e}")
@@ -842,6 +888,7 @@
                 if next_id is not None and str(next_id) in ProjectBlueprint.blueprints:
                     del ProjectBlueprint.blueprints[str(next_id)]
                     print("In register_routes -/create_project : Rolled back ProjectBlueprint.blueprints as db entry is not added")
+                    print("In register_routes -/create_project : Rolled back ProjectBlueprint.blueprints as db entry is not added")
                 
                 return jsonify({"status": "error", "message": str(e)}), 500
 
@@ -849,6 +896,7 @@
 
         @app.route("/delete_project/<project_id>", methods=["DELETE"])
         def delete_project(project_id: int):
+            #project_removed_from_blueprints = False
             #project_removed_from_blueprints = False
             try:
                 print(f"Deleting project '{project_id}'")
@@ -869,6 +917,7 @@
                 # Remove the project from the ProjectBlueprint.blueprints dictionary
                 if str(project_id) in ProjectBlueprint.blueprints:
                     del ProjectBlueprint.blueprints[str(project_id)]
+                    #project_removed_from_blueprints = True  # Mark as removed
                     #project_removed_from_blueprints = True  # Mark as removed
                     print(f"In register_routes - /delete_project : Removed project '{project_id}' from ProjectBlueprint.blueprints")
                 
