""" from flask import request, jsonify, render_template
from mdvtools.mdvproject import MDVProject
#from mdvtools.dbutils.app import app
#from mdvtools.dbutils.mdv_server_app import app, db
from mdvtools.dbutils.dbmodels import Project, File
from mdvtools.project_router import ProjectBlueprint
from datetime import datetime 
import os


def register_global_routes(app, db, project_dir):
    
    @app.route('/')
    def index():
        return render_template('index.html')
    
    @app.route('/projects')
    def get_projects():
        
        try:
            # Query the database to get all projects that aren't deleted
            print('/projects queried...')
            
            projects = Project.query.filter_by(is_deleted=False).all()
            
            # Return the list of projects with their IDs and names
            return jsonify([{"id": p.id, "name": p.name} for p in projects])
        except Exception as e:
            return jsonify({"status": "error", "message": str(e)}), 500
    
    @app.route("/create_project", methods=["POST"])
    def create_project():
        try:
            print("Creating project")
            
            # Get the next ID from the database
            next_id = db.session.query(db.func.max(Project.id)).scalar()
            if next_id is None:
                next_id = 1
            else:
                next_id += 1
            
            # Create the project directory path
            project_path = os.path.join(project_dir, str(next_id))
            
            # Create and serve the MDVProject
            print("Creating and serving the new project")

            p = MDVProject(project_path)
            p.set_editable(True)
            p.serve(app=app, open_browser=False)
            
            # Create a new Project record in the database with the path
            print("Adding new project to the database")
            new_project = Project.create_project(path=project_path)
            
            return jsonify({"id": new_project.id, "name": new_project.id, "status": "success"})
        except Exception as e:
            return jsonify({"status": "error", "message": str(e)}), 500
        
    
    @app.route("/delete_project/<project_id>", methods=["DELETE"])
    def delete_project(project_id: int):
<<<<<<< HEAD
        #Soft delete a project by setting the deleted flag.
=======
        "Soft delete a project by setting the deleted flag."
        # nb, nested long string caused problems parsing this file.
>>>>>>> e545dff0
        try:
            print(f"Deleting project '{project_id}'")
            
            # Check if the project exists in the ProjectBlueprint.blueprints dictionary
            if project_id not in ProjectBlueprint.blueprints:
                return jsonify({"status": "error", "message": f"Project with ID {project_id} not found in ProjectBlueprint.blueprints"}), 404
            else:
                # Find the project by ID and mark it as deleted
                project = Project.query.filter_by(id=project_id).first()
                if project is None:
                    return jsonify({"status": "error", "message": f"Project with ID {project_id} not found in database"}), 404
                
                # Remove the project from the ProjectBlueprint.blueprints dictionary
                del ProjectBlueprint.blueprints[project_id]
                print(f"Removed project '{project_id}' from ProjectBlueprint.blueprints")
                
                
                # Soft delete the project
                project.soft_delete()
                
                return jsonify({"status": "success"})
        except Exception as e:
            return jsonify({"status": "error", "message": str(e)}), 500


    
    
    @app.route('/upload', methods=['POST'])
    def upload():
        try:
            project_name = request.form.get("project_name")
            if not project_name:
                return jsonify({"error": "Project name is missing."}), 400

            file = request.files["file"]
            if not file:
                return jsonify({"error": "No file selected."}), 400

            file_path = os.path.join(app.config['projects_base_dir'], project_name, file.filename)  # type: ignore

            # Check if project exists
            project = Project.query.filter_by(name=project_name).first()
            if not project:
                project = Project(name=project_name)  # type: ignore
                db.session.add(project)
                db.session.commit()  # Commit to get the project.id

            # Check if file with the same name already exists in the project
            existing_file = File.query.filter_by(name=file.filename, project_id=project.id).first()
            if existing_file:
                # Replace the existing file in the file system
                if os.path.exists(existing_file.file_path):
                    os.remove(existing_file.file_path)

                # Update the database entry with new file path and update timestamp
                existing_file.file_path = file_path
                existing_file.update_timestamp = datetime.now()

                # Save the file to the uploads directory
                file.save(file_path)

                db.session.commit()

                return jsonify(
                    {
                        "message": f'File "{file.filename}" under project "{project_name}" exists already. File has been replaced.'
                    }
                ), 200
            else:
                # Save the file to the uploads directory
                file.save(file_path)

                # Create a new file entry
                new_file = File(name=file.filename, file_path=file_path, project_id=project.id)  # type: ignore
                
                db.session.add(new_file)
                db.session.commit()

                return jsonify(
                    {
                        "message": f'File uploaded successfully under project "{project_name}"'
                    }
                ), 200
        except Exception as e:
            return jsonify({'error in /upload api': str(e)}), 500
 """<|MERGE_RESOLUTION|>--- conflicted
+++ resolved
@@ -61,12 +61,8 @@
     
     @app.route("/delete_project/<project_id>", methods=["DELETE"])
     def delete_project(project_id: int):
-<<<<<<< HEAD
-        #Soft delete a project by setting the deleted flag.
-=======
         "Soft delete a project by setting the deleted flag."
         # nb, nested long string caused problems parsing this file.
->>>>>>> e545dff0
         try:
             print(f"Deleting project '{project_id}'")
             
