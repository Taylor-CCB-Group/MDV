--- conflicted
+++ resolved
@@ -2,10 +2,7 @@
 from flask_socketio import SocketIO
 from datetime import datetime
 # import asyncio
-<<<<<<< HEAD
-=======
 # from typing import Optional
->>>>>>> 0ab29e7b
 from mdvtools.mdvproject import MDVProject
 
 import logging
@@ -15,11 +12,7 @@
     date_str = now.strftime("%Y-%m-%d %H:%M:%S")
     print(f"[[[ socket.io ]]] [{date_str}] - {msg}")
 
-<<<<<<< HEAD
-socketio: SocketIO = None
-=======
 socketio: SocketIO = None # type: ignore
->>>>>>> 0ab29e7b
 
 def mdv_socketio(app: Flask):
     """
@@ -32,12 +25,6 @@
     - the app not being at the root of the domain
 
     !! What about cors? We had a wildcard for previous experiment - should be reviewed before getting pushed online.
-<<<<<<< HEAD
-    """
-    global socketio
-    socketio = SocketIO(app, cors_allowed_origins="*")
-    log("socketio initialized")
-=======
     ^^^^
     """
     global socketio
@@ -45,7 +32,6 @@
     # cors = [f"http://localhost:{i}" for i in range(5170,5180)]
     socketio = SocketIO(app, cors_allowed_origins="*")
     log("socketio initialized without cors_allowed_origins wildcard")
->>>>>>> 0ab29e7b
 
     async def response(sid, message=""):
         # await asyncio.sleep(1)
@@ -99,11 +85,8 @@
             progress (int): the progress value (%) to update the progress bar with
             delta (int): the expected cost of the current operation (%)
         """
-<<<<<<< HEAD
-=======
         # we should descriminate which user to send this to... 
         # which implies that this instance should be associated...
->>>>>>> 0ab29e7b
         self.socketio.emit(self.progress_name, {"message": message, "id": id, "progress": progress, "delta": delta})
 
 class SocketIOHandler(logging.StreamHandler):
