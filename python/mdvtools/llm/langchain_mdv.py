import time
import logging
from contextlib import contextmanager
import os
from typing import Callable

# Code Generation using Retrieval Augmented Generation + LangChain
<<<<<<< HEAD
from mdvtools.llm.chat_protocol import AskQuestionResult, ProjectChatProtocol
=======
from mdvtools.llm.chat_protocol import AskQuestionResult, ChatRequest, ProjectChatProtocol
>>>>>>> 042ec7ed
from mdvtools.mdvproject import MDVProject

from langchain_openai import ChatOpenAI
from langchain_openai import OpenAIEmbeddings
from langchain.schema.document import Document
from langchain.text_splitter import RecursiveCharacterTextSplitter
from langchain_community.vectorstores import FAISS
from langchain.text_splitter import Language

# from langchain.prompts import PromptTemplate

from dotenv import load_dotenv
from mdvtools.llm.chatlog import ChatSocketAPI, LangchainLoggingHandler, log_chat_item

# packages for custom langchain agent
from langchain_core.prompts import ChatPromptTemplate, MessagesPlaceholder
from langchain_experimental.tools.python.tool import PythonAstREPLTool
from langchain.agents import create_openai_functions_agent, AgentExecutor
from langchain.chains import LLMChain
from .local_files_utils import crawl_local_repo, extract_python_code_from_py, extract_python_code_from_ipynb
from .templates import get_createproject_prompt_RAG, prompt_data
from .code_manipulation import parse_view_name, prepare_code
from .code_execution import execute_code
from .chatlog import LangchainLoggingHandler

# packages for memory
from langchain.chains import create_history_aware_retriever, create_retrieval_chain
from langchain.memory import ConversationBufferMemory

from langchain.prompts import PromptTemplate
from langchain.chains import RetrievalQA

import matplotlib

# create logger
logger = logging.getLogger('timing_results')
logger.setLevel(logging.DEBUG)

# create file handler and set level to INFO
file_handler = logging.FileHandler('timing_results.log')
file_handler.setLevel(logging.INFO)
logger.addHandler(file_handler)
logger.info(time.asctime())


# Create new file handler
# create a separate logger for chat debugging
chat_debug_logger = logging.getLogger('chat_debug')
chat_debug_logger.setLevel(logging.DEBUG)

# create file handler for chat_debug
chat_debug_handler = logging.FileHandler('chat_debug.log')
chat_debug_handler.setLevel(logging.DEBUG)

# optional: formatter (re-use if you already have one)
formatter = logging.Formatter('%(asctime)s - %(levelname)s - %(message)s')
chat_debug_handler.setFormatter(formatter)

# attach the handler
chat_debug_logger.addHandler(chat_debug_handler)

@contextmanager
def time_block(name):
    start_time = time.time()  # Setup: Start timing
    yield  # This is where the code inside the `with` block runs
    end_time = time.time()  # Teardown: After `with` block is done
    duration = end_time - start_time
    # Only log the message if it contains 'Block'
    logger.info(f"Block '{name}' took {duration:.4f} seconds")
    print(f"Block '{name}' took {duration:.4f} seconds")


# sometimes this tries to draw with matplotlib... which causes an error that we can't catch
# we don't control the code that's being run by the agent...
# but we can call `matplotlib.use('Agg')` before calling the agent (and any other code that might try to draw)
matplotlib.use('Agg') # this should prevent it making any windows etc

print('# setting keys and variables')
# .env file should have OPENAI_API_KEY
load_dotenv()
# if it isn't set, we raise an error more explicitly to log it
if not os.getenv("OPENAI_API_KEY"):
    print("OPENAI_API_KEY is not set in the environment variables. Please set it if LLM integration is required.")
    raise ValueError("OPENAI_API_KEY is not set in the environment variables. Please set it if LLM integration is required.")

print('# Crawl the local repository to get a list of relevant file paths')
with time_block("b1: Local repo crawling"):
    code_files_urls = crawl_local_repo()

    # Initialize an empty list to store the extracted code documents
    code_strings = []

    # populate code_strings with the code from .py & .ipynb files in code_files_urls
    for i in range(0, len(code_files_urls)):
        if code_files_urls[i].endswith(".py"):
            content = extract_python_code_from_py(code_files_urls[i])
            doc = Document(page_content=content, metadata={"url": code_files_urls[i], "file_index": i})
            code_strings.append(doc)
        elif code_files_urls[i].endswith(".ipynb"):
            content_ipynb = extract_python_code_from_ipynb(code_files_urls[i])
            doc_ipynb = Document(page_content=content_ipynb, metadata={"url": code_files_urls[i], "file_index": i})
            code_strings.append(doc_ipynb)

print('# Initialize a text splitter for chunking the code strings')

with time_block("b2: Text splitter initialising"):
    text_splitter = RecursiveCharacterTextSplitter.from_language(
        language=Language.PYTHON,  # Specify the language as Python
        chunk_size=20000,           # Set the chunk size to 1500 characters
        chunk_overlap=2000          # Set the chunk overlap to 150 characters
    )
    print('# Split the code documents into chunks using the text splitter')
    texts = text_splitter.split_documents(code_strings)

print('# Initialize an instance of the OpenAIEmbeddings class')
with time_block("b3: Embeddings creating"):
    embeddings = OpenAIEmbeddings(
        model="text-embedding-3-large"  # Specify the model to use for generating embeddings
    )

print(embeddings)
print('# Create an index from the embedded code chunks')
print('# Use FAISS (Facebook AI Similarity Search) to create a searchable index')


with time_block("b4: FAISS database creating"):
    db = FAISS.from_documents(texts, embeddings)

print("# Initialize the retriever from the FAISS index")

with time_block("b5: Retriever creating"):
    retriever = db.as_retriever(
        search_type="similarity",      # Specify the search type as "similarity"
        search_kwargs={"k": 5},        # Set search parameters, in this case, return the top 5 results
    )

# ... for testing basic mechanics without invoking the agent
mock_agent = False


class ProjectChat(ProjectChatProtocol):
    def __init__(self, project: MDVProject):
        self.project = project
        # could come from a config file - was passed as argument previously
        # but I'm reducing how far this prototype reaches into wider code
        self.welcome = (
            "Hello, I'm an AI assistant that has access to the data in this project "
            "and is designed to help build views for visualising it. What can I help you with?"
        )

        # rather than assign socket_api.logger to self.log, we can distinguish this global logger
        # from the one used during a chat request.
        self.log = logger.info
        
        # Store conversation memories for persistence across requests
        self.conversation_memories = {}  # Dict to store ConversationBufferMemory for each conversation
        
        if len(project.datasources) == 0:
            raise ValueError("The project does not have any datasources")
        elif len(project.datasources) > 1: # remove? or make it == 1 ?
            # tempting to think we should just give the agent all of the datasources here
            self.log("The project has more than one datasource, only the first one will be used")
            self.ds_name1 = project.datasources[1]['name'] # maybe comment this out?
            self.df1 = project.get_datasource_as_dataframe(self.ds_name1) # and maybe comment this out?

        if len(project.datasources) >= 2:
            df_list = [project.get_datasource_as_dataframe(ds['name']) for ds in project.datasources[:2]]
        elif len(project.datasources) == 0:
            raise ValueError("The project does not have any datasources")
        else:
            df_list = [project.get_datasource_as_dataframe(project.datasources[0]['name'])]
        self.ds_name = project.datasources[0]['name']
        try:
            # raise ValueError("test error")
            # self.df = project.get_datasource_as_dataframe(self.ds_name) # not used
            self.df = None
            # Prepare dataframes for the agent
            if len(self.project.datasources) >= 2:
                self.df_list = [self.project.get_datasource_as_dataframe(ds['name']) for ds in self.project.datasources[:2]]
            else:
                self.df_list = [self.project.get_datasource_as_dataframe(self.project.datasources[0]['name'])]

            self.init_error = False
        except Exception as e:
            error_message = f"{str(e)[:500]}"
            self.log(error_message)
            
            self.error_message = error_message
            self.init_error = True

    def get_or_create_memory(self, conversation_id: str):
        """Get or create conversation memory for a specific conversation"""
        if conversation_id not in self.conversation_memories:
            self.conversation_memories[conversation_id] = ConversationBufferMemory(
                memory_key="chat_history", 
                return_messages=True
            )
        return self.conversation_memories[conversation_id]

    def clear_conversation(self, conversation_id: str):
        """Clear the chat history for a specific conversation"""
        if conversation_id in self.conversation_memories:
            del self.conversation_memories[conversation_id]
        chat_debug_logger.info(f"Cleared conversation history for conversation {conversation_id}")

    def create_custom_pandas_agent(self, llm, dfs: dict, prompt_data, memory, verbose=False):
        """
        Creates a LangChain agent that can interact with Pandas DataFrames using a Python REPL tool.
        """
        # Step 1: Create the Python REPL Tool
        python_tool = PythonAstREPLTool()
        
        if python_tool.globals is None:
            python_tool.globals = {}  # Ensure it's a dictionary
        
        # Make DataFrames available inside the REPL tool
        python_tool.globals.update(dfs) 
        
        # New fixes:
        python_tool.globals["list_globals"] = lambda: list(python_tool.globals.keys()) # type: ignore

        # Step 2: Define Contextualization Chain
        contextualize_q_system_prompt = """Given a chat history and the latest user question \
        which might reference context in the chat history, formulate a standalone question \
        which can be understood without the chat history. Do NOT answer the question, \
        just reformulate it if needed and otherwise return it as is."""

        contextualize_prompt = ChatPromptTemplate.from_messages([
            ("system", contextualize_q_system_prompt),
            ("human", "Chat History:\n{chat_history}\n\nUser Question:\n{input}"),])
        
        # > LangChainDeprecationWarning: The class `LLMChain` was deprecated in LangChain 0.1.17 and will be removed in 1.0. 
        # Use RunnableSequence, e.g., `prompt | llm` instead.
        contextualize_chain = LLMChain(llm=llm, prompt=contextualize_prompt, memory=memory)

        # Step 3: Define the Agent Prompt
        prompt_data_template = f"""You have access to the following Pandas DataFrames: 
        {', '.join(dfs.keys())}. These are preloaded, so do not redefine them.
        Before answering any user question, you must first run `df1.columns` and `df2.columns` to inspect available fields. 
        Use these to correct the column names mentioned by the user.
        If you need to check their structure, use `df.info()` or `df.head()`. 
        Before running any code, check available variables using `list_globals()`.""" + prompt_data

        prompt = ChatPromptTemplate.from_messages([
            ("system", prompt_data_template),
            MessagesPlaceholder(variable_name="chat_history"),
            ("human", prompt_data_template + "{input}"),
            ("ai", "{agent_scratchpad}"),
        ])

        # Step 4: Create the Agent
        agent = create_openai_functions_agent(llm, [python_tool], prompt)

        # Step 5: Wrap in an Agent Executor (Finalized Agent)
        agent_executor = AgentExecutor(agent=agent, tools=[python_tool], memory=memory, verbose=verbose, return_intermediate_steps=True)

        # Step 6: Wrapper Function to Use Contextualization and Preserve Memory
        def agent_with_contextualization(question):
            standalone_question = contextualize_chain.run(input=question)
            # Point 1: Log reformulation
            chat_debug_logger.info(f"Original Question: {question}")
            chat_debug_logger.info(f"Standalone Reformulated Question: {standalone_question}")
            # Point 2: Log what you're sending to the agent
            chat_debug_logger.info(f"Sending to agent_executor with input: {standalone_question}")
            response = agent_executor.invoke({"input": standalone_question})
            # Point 3: Log agent output
            chat_debug_logger.info(f"Agent Raw Response: {response}")
            memory.save_context({"input": question}, {"output": response.get("output", str(response))})
            return response

        return agent_with_contextualization

<<<<<<< HEAD
    def ask_question(self, question: str, id: str, conversation_id: str, room: str, handle_error: Callable[[str], None]) -> AskQuestionResult:
=======
    def ask_question(self, chat_request: ChatRequest) -> AskQuestionResult:
>>>>>>> 042ec7ed
        """
        Ask a question, generate code to answer it, execute the code...
        If the question is "test error", we raise an error to test the error handling.
        """
<<<<<<< HEAD
=======
        id = chat_request["id"]
        room = chat_request["room"]
        conversation_id = chat_request["conversation_id"]
        question = chat_request["message"]
        handle_error = chat_request["handle_error"]
        
>>>>>>> 042ec7ed
        # Create socket API for this request
        socket_api = ChatSocketAPI(self.project, id, room, conversation_id)
        log = socket_api.log
        log(f"Asking question: {question}")

        if question == "test error":
            raise Exception("testing error response as requested")
        
        # Ensure we have a conversation_id
        if not conversation_id:
            conversation_id = f"default_{id}"
        
        # Get or create memory for this conversation
        memory = self.get_or_create_memory(conversation_id)
        
        # Create local LLM instances with local callbacks for logging
        langchain_logging_handler = LangchainLoggingHandler(socket_api.logger)
        
        with time_block("b6: Initialising LLM for RAG"):
            code_llm = ChatOpenAI(
                temperature=0.1, 
                model="gpt-4.1",
                callbacks=[langchain_logging_handler]
            )
        
        with time_block("b7: Initialising LLM for agent"):
            dataframe_llm = ChatOpenAI(
                temperature=0.1, 
                model="gpt-4.1",
                callbacks=[langchain_logging_handler]
            )
        # there is a risk that these are out of date by the time we get here...
        # but it's a bit of an expensive operation, so avoiding it for now (in most cases we shouldn't need to refer to them)
        df_list = self.df_list
        
        # Create agent with local LLM and memory
        with time_block("b8: Pandas agent creating"):
            agent = self.create_custom_pandas_agent(
                dataframe_llm, 
                {"df1": df_list[0], "df2": df_list[1] if len(df_list) > 1 else df_list[0]}, 
                prompt_data, 
                memory,
                verbose=True
            )
        
        progress = 0
        if mock_agent:
            ok, strdout, stderr = execute_code(
                'import mdvtools\nprint("mdvtools import ok")'
            )
            return {"code": f"mdvtools import ok? {ok}\n\nstdout: {strdout}\n\nstderr: {stderr}", "view_name": None, "error": False, "message": "Success"}
        
        with time_block("b10a: Agent invoking"):  # ~0.005% of time
            socket_api.update_chat_progress(
                "Agent invoking", id, progress, 0
            )
            log(f"Asking the LLM: '{question}'")
            if self.init_error:
                socket_api.update_chat_progress(
                    f"Agent initialisation error: {str(self.error_message)}", id, 100, 0
                )
                raise Exception(f"{str(self.error_message)[:500]}")
            logger.info(f"Question asked by user: {question}")
        try:
            with time_block("b10b: Pandas agent invoking"):  # ~31.4% of time
                socket_api.update_chat_progress(
                    "Pandas agent invoking...", id, progress, 31
                )
                progress += 31
                response = agent(question)
                chat_debug_logger.info(f"Agent Response - output: {response['output']}")
            
            with time_block("b11: RAG prompt preparation"):  # ~0.003% of time
                socket_api.update_chat_progress(
                    "RAG prompt preparation...", id, progress, 1
                )
                # List all files in the directory
                files_in_dir = os.listdir(self.project.dir)

                # Initialize variables
                csv_file = None
                h5ad_file = None

                # Identify the CSV or H5AD file
                # subject to review at a later date
                for file in files_in_dir:
                    if file.endswith(".csv"):
                        csv_file = file
                    elif file.endswith(".h5ad"):
                        h5ad_file = file

                # Determine the path_to_data
                if csv_file:
                    path_to_data = os.path.join(self.project.dir, csv_file)
                elif h5ad_file:
                    path_to_data = os.path.join(self.project.dir, h5ad_file)
                else:
                    raise FileNotFoundError("No CSV or H5AD file found in the directory.")

                datasource_names = [ds['name'] for ds in self.project.datasources[:2]]  # Get names of up to 2 datasources

                #!!!!!! for now, assuming there will be an anndata.h5ad file in the project directory and will fail ungacefully if there isn't!!!!
                # we pass a reference to the actual project object and let figuring out the path be an internal implementation detail...
                # this should be more robust, and also more flexible in terms of what reasoning this method may be able to do internally in the future
                # I appear to have an issue though - the configuration of the devcontainer doesn't flag whether or not the thing we're passing is the right type
                # and the assert in the function is being triggered even though it should be fine
                prompt_RAG = get_createproject_prompt_RAG(self.project, path_to_data, datasource_names[0], response['output'], response['input']) #self.ds_name, response['output'])
                chat_debug_logger.info(f"RAG Prompt Created:\n{prompt_RAG}")

                prompt_RAG_template = PromptTemplate(
                     template=prompt_RAG,
                     input_variables=["context", "question"])

            with time_block("b12: RAG chain"):  # ~60% of time
                socket_api.update_chat_progress(
                    "Invoking RAG chain...", id, progress, 60
                )
                progress += 60

                qa_chain = RetrievalQA.from_llm(
                    llm=code_llm, 
                    prompt=prompt_RAG_template, 
                    retriever=retriever,
                    return_source_documents=True,
                )
                output_qa = qa_chain.invoke({"query": response['input']})
                result = output_qa["result"]

            with time_block("b13: Prepare code"):  # <0.1% of time
                final_code = prepare_code(
                    result,
                    self.df,
                    self.project,
                    log,
                    modify_existing_project=True,
                    view_name=question,
                )

            chat_debug_logger.info(f"Prepared Code for Execution:\n{final_code}")
            chat_debug_logger.info(f"RAG output:\n{output_qa}")
            with time_block("b14: Execute code"):  # ~9% of time
                socket_api.update_chat_progress(
                    "Executing code...", id, progress, 9
                )
                progress += 9
                ok, stdout, stderr = execute_code(
                    final_code, open_code=False, log=log
                )
                chat_debug_logger.info(f"Code Execution Result - OK: {ok}")
                chat_debug_logger.info(f"Code Execution STDOUT:\n{stdout}")
                chat_debug_logger.info(f"Code Execution STDERR:\n{stderr}")

            if not ok:
                # Log code execution error
                raise Exception(f"Code execution failed: \n{stderr}")
            
            with time_block("b15: Parse view name"):
                # Parse view name from the code
                view_name = parse_view_name(final_code)
                if view_name is None:
                    raise Exception("Parsing view name failed")
                log(f"view_name: {view_name}")
                
            with time_block("b16: Log chat item"):
                final_code_updated = f"I ran some code for you:\n\n```python\n{final_code}\n```"
                # Log successful code execution
                log_chat_item(self.project, question, output_qa, prompt_RAG, final_code_updated, conversation_id, view_name)
                log(final_code_updated)
                socket_api.update_chat_progress(
                    "Finished processing query", id, 100, 0
                )
                # we want to know the view_name to navigate to as well... for now we do that in the calling code
                return {"code": final_code_updated, "view_name": view_name, "error": False, "message": "Success"}
        except Exception as e:
            # Log general error
            socket_api.update_chat_progress(
                f"Error: {str(e)[:500]}", id, 100, 0
            )
            handle_error(f"ERROR: {str(e)[:500]}")
            return {"code": None, "view_name": None, "error": True, "message": f"ERROR: {str(e)[:500]}"}<|MERGE_RESOLUTION|>--- conflicted
+++ resolved
@@ -5,11 +5,7 @@
 from typing import Callable
 
 # Code Generation using Retrieval Augmented Generation + LangChain
-<<<<<<< HEAD
-from mdvtools.llm.chat_protocol import AskQuestionResult, ProjectChatProtocol
-=======
 from mdvtools.llm.chat_protocol import AskQuestionResult, ChatRequest, ProjectChatProtocol
->>>>>>> 042ec7ed
 from mdvtools.mdvproject import MDVProject
 
 from langchain_openai import ChatOpenAI
@@ -282,24 +278,17 @@
 
         return agent_with_contextualization
 
-<<<<<<< HEAD
-    def ask_question(self, question: str, id: str, conversation_id: str, room: str, handle_error: Callable[[str], None]) -> AskQuestionResult:
-=======
     def ask_question(self, chat_request: ChatRequest) -> AskQuestionResult:
->>>>>>> 042ec7ed
         """
         Ask a question, generate code to answer it, execute the code...
         If the question is "test error", we raise an error to test the error handling.
         """
-<<<<<<< HEAD
-=======
         id = chat_request["id"]
         room = chat_request["room"]
         conversation_id = chat_request["conversation_id"]
         question = chat_request["message"]
         handle_error = chat_request["handle_error"]
         
->>>>>>> 042ec7ed
         # Create socket API for this request
         socket_api = ChatSocketAPI(self.project, id, room, conversation_id)
         log = socket_api.log
