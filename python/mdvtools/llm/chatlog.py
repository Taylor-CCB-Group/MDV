--- conflicted
+++ resolved
@@ -279,32 +279,21 @@
     def on_chain_end(self, outputs: Dict[str, Any], **kwargs) -> None:
         self.log(f"Chain ended, outputs: {outputs}")
 
-<<<<<<< HEAD
-=======
-
->>>>>>> 516de7e8
 def log_chat_item(project, question, output, prompt_template, response, conversation_id, view_name: str | None, error: bool = False):
     """
     Log a chat interaction to the chat log file.
     Args:
-<<<<<<< HEAD
-        project: The MDVProject instance (must have .chat_logger)
-=======
         project: The MDVProject instance
->>>>>>> 516de7e8
         output: Result of invoke 'from langchain.chains import RetrievalQA' (can be None for errors)
         prompt_template: The template used for the prompt (can be empty for errors)
         response: The response generated (error message if error)
         conversation_id: ID to group messages from the same conversation
         error: Whether this log is for an error
     """
-<<<<<<< HEAD
-=======
     # Create a ChatLogger instance for this project
     chat_file = os.path.join(project.dir, "chat_log.json")
     chat_logger = ChatLogger(chat_file)
     
->>>>>>> 516de7e8
     if error or output is None:
         context = "[]"
         view_name = None
@@ -326,8 +315,4 @@
         view_name=view_name,
         error=error
     )
-<<<<<<< HEAD
-    project.chat_logger.log_chat(chat_item)
-=======
-    chat_logger.log_chat(chat_item)
->>>>>>> 516de7e8
+    chat_logger.log_chat(chat_item)