from typing import Optional, Protocol
from mdvtools.llm.chat_protocol import (
  ChatRequest,
  ProjectChat,
  ProjectChatProtocol, 
  chat_enabled
)
from mdvtools.mdvproject import MDVProject
from mdvtools.project_router import ProjectBlueprintProtocol
# from mdvtools.dbutils.config import config
from flask import Flask, request
from flask_socketio import join_room, leave_room
from mdvtools.logging_config import get_logger
from mdvtools.llm.chatlog import log_chat_item

logger = get_logger(__name__)
logger.info("chat server extension loading...")


class MDVProjectServerExtension(Protocol):
    """
    A protocol for server extensions that can be used with MDV projects.

    We might use this for blocks of other functionality that aren't totally core mdv functionality,
    integrating other services/libraries/functionality.
    We might also re-arrange so that some things like the add_anndata routes are moved into an extension.

    Maybe rather than pass a Flask app to `server.py`, we pass something representing MDV app configuration,
    including a Flask app, these extensions, auth provider etc...
    Flask becomes an implementation detail that we abstract away somewhat.
    """
    def register_routes(self, project: MDVProject, project_bp: ProjectBlueprintProtocol):
        """
        Assign any extra `/project/<project_id>/<path>` routes to the blueprint for this project instance.
        """
        ...
    def mutate_state_json(self, state_json: dict, project: MDVProject, app: Flask):
        """
        Mutate the state.json before returning it as a request response,
        e.g. to add information about the extension.

        Don't really want to pass flask app here, doing so for now to allow access to config.
        """
        ...


class MDVProjectChatServerExtension(MDVProjectServerExtension):
    # as well as registering routes and mutating the state.json,
    # we might describe websocket routes here, and how we control auth with that
    def register_routes(self, project: MDVProject, project_bp: ProjectBlueprintProtocol):
        from mdvtools.websocket import socketio
        if socketio is None:
            raise Exception("socketio is not initialized")
        @socketio.on("connect", namespace=f"/project/{project.id}")
        def chat_connect():
            """
            Handle WebSocket connections for the chat extension.
            This could be used to initialize a chat session or perform other setup tasks.
            We should check authentication here,
            **nb the coupling of sockets and "chat" should be removed.**
            """
            # todo - check access level, whether chat is enabled etc
            # at the time you connect, flask_socketio session by default is "forked from http session"
            # if we made SocketIO instance with manage_session=False, then they would reference the same session.
            # Not sure how this relates to how we handle auth, access_level etc.
            # https://blog.miguelgrinberg.com/post/flask-socketio-and-the-user-session
            # https://flask-socketio.readthedocs.io/en/latest/implementation_notes.html#using-flask-login-with-flask-socketio
            

        bot: Optional[ProjectChatProtocol] = None
        @project_bp.route("/chat_init", access_level='editable', methods=["POST"])
        def chat_init():
            nonlocal bot
            if bot is None:
                try:
                    bot = ProjectChat(project)
                except Exception as e:
                    print(f"ERROR: {str(e)[:500]}")
                    return {"message": f"ERROR: {str(e)[:500]}", "error": True}
            if bot.init_error:
                # Log and return the error
                error_msg = bot.error_message or "An unknown error occurred"
                bot.log(f"ERROR: {error_msg}")
                return {"message": f"ERROR: {error_msg}", "error": True}
            return {"message": bot.welcome}

        @socketio.on("chat_request", namespace=f"/project/{project.id}")
        def chat(data):
            nonlocal bot
            sid = request.sid # type: ignore - flask_socketio.request.sid
            # todo - auth (via custom decorator? see comments above)

            message = data.get("message")
            id = data.get("id")
            room = f"{sid}_{id}"
            join_room(room)
            def handle_error(error: str):
                #! todo - frontend should handle this, and show an error message to the user.
                # also, this method may be augmented so that it also logs to the chat log,
                # and pass this handler to the bot.ask_question method.
                # Log error to chat_log.json
                log_chat_item(project, message or '', None, '', error, conversation_id, None, error=True)
                socketio.emit(
                    "chat_error",
                    {"message": error},
                    namespace=f"/project/{project.id}",
                    to=room
                )
            if not message or not id:
                handle_error("Missing 'message' or 'id' in request JSON")
                leave_room(room)
                return
            conversation_id = data.get("conversation_id")
<<<<<<< HEAD
=======
            chat_request = ChatRequest(
                message=message,
                id=id,
                conversation_id=conversation_id,
                room=room,
                handle_error=handle_error
            )
>>>>>>> 042ec7ed
            try:
                if bot is None:
                    # todo - allow this to be freed at some point if we're not using it anymore.
                    bot = ProjectChat(project)
                # we need to know view_name as well as message - but also maybe there won't be one, if there's an error etc.
                # probably want to change the return type of this function, but for now we do some string parsing here.
<<<<<<< HEAD
                result = bot.ask_question(message, id, conversation_id, room, handle_error)
=======
                result = bot.ask_question(chat_request)
>>>>>>> 042ec7ed

                if result["error"]:
                    socketio.emit(
                        "chat_error", 
                        {"message": result["message"], "error": True, "id": id}, 
                        namespace=f"/project/{project.id}", 
                        to=room
                    )
                    leave_room(room)
                    return
                else:
                    socketio.emit(
                        "chat_response", 
                        {"message": result["code"], "view": result["view_name"], "id": id}, 
                        namespace=f"/project/{project.id}", 
                        to=room
                    )
                    leave_room(room)
                    return

            except Exception as e:
                # Log error to chat_log.json
                # print(f"ERROR: {str(e)[:500]}")
                handle_error(f"ERROR: {str(e)[:500]}")
                leave_room(room)
                return
    
    def mutate_state_json(self, state_json: dict, project: MDVProject, app: Flask):
        """
        Mutate the state.json before returning it as a request response,
        in this case to add information about the chat extension.
        This should also reflect what the user is authorized to do,
        e.g. whether they can use the chat functionality or not.
        Currently, all chat related routes will require the user to have 'editable' access level,
        although we don't currently signal to the front-end whether the user has this access level or not.
        """
        auth_enabled = app.config.get('ENABLE_AUTH', False)
        # allow chat functionality by default, unless auth is enabled
        was_enabled = state_json.get("chat_enabled", not auth_enabled)
        state_json["chat_enabled"] = chat_enabled and was_enabled
        

chat_extension = MDVProjectChatServerExtension()<|MERGE_RESOLUTION|>--- conflicted
+++ resolved
@@ -111,8 +111,6 @@
                 leave_room(room)
                 return
             conversation_id = data.get("conversation_id")
-<<<<<<< HEAD
-=======
             chat_request = ChatRequest(
                 message=message,
                 id=id,
@@ -120,18 +118,13 @@
                 room=room,
                 handle_error=handle_error
             )
->>>>>>> 042ec7ed
             try:
                 if bot is None:
                     # todo - allow this to be freed at some point if we're not using it anymore.
                     bot = ProjectChat(project)
                 # we need to know view_name as well as message - but also maybe there won't be one, if there's an error etc.
                 # probably want to change the return type of this function, but for now we do some string parsing here.
-<<<<<<< HEAD
-                result = bot.ask_question(message, id, conversation_id, room, handle_error)
-=======
                 result = bot.ask_question(chat_request)
->>>>>>> 042ec7ed
 
                 if result["error"]:
                     socketio.emit(
