--- conflicted
+++ resolved
@@ -72,15 +72,11 @@
                 o.close()
         if not exists(self.statefile):
             with open(self.statefile, "w") as o:
-<<<<<<< HEAD
-                o.write(json.dumps({"all_views": [], "popouturl": "popout.html"}))
+                o.write(json.dumps({"all_views": []}))
         if not exists(self.chatfile):
             with open(self.chatfile, "w") as o:
                 o.write(json.dumps([]))
         self.chat_log = get_json(self.chatfile) # could be heavy doing this in the constructor...
-=======
-                o.write(json.dumps({"all_views": []}))
->>>>>>> d0e2bd0b
         self._lock = fasteners.InterProcessReaderWriterLock(join(dir, "lock"))
 
     @property
