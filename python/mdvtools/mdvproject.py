import os
import sys
import h5py
import numpy
import pandas
import json
import gzip
import shlex
import subprocess
import fasteners
import warnings
import shutil
import random
import string
from os.path import join, split, exists
from pathlib import Path
from werkzeug.utils import secure_filename
from shutil import copytree, ignore_patterns, copyfile
from typing import Optional, NewType, List, Union, Any
<<<<<<< HEAD
from mdvtools.llm.chatlog import log_chat
=======
from mdvtools.charts.view import View
>>>>>>> 38fb3a57
import time
import copy
from mdvtools.image_view_prototype import create_image_view_prototype
from mdvtools.charts.table_plot import TablePlot

DataSourceName = str  # NewType("DataSourceName", str)
ColumnName = str  # NewType("ColumnName", str)
# List[ColumnName] gets tricky, `ColumnName | str` syntax needs python>=3.10
Cols = Union[List[str], NewType("Params", List[ColumnName])]

datatype_mappings = {
    "int64": "integer",
    "float64": "double",
    "float32": "double",
    "object": "text",
    "category": "text",
    "bool": "text",
    "int32": "double",
}

numpy_dtypes = {
    "text": numpy.ubyte,
    "text16": numpy.uint16,
    "multitext": numpy.uint16,
    "double": numpy.float32,
    "integer": numpy.float32,
    "int32": numpy.int32,
    # unique created in fly (depends on string length)
}


class MDVProject:
    def __init__(
        self,
        dir: str,
        id: Optional[str] = None,
        delete_existing=False,
        skip_column_clean=True,
        backend_db = False
    ):
        self.skip_column_clean = (
            skip_column_clean  # signficant speedup for large datasets
        )
        self.dir = dir
        self.id = id if id else os.path.basename(dir)
        if delete_existing and exists(dir):
            shutil.rmtree(dir)
        self.h5file = join(dir, "datafile.h5")
        self.datasourcesfile = join(dir, "datasources.json")
        self.statefile = join(dir, "state.json")
        self.viewsfile = join(dir, "views.json")
        self.imagefolder = join(dir, "images")
        self.trackfolder = join(dir, "tracks")
        self.chatfile = join(dir, "chat_log.json")
        if not exists(dir):
            os.mkdir(dir)
        if not exists(self.trackfolder):
            os.mkdir(self.trackfolder)
        if not exists(self.datasourcesfile):
            with open(self.datasourcesfile, "w") as o:
                o.write(json.dumps([]))
        if not exists(self.viewsfile):
            with open(self.viewsfile, "w") as o:
                o.write(json.dumps({}))
                o.close()
        if not exists(self.statefile):
            with open(self.statefile, "w") as o:
                o.write(json.dumps({"all_views": []}))
        if not exists(self.chatfile):
            with open(self.chatfile, "w") as o:
                o.write(json.dumps([]))
        self.chat_log = get_json(self.chatfile) # could be heavy doing this in the constructor...
        self._lock = fasteners.InterProcessReaderWriterLock(join(dir, "lock"))
        self.backend_db = backend_db

    @property
    def datasources(self):
        return get_json(self.datasourcesfile)

    @datasources.setter
    def datasources(self, value):
        save_json(self.datasourcesfile, value)

    @property
    def views(self):
        return get_json(self.viewsfile)

    @views.setter
    def views(self, value):
        save_json(self.viewsfile, value)

    @property
    def state(self):
        return get_json(self.statefile)

    @state.setter
    def state(self, value):
        save_json(self.statefile, value)

    def set_editable(self, edit):
        c = self.state
        c["permission"] = "edit" if edit else "view"
        self.state = c

    def lock(self, type="read"):
        return self._lock.read_lock() if type == "read" else self._lock.write_lock()

    def get_column_metadata(self, datasource, column):
        ds = self.get_datasource_metadata(datasource)
        col = [x for x in ds["columns"] if x["field"] == column]
        if len(col) == 0:
            raise AttributeError(
                f"column {column} not found in {datasource} datasource"
            )
        return col[0]

    def set_column_metadata(self, datasource, column, parameter, value):
        ds = self.get_datasource_metadata(datasource)
        col_index = [c for c, x in enumerate(ds["columns"]) if x["field"] == column]
        if len(col_index) == 0:
            raise AttributeError(
                f"column {column} not found in {datasource} datasource"
            )
        ds["columns"][col_index[0]][parameter] = value
        self.set_datasource_metadata(ds)

    def get_datasource_as_dataframe(self, datasource: str) -> pandas.DataFrame:
        ## nb, I'd quite like to have some 'DataSourceName' type alias so we know it's not just any string...
        ds = self.get_datasource_metadata(datasource)
        df = pandas.DataFrame()
        for c in ds["columns"]:
            data = self.get_column(datasource, c["field"])
            df[c["name"]] = data
        return df

    def check_columns_exist(self, datasource, columns):
        md = self.get_datasource_metadata(datasource)
        all_cols = set([x["field"] for x in md["columns"]])
        return [x for x in columns if x not in all_cols]

    def set_interactions(
        self,
        interaction_ds,
        parent_ds,
        pivot_column="sample_id",
        parent_column="annotation",
        is_single_region=True,
        interaction_columns=["Cell Type 1", "Cell Type 2"],
        default_parameter="Cross PCF gr20",
        node_size="cell 1 number",
        add_view=True,
    ):
        """
        See `spatialdata.md` for documentation...
        """
        # check columns exist in the appropriate data sets
        missing_cols = self.check_columns_exist(
            interaction_ds,
            [pivot_column, default_parameter, node_size] + interaction_columns,
        )
        if len(missing_cols) > 0:
            raise AttributeError(
                f'columns {",".join(missing_cols)} not found in {interaction_ds} datasource'
            )
        missing_cols = self.check_columns_exist(
            parent_ds, [pivot_column, parent_column]
        )
        if len(missing_cols) > 0:
            raise AttributeError(
                f'columns {",".join(missing_cols)} not found in {parent_ds} datasource'
            )
        # update the config
        md = self.get_datasource_metadata(interaction_ds)
        md["interactions"] = {
            "pivot_column": pivot_column,
            "is_single_region": is_single_region,
            "interaction_columns": interaction_columns,
            "spatial_connectivity_map": {
                "link_length": default_parameter,
                "link_thickness": default_parameter,
                "link_color": default_parameter,
                "node_size": node_size,
            },
            "cell_radial_chart": {"link_thickness": default_parameter},
        }
        self.set_datasource_metadata(md)
        # update the links between datasources
        self.insert_link(
            interaction_ds,
            parent_ds,
            "interactions",
            {
                "interaction_columns": interaction_columns + [parent_column],
                "pivot_column": pivot_column,
                "is_single_region": is_single_region,
            },
        )
        if add_view:
            # todo add stuff to the view
            self.set_view(
                interaction_ds, {"initialCharts": {parent_ds: [], interaction_ds: []}}
            )

    def get_datasource_metadata(self, name):
        ds = [x for x in self.datasources if x["name"] == name]
        if len(ds) == 0:
            raise AttributeError(f"{name} datasource not found")
        return ds[0]

    def set_datasource_metadata(self, ds):
        mds = self.datasources
        index = [c for c, x in enumerate(mds) if x["name"] == ds["name"]]
        if len(index) == 0:
            mds.append(ds)
        else:
            mds[index[0]] = ds
        self.datasources = mds

    def add_images_to_datasource(
        self,
        ds: str,
        image_folder: str,
        key_column: str,
        name="Images",
        image_type="png",
    ):
        """Adds images to a datasource.
        These will be copied as static assets with `convert_to_static_page()`,
        and served from their original location by `serve()`.
        Args:
            ds (str): The name of the datasource.
            image_folder (str): The folder containing the images.
            key_column (str): The name of the column in ds containing the image names.
            name (str, optional): The name of the image set. Defaults to "Images".
            image_type (str, optional): The image type. Defaults to "png".
        """
        ds_metadata = self.get_datasource_metadata(ds)
        if "images" not in ds_metadata:
            ds_metadata["images"] = {}
        image_meta = ds_metadata["images"]
        if name in image_meta:
            raise AttributeError(f"Image set {name} already exists in {ds} datasource")
        image_meta[name] = {
            "original_folder": image_folder,  # for convenience locally, maybe shouldn't be saved, may be useful
            "base_url": f"./images/{ds}/{name}/",
            "key_column": key_column,
            "type": image_type,
        }
        print(f"Added image set {name} to {ds} datasource")
        self.set_datasource_metadata(ds_metadata)

    def add_or_update_image_datasource(self, tiff_metadata, datasource_name, file):
        """Add or update an image datasource in datasources.json
        returns the name of the added view so the user can navigate to it"""
        # Load current datasources
        datasources = self.datasources
        # Check if the datasource exists
        datasource = next((ds for ds in datasources if ds["name"] == datasource_name), None)
        datasource_backup = None
        
        is_new_datasource = False

        target_folder = os.path.join(self.imagefolder, 'avivator')
        if not os.path.exists(target_folder):
            os.makedirs(target_folder)
        original_filename = file.filename
        upload_file_path = os.path.join(target_folder, original_filename)
        view_name = None
        try:
            
            # Step 1: Update or create datasource
            if datasource:
                 # Create a backup of the existing datasource before updating
                datasource_backup = datasource.copy()
                view_name = self.update_datasource_for_tiff(datasource, datasource_name, tiff_metadata, original_filename)
            else:
                is_new_datasource = True
                datasource_name = "default" if not datasource_name else datasource_name

                # Check if the default datasource exists
                datasource = next((ds for ds in datasources if ds["name"] == datasource_name), None)

                view_name = self.update_datasource_for_tiff(datasource, datasource_name, tiff_metadata, original_filename)
            
            # Step 2: Upload the image
            self.upload_image_file(file, upload_file_path)
            
            # Step 3: Add database entry (exception will propagate up if it fails)
            if self.backend_db:
                from mdvtools.dbutils.dbservice import ProjectService, FileService

                FileService.add_or_update_file_in_project(
                    file_name=file.filename,
                    file_path=upload_file_path,  # Adjust as necessary for actual file path
                    project_id=self.id
                )
                
                ProjectService.set_project_update_timestamp(self.id)
            # Print success message
            print(f"Datasource '{datasource_name}' updated, TIFF file uploaded, and database entry created successfully.")

        except Exception as e:
            print(f"Error in MDVProject.add_or_update_image_datasource: {e}")
            
            # Attempt rollback actions
            try:
                # Rollback the file upload
                if os.path.exists(upload_file_path):  # Check the existence of the file at the upload path
                    print("Reverting file upload...")
                    self.delete_uploaded_image(upload_file_path) 
                
                # Rollback datasource creation if it was new
                if is_new_datasource and any(ds['name'] == datasource_name for ds in self.datasources):
                    print("Reverting new datasource creation...")
                    self.datasources = [x for x in self.datasources if x["name"] != datasource_name]
                    #self.delete_datasource(datasource_name, False)
                elif datasource:
                    print("Reverting datasource update...")
                    self.restore_datasource(datasource_backup)  # This method may need to be implemented for updates
            except Exception as rollback_error:
                print(f"Error during rollback in MDVProject.add_or_update_image_datasource: {rollback_error}")
            
            # Re-raise the original exception for the caller to handle
            raise
        return view_name
    def upload_image_file(self, file, upload_file_path):
        """Upload the TIFF file to the imagefolder, saving it with the original filename."""
        try:
            # Save the file to the /images/avivator folder
            file.save(upload_file_path)
            print(f"File uploaded successfully to {upload_file_path}")

        except Exception as e:
            print(f"Error in MDVProject.upload_image_file: Failed to upload file to '{upload_file_path}': {e}")
            raise
    
    def delete_uploaded_image(self, file_path):
        """Delete the uploaded image file at the specified path."""
        try:
            if os.path.exists(file_path):
                os.remove(file_path)
                print(f"Deleted uploaded image at: {file_path}")
            else:
                print(f"File does not exist at: {file_path}")
        except Exception as e:
            print(f"Error in MDVProject.delete_uploaded_image: Error deleting file at {file_path}: {e}")
            raise 
    
    def restore_datasource(self, datasource_backup):
        """Restore the datasource from the backup."""
        try:
            # Find the existing datasource by name
            existing_datasource = next(
                (ds for ds in self.datasources if ds["name"] == datasource_backup["name"]), 
                None
            )

            if existing_datasource:
                # Overwrite the existing datasource with the backup values
                existing_datasource.update(datasource_backup)  
                print(f"Restored datasource '{datasource_backup['name']}' from backup.")

                # Save the updated datasources to the JSON file
                self.datasources = self.datasources  # This will call the setter and save the data
            else:
                print(f"Warning: Could not find datasource '{datasource_backup['name']}' to restore.")
        
        except Exception as e:
            print(f"Error in MDVProject.restore_datasource: {str(e)}")
            raise
    

    def update_datasource_for_tiff(self, datasource, datasource_name, tiff_metadata, region_name: str):
        """Update an existing datasource with new image metadata."""
        try:
            # Find the existing datasource by name
            existing_datasource = next((ds for ds in self.datasources if ds["name"] == datasource_name), None)

            print("In update_datasource_for_tiff")
            print(datasource_name)
            print(existing_datasource)
            print(datasource)
            #datasources empty template
            # If the datasource doesn't exist, create a new one
            if (existing_datasource is None):
                print("In update_datasource_for_tiff: existing_datasource is None")
                datasource = self.create_datasource_template(datasource_name)
                self.datasources.append(datasource)  # Add the new datasource to the list
                print(f"In MDVProject.update_datasource: Created new datasource template for '{datasource_name}'.")
                
                #adding default columns for new empty ds
                filename = 'mdvtools/dbutils/emptyds.csv'
                df_default = pandas.read_csv(filename)
                # self.add_datasource(project_id, datasource_name, df_default, add_to_view=None)
                self.add_datasource(datasource_name, df_default, add_to_view=None)
                datasource = self.get_datasource_metadata(datasource_name)
            
            
            #datasources-> regions section
            # Ensure datasource has a 'regions' field
            if "regions" not in datasource:
               datasource["regions"] = {}
            

            # Corrected path to access size and scale information
            pixels_data = tiff_metadata['Pixels']
            width = pixels_data['SizeX']
            height = pixels_data['SizeY']
            scale = pixels_data.get('PhysicalSizeX', 1.0)
            scale_unit = pixels_data.get('PhysicalSizeXUnit', 'µm')  # Default to µm if not present

            # Call ensure_regions_fields to ensure the required fields and values are set
            datasource['regions'] = self.ensure_regions_fields(
                datasource['regions'],  # Existing regions dictionary
                scale_unit=scale_unit,  # Pass the scale unit
                scale=scale             # Pass the scale
            )
            
            
            #datasources-> regions -> all_regions-> new entry section
            # Determine region name
            # full_name = tiff_metadata.get('Name', 'unknown')
            # region_name = full_name.split(".ome")[0] if ".ome" in full_name else full_name  # Use 'Name' from metadata or 'unknown'
            
            # Define new region with metadata
            new_region = {
                "roi": {
                    "min_x": 0,
                    "min_y": 0,
                    "max_x": width,
                    "max_y": height
                },
                "images": {},
                "viv_image": {
                    "file": region_name,
                    "linked_file": True
                }
            }

            # Update or add the region in the datasource
            datasource["regions"]["all_regions"][region_name] = new_region
            #datasource['size'] = len(datasource['regions']['all_regions'])

            # Save the updated datasource
            self.set_datasource_metadata(datasource)

            #add empty default columns
            
            # Update views and image            
            region_view_json = create_image_view_prototype(datasource_name, region_name)

            #views = self.views

            #if views and "default" in views:
            #    view_name = region_name  # If "default" exists, set view_name to region_name
            #else:
            #    view_name = "default"
            view_name = region_name
            print(view_name)
            self.set_view(view_name, region_view_json)
            
            #self.add_viv_images(region_name, image_metadata, link_images=True)
            return view_name
        
        except Exception as e:
            print(f"Error in MDVProject.update_datasource :  Error updating datasource '{datasource_name}': {e}")
            raise
    
    def create_datasource_template(self, datasource_name: str) -> dict:
        """Create a new datasource template with the basic structure."""
        try:
            template = {
                "name": datasource_name,
                "columns": [],          # Initialize empty columns
                "size": 0,              # Start size at 0
                "regions": {},            # Initialize regions as an empty dictionary,
                "columnGroups": []
            }
            print(f"Created new datasource template '{datasource_name}'.")
            return template
        
        except Exception as e:
            print(f"In MDVProject.create_datasource_template: Error creating datasource template '{datasource_name}': {e}")
            raise  # Re-raises the caught exception

    def ensure_regions_fields(self, 
                          regions, 
                          position_fields=['x', 'y'], 
                          region_field='sample_id', 
                          default_color='leiden', 
                          scale_unit='µm', 
                          scale=1.0):
        try:
            
            # Ensure that required fields exist with default values
            regions["position_fields"] = regions.get("position_fields", position_fields)
            regions["region_field"] = regions.get("region_field", region_field)
            regions["default_color"] = regions.get("default_color", default_color)
            regions["scale_unit"] = regions.get("scale_unit", scale_unit)
            regions["scale"] = regions.get("scale", scale)
            
            # Initialize regions structure if needed
            if "all_regions" not in regions:
                regions["all_regions"] = {}

            # Check if 'avivator' field is present, if not, add default settings
            if "avivator" not in regions:
                default_channels = [{'name': 'DAPI'}]
                regions["avivator"] = {
                    "default_channels": default_channels,
                    "base_url": "images/avivator/",
                }

            return regions
        
        except Exception as e:
            print(f"In MDVProject.ensure_regions_fields: Error in ensure_regions_fields: {e}")
            raise  # Re-raises the caught exception

    
    def get_image(self, path: str):
        """Gets the filename of an image."""
        # assume path is of the form <ds>/<name>/<filename>
        p = path.split("/")
        ds = p[0]
        filename = p[-1]
        ds_metadata = self.get_datasource_metadata(ds)
        image_meta = ds_metadata["images"][p[1]]
        return join(image_meta["original_folder"], filename)

    def _get_h5_handle(self, read_only=False, attempt=0) -> h5py.File:
        mode = "r"
        if not exists(self.h5file):
            mode = "w"
        elif not read_only:
            mode = "a"
        try:
            return h5py.File(self.h5file, mode)
        except Exception:
            # certain environments seem to have issues with the handle not being closed instantly
            # if there is a better way to do this, please change it
            # if there are multiple processes trying to access the file, this may also help
            # (although if they're trying to write, who knows what bad things may happen to the project in general)
            time.sleep(0.1)
            attempt += 1
            print(f"error opening h5 file, attempt {attempt}...")
            return self._get_h5_handle(read_only, attempt)

    def get_column(self, datasource: str, column, raw=False):
        cm = self.get_column_metadata(datasource, column)
        h5 = self._get_h5_handle()
        gr = h5[datasource]
        if not isinstance(gr, h5py.Group):
            h5.close()
            raise AttributeError(f"cannot open datasource '{datasource}' in h5 file")
        raw_data = numpy.array(gr[column])
        if raw:
            return raw_data
        dt = cm["datatype"]
        if dt == "text" or dt == "text16":
            data = [cm["values"][x] for x in raw_data]
        elif dt == "multitext":
            chunksize = raw_data.shape[0] / cm["stringLength"]
            arr = numpy.split(raw_data, chunksize)
            data = [",".join([cm["values"][x] for x in y if x != 65535]) for y in arr]
        elif dt == "unique":
            data = [x.decode() for x in raw_data]
        else:
            data = list(raw_data)
        h5.close()
        return data

    def set_column_with_raw_data(self, datasource, column, raw_data):
        """Adds or updates a column with raw data
        Args:
            datasource (str): The name of the datasource.
            column (dict): The complete metadata for the column
            raw_data (list|array): The raw binary data for the column
        """
        h5 = self._get_h5_handle()
        cid = column["field"]
        ds = h5[datasource]
        if not isinstance(ds, h5py.Group):
            raise AttributeError(f"{datasource} is not a group")
        if ds.get(cid):
            del ds[cid]
        dt = numpy_dtypes.get(column["datatype"])
        if not dt:
            dt = h5py.string_dtype("utf-8", column["stringLength"])
        ds.create_dataset(cid, len(raw_data), data=raw_data, dtype=dt)
        ds = self.get_datasource_metadata(datasource)
        cols = ds["columns"]
        ind = [c for c, x in enumerate(cols) if x["field"] == cid]
        if len(ind) == 0:
            cols.append(column)
        else:
            cols[ind[0]] = column
        self.set_datasource_metadata(ds)

    def set_column(self, datasource, column, data):
        """Adds (or replaces an existing column) with the data supplied

        Args:
            datasource (str): The name of the datasource.
            column (str|dict):  metadata for the column. Can be a string with the column's name,
                although datatype should also be included as the inferred datatype
                is not always correct
            raw_data (list|array): Anything that can be converted into a pandas Series
            The data should be in the correct order
        """
        if isinstance(column, str):
            column = {"name": column}
        if not column.get("field"):
            column["field"] = column["name"]
        ds = self.get_datasource_metadata(datasource)
        ind = [c for c, x in enumerate(ds["columns"]) if x["field"] == column["field"]]
        col_exists = len(ind) > 0
        li = pandas.Series(data)
        if not column.get("datatype"):
            column["datatype"] = datatype_mappings.get(str(li.dtype), "text")
        h5 = self._get_h5_handle()
        gr = h5[datasource]
        if not isinstance(gr, h5py.Group):
            raise AttributeError(f"{datasource} is not a group")
        if gr.get(column["field"]):
            del gr[column["field"]]
        add_column_to_group(column, li, gr, len(li), self.skip_column_clean)
        h5.close()
        if col_exists:
            ds["columns"][ind[0]] = column
        else:
            ds["columns"].append(column)
        self.set_datasource_metadata(ds)

    def remove_column(self, datasource, column):
        """Removes the specified column

        Args:
            datasource (str): The name of the data source.
            column (str): The id (field) of the column.
        """
        ds = self.get_datasource_metadata(datasource)
        cols = [x for x in ds["columns"] if x["field"] != column]
        if len(cols) == len(ds["columns"]):
            warnings.warn(f"deleting non existing column: {column} from {datasource}")
            return
        ds["columns"] = cols
        h5 = self._get_h5_handle()
        gr = h5[datasource]
        if not isinstance(gr, h5py.Group):
            raise AttributeError(f"{datasource} is not a group")
        del gr[column]
        self.set_datasource_metadata(ds)

    def add_annotations(
        self,
        datasource: str,
        data: pandas.DataFrame | str,
        separator="\t",
        missing_value="ND",
        columns=[],
        supplied_columns_only=False,
    ):
        """Adds annotations based on an existing column

        Args:
            datasource (str): The name of the data source.
            data (dataframe|str): Either a pandas dataframe or a text file. The first column
                should be the 'index' column and match a column in the datasource. The other columns should
                contain the annotations to add.
            separator (str,optional): The delimiter if a text file is supplied (tab by default)
            missing_value(str,optional): The value to put if the index value is missing in the input data.
                Default is 'ND'
        """
        if isinstance(data, str):
            data = pandas.read_csv(data, sep=separator)
        ds = self.get_datasource_metadata(datasource)
        index_col = data.columns[0]
        data = data.set_index(index_col)
        columns = get_column_info(columns, data, supplied_columns_only)
        col = [x for x in ds["columns"] if x["field"] == index_col]
        if len(col) == 0:
            raise AttributeError(
                f"index column {index_col} not found in {datasource} datasource"
            )
        # py-right: dictionary key must be hashable
        newdf = pandas.DataFrame({index_col: self.get_column(datasource, index_col)})  # type: ignore
        h5 = self._get_h5_handle()
        gr = h5[datasource]
        assert isinstance(gr, h5py.Group)
        for c in columns:
            d = {k: v for k, v in zip(data.index, data[c["field"]])}
            # v slow - needs improving
            # py-right: `Argument of type "Series | Unknown | DataFrame" cannot be assigned to parameter "data" of type "Series"`
            ncol = newdf.apply(lambda row: d.get(row[0], missing_value), axis=1)
            add_column_to_group(c, ncol, gr, len(ncol), self.skip_column_clean)
            ds["columns"].append(c)
        self.set_datasource_metadata(ds)
        h5.close()

    def set_column_group(self, datasource, groupname, columns):
        """Adds (or changes) a column group

        Args:
            datasource(string): The name of the datasource
            groupname(string): The name of the column group
            columns(list): The field names of columns in the group. If None, then the column
                group will be removed
        """
        ds = self.get_datasource_metadata(datasource)
        # check if columns exists
        if columns:
            colfields = set([x["field"] for x in ds["columns"]])
            missingcols = [x for x in columns if x not in colfields]
            if len(missingcols) > 0:
                raise AttributeError(f"adding non existent columns ({','.join(missingcols)}) to column group {groupname}\
                                    in datasource {datasource}")
        cg = ds.get("columnGroups")
        # create entry if absent
        if not cg:
            cg = []
            ds["columnGroups"] = cg
        # does group exist
        ind = [c for c, x in enumerate(cg) if x["name"] == groupname]
        # change (or delete) existing group
        if len(ind) == 1:
            if columns:
                cg[ind[0]]["columns"] = columns
            else:
                del cg[ind[0]]
        # add new group
        else:
            # no group to delete
            if not columns:
                raise AttributeError(f"removing non existent column group {groupname}\
                                    from datasource {datasource}")
            # add new group
            cg.append({"name": groupname, "columns": columns})
        self.set_datasource_metadata(ds)

    def delete_datasource(self, name, delete_views=True):
        print("in delete -1 ")
        h5 = self._get_h5_handle()
        del h5[name]
        h5.close()
        print("in delete -2 ")
        self.datasources = [x for x in self.datasources if x["name"] != name]
        print("in delete -3 ")
        # delete all views contining that datasource
        if delete_views:
            print("in delete -4 ")
            views = self.views
            for view in views:
                data = views[view]
                if data["initialCharts"].get(name):
                    self.set_view(view, None)

    def add_genome_browser(
        self,
        datasource,
        parameters=["chr", "start", "end"],
        name=None,
        extra_params=None,
        custom_track=None,
        overwrite=False,
    ):
        """
        args:
            datasource (string): The name of the datasource
            parameters (list, optional): The names of the columns containing the chromosome, start and end
                positions. Defaults to ["chr","start","end"]
            name (string, optional): The name of the genome browser track. Defaults to the datasource name.
        """
        try:
            check_htslib()  # will raise an error if htslib is not installed
        except Exception:
            raise Exception(
                "htslib not installed. This is not supported on Windows, other platforms will need to install e.g. via brew install htslib"
            )
        if len(parameters) != 3:
            raise AttributeError(
                "genome browser parameters should be a list of 3 column names"
            )
        if not name:
            name = datasource
        ds = self.get_datasource_metadata(datasource)
        if "genome_browser" in ds and not overwrite:
            raise AttributeError(
                f"genome browser track already exists for {datasource}"
            )
        if not custom_track:
            # get all the genome locations
            loc = [self.get_column(datasource, x) for x in parameters]
            # write to a bed file
            # nb - should check whether it actually improves anything adding {name} to filenames
            # bed = join(self.trackfolder, f"t_{name}.bed") # reverting to Martin's original
            bed = join(self.trackfolder, "t.bed")
            o = open(bed, "w")
            for c, (chr, start, end) in enumerate(zip(loc[0], loc[1], loc[2])):
                o.write(f"{chr}\t{start}\t{end}\t{c}\n")
            o.close()
            # indexed_bed = join(self.trackfolder, "loc_{name}.bed") # reverting to Martin's original
            indexed_bed = join(self.trackfolder, "loc.bed")
            create_bed_gz_file(bed, indexed_bed)
            os.remove(bed)
        else:
            custom_track["location"]
            # copy the custom track to the tracks folder
            shutil.copy(custom_track["location"], join(self.trackfolder, "loc.bed.gz"))
            # copy index file
            shutil.copy(
                custom_track["location"] + ".tbi",
                join(self.trackfolder, "loc.bed.gz.tbi"),
            )

        if not name:
            name = datasource
        gb = {
            "location_fields": parameters,
            # "default_track": {"url": "tracks/loc_{name}.bed.gz", "label": name}, # reverting to Martin's original
            "default_track": {"url": "tracks/loc.bed.gz", "label": name},
        }
        if custom_track:
            gb["default_track"]["type"] = custom_track["type"]
        if extra_params:
            gb.update(extra_params)
        ds = self.get_datasource_metadata(datasource)
        ds["genome_browser"] = gb
        self.set_datasource_metadata(ds)

    def get_genome_browser(self, datasource):
        ds = self.get_datasource_metadata(datasource)
        info = ds.get("genome_browser")
        gb = {
            "type": "genome_browser",
            "param": info["location_fields"],
            "tracks": [
                {
                    "short_label": info["default_track"]["label"],
                    "url": info["default_track"]["url"],
                    "track_id": "_base_track",
                    "decode_function": "generic",
                    "height": 15,
                    "displayMode": "EXPANDED",
                }
            ],
        }
        at = info.get("atac_bam_track")
        if at:
            gb["tracks"].append(
                {
                    "short_label": "Coverage",
                    "height": 400,
                    "track_id": "_atac_bam_track",
                    "url": at["url"],
                    "type": "bam_sca_track",
                }
            )
        dt = info.get("default_tracks")
        if dt:
            for t in dt:
                gb["tracks"].append(t)
        if info["default_parameters"]:
            gb.update(info["default_parameters"])
        return gb

    def add_refseq_track(self, datasource, genome):
        ds = self.get_datasource_metadata(datasource)
        gb = ds.get("genome_browser")
        if not gb:
            raise AttributeError(f"no genome browser for {datasource}")
        tdir = join(split(os.path.abspath(__file__))[0], "templates", "tracks")
        reft = join(tdir, f"{genome}.bed.gz")
        if not os.path.exists(reft):
            raise AttributeError(f"no refseq track for {genome}")
        dt = gb.get("default_tracks")
        if not dt:
            dt = gb["default_tracks"] = []
        # add to start of list
        dt.insert(
            0,
            {
                "short_label": "RefSeq",
                "height": 50,
                "displayMode": "EXPANDED",
                "decode_function": "decodeRefflat",
                "track_id": "_refseq_track",
                "url": f"tracks/{genome}.bed.gz",
            },
        )
        # copy to tracks folder
        shutil.copy(reft, join(self.trackfolder, f"{genome}.bed.gz"))
        shutil.copy(reft + ".tbi", join(self.trackfolder, f"{genome}.bed.gz.tbi"))
        self.set_datasource_metadata(ds)

    def add_datasource(
        self,
        # project_id: str,
        name: str,
        dataframe: pandas.DataFrame | str,
        columns: Optional[list] = None,
        supplied_columns_only=False,
        replace_data=False,
        add_to_view: Optional[str] = "default",
        separator="\t"
    ) -> list[dict[str, str]]:
        """Adds a pandas dataframe to the project. Each column's datatype, will be deduced by the
        data it contains, but this is not always accurate. Hence, you can supply a list of column
        metadata, which will override the names/types deduced from the dataframe.
        
        Args:
            name (string): The name of datasource
            dataframe (dataframe|str): Either a pandas dataframe or the path of a text file
            columns (list, optional) : A list of objects containing the column name and datatype.
            supplied_columns_only (bool, optional): If True, only the the subset of columns in the columns argument
            replace_data (bool, optional): If True, the existing datasource will be overwritten, Default is False,
            add_to_view (string, optional): The datasource will be added to the specified view.
            separator (str, optional): If a path to text file is supplied, then this should be the file's delimiter.
        """
        dodgy_columns = []  # To hold any columns that can't be added
        gr = None  # Initialize the group variable
        h5 = None
        
        try:
            print("starting add_datasource")
            if isinstance(dataframe, str):
                dataframe = pandas.read_csv(dataframe, sep=separator)
            
            # Get columns to add
            columns = get_column_info(columns, dataframe, supplied_columns_only)
            
            # Check if the datasource already exists
            try:
                ds = self.get_datasource_metadata(name)
            except Exception:
                ds = None

            print(f"is ds None? {ds}")

            if ds:
                # Delete the existing datasource if replace_data is True
                if replace_data:
                    self.delete_datasource(name)
                else:
                    raise FileExistsError(
                        f"Attempt to create datasource '{name}' failed because it already exists."
                    )
            
            print("got passed the ds check")
            # Open HDF5 file and handle group creation
            try:
                h5 = self._get_h5_handle()
                
                # Print current groups for visibility
                for group_name in h5.keys():
                    print(group_name)
                    
                # Check for and delete existing group with this name
                if name in h5:
                    del h5[name]
                    print(f"Deleted existing group '{name}' in HDF5 file.")
                
                
                gr = h5.create_group(name)
            except Exception as e:
                raise RuntimeError(f"Error managing HDF5 groups for datasource '{name}': {e}")
            
            print("created h5 group without error")
            # Verify columns are provided
            if not columns:
                raise AttributeError("No columns to add. Please provide valid columns metadata.")
            
            # Add columns to the HDF5 group
            dodgy_columns = []
            for col in columns:
                try:
                    print(f"- adding column '{col['field']}' to datasource '{name}'")
                    add_column_to_group(col, dataframe[col["field"]], gr, len(dataframe), self.skip_column_clean)
                except Exception as e:
                    print(f" ++++++ DODGY COLUMN: {col['field']}")
                    dodgy_columns.append(col["field"])
                    warnings.warn(
                        f"Failed to add column '{col['field']}' to datasource '{name}': {repr(e)}"
                    )
            
            h5.close()  # Close HDF5 file
            columns = [x for x in columns if x["field"] not in dodgy_columns]
            print(f" - non-dodgy columns: {columns}")
            
            # Update datasource metadata
            ds = {"name": name, "columns": columns, "size": len(dataframe)}
            print(f'--- setting datasource metadata: {ds}')
            self.set_datasource_metadata(ds)
            
            print("Updated datasource metadata")
            # Add to view if specified
            if add_to_view:
                # TablePlot parameters
                title=name,
                #params = ["leiden", "ARVCF", "DOK3", "FAM210B", "GBGT1", "NFE2L2", "UBE2D4", "YPEL2"]
                params = dataframe.columns.to_list()
                size = [792, 472]
                position = [10, 10]
            
                # Create plot
                table_plot = self.create_table_plot(title, params, size, position)
                
                # Convert plot to JSON and set view
                table_plot_json = self.convert_plot_to_json(table_plot)
                
                v = self.get_view(add_to_view)
                if not v:
                    v = {"initialCharts": {}}

                # Check if the initialCharts already has entries for `name`
                if name not in v["initialCharts"] or not v["initialCharts"][name]:
                    # If empty, initialize with [table_plot_json]
                    v["initialCharts"][name] = [table_plot_json]
                else:
                    # If not empty, append table_plot_json to the existing list
                    v["initialCharts"][name].append(table_plot_json)
                    
                self.set_view(add_to_view, v)
            
            
            # Update the project's update timestamp using the dedicated method
            if self.backend_db:
                from mdvtools.dbutils.dbservice import ProjectService
                ProjectService.set_project_update_timestamp(self.id)
            
            
            print(f"In MDVProject.add_datasource: Added datasource successfully '{name}'")
            return dodgy_columns

        except Exception as e:
            print(f"Error in MDVProject.add_datasource : Error adding datasource '{name}': {e}")
            raise  # Re-raise the exception to propagate it to the caller

    def create_table_plot(self, title, params, size, position):
        """Create and configure a TablePlot instance with the given parameters."""
        plot = TablePlot(
            title=title,
            params=params,
            size=size,
            position=position
        )
        
        return plot
    
    def convert_plot_to_json(self, plot):
        """Convert plot data to JSON format."""
        return json.loads(json.dumps(plot.plot_data, indent=2).replace("\\\\", ""))

    def insert_link(self, datasource, linkto, linktype, data):
        """
        Adds a link between two datasources.
        datasource is the name of the datasource to which the link will be added.
        linkto is the name of the datasource to which the link will point.
        linktype is the type of link to add.
        The data argument is a dictionary containing the data for the link,
        the format of which depends on the linktype.
        """
        ds = self.get_datasource_metadata(datasource)
        if not ds:
            raise AttributeError(f"datasource '{datasource}' does not exist")
        to_ds = self.get_datasource_metadata(linkto)
        if not to_ds:
            raise AttributeError(f"datasource for linkto '{linkto}' does not exist")
        links = ds.get("links")
        if not links:
            links = {}
            ds["links"] = links
        llink = links.get(linkto)
        if not llink:
            llink = {}
            links[linkto] = llink
        llink[linktype] = data
        self.set_datasource_metadata(ds)

    def add_rows_as_columns_link(
        self, ds_row: str, ds_col: str, column_name: str, name: str
    ):
        """
        Adds a link between two datasources, such that columns may be added to the `ds_row` datasource
        based on the values in the `ds_col` datasource dynamically at runtime. The values in the `column_name` column of the
        `ds_col` datasource will be used as the names for the columns added to the `ds_row` datasource.

        Args:
            ds_row (string): The name of the datasource into which the link will be added
            ds_col (string): The name of the datasource containing the columns
            column_name (string): The name of a column in the `ds_col` datasource, the row-value of which will be used
                as the column name for columns dynamically added to the `ds_row` datasource
            name (string): The name of the link that will appear in the interface to describe the nature of the data being added, e.g. `'Gene Expr'`
        """
        to_ds = self.get_datasource_metadata(ds_col)
        if not to_ds:
            raise AttributeError(f"datasource for ds_col '{ds_col}' does not exist")
        if column_name not in [c["name"] for c in to_ds["columns"]]:
            raise AttributeError(
                f"column '{column_name}' does not exist in datasource '{ds_col}'"
            )
        data = {"name_column": column_name, "name": name, "subgroups": {}}
        self.insert_link(ds_row, ds_col, "rows_as_columns", data)

    def add_rows_as_columns_subgroup(
        self,
        row_ds: str,
        col_ds: str,
        stub: str,
        data,
        name: Optional[str] = None,
        label: Optional[str] = None,
        sparse=False,
    ):
        """ """
        name = name if name else stub
        label = label if label else name
        h5 = self._get_h5_handle()
        ds = h5[row_ds]
        if not isinstance(ds, h5py.Group):
            raise AttributeError(f"{row_ds} is not a group")
        if name in ds:
            raise
        gr = ds.create_group(name)  # we could check for existing name first...
        # sparse is passed as an argument - maybe we should infer it automatically from the data
        # (isinstance of spmatrix)
        if sparse:
            gr.create_dataset(
                "x", (len(data.data),), data=data.data, dtype=numpy.float32
            )
            gr.create_dataset(
                "i", (len(data.indices),), data=data.indices, dtype=numpy.uint32
            )
            gr.create_dataset("p", (len(data.indptr),), data=data.indptr)
        else:
            length = data.shape[0]
            # we should assert and test that the shape dimensions correspond to number of rows in row_ds & col_ds
            total_len = data.shape[0] * data.shape[1]
            gr.create_dataset(
                "x", (total_len,), data=data.flatten("F"), dtype=numpy.float32
            )
            gr["length"] = [length]
        ds = self.get_datasource_metadata(row_ds)
        ds["links"][col_ds]["rows_as_columns"]["subgroups"][stub] = {
            "name": name,
            "label": label,
            "type": "sparse" if sparse else "dense",
        }
        self.set_datasource_metadata(ds)
        h5.close()

    def get_links(self, datasource, filter=None):
        ds = self.get_datasource_metadata(datasource)
        links = []
        lnks = ds.get("links")
        if lnks:
            for lnkto in lnks:
                lnk = lnks[lnkto]
                if filter is None or lnk.get(filter):
                    links.append({"datasource": lnkto, "link": lnk})
        return links

    def serve(self, **kwargs):
        from mdvtools.server import create_app

        create_app(self, **kwargs)

    def delete(self):
        # todo - remove from project routes, set a flag indicating it's been deleted
        shutil.rmtree(self.dir)

    def get_configs(self):
        config = {
            "datasources": self.datasources,
            "state": self.state,
        }
        # legacy
        hyperion_conf = join(self.dir, "hyperion_config.json")
        if os.path.exists(hyperion_conf):
            config["hyperion_config"] = get_json(hyperion_conf)
        # end
        return config

    def convert_to_static_page(self, outdir, include_sab_headers=True):
        fdir = split(os.path.abspath(__file__))[0]
        # consider adding an option to do a js build here
        tdir = join(fdir, "templates")
        # copy everything except the data (todo options for images etc)
        copytree(self.dir, outdir, ignore=ignore_patterns(*("*.h5", "*.ome.tiff")))
        # copy the js and images
        self.copy_images(outdir)
        copytree(join(fdir, "static"), join(outdir, "static"))
        # create the static binary files
        self.convert_data_to_binary(outdir)
        # write out the index file
        page = "static_page.html"
        template = join(tdir, page)
        page = open(template).read()
        # make sure the static files are referenced correctly
        page = page.replace("/static", "static")
        # call init with no route, will be interpreted as static page (at /)
        page = page.replace(
            "_mdvInit('{{route}}')", "_mdvInit()"
        )  # not relevant for build-flask-vite build
        # correct config
        conf = self.state
        # can't edit static page
        conf["permission"] = "view"
        # consider using this flag for determining front-end behaviour
        conf["static"] = True
        # throttle the dataloading so don't get network errors
        conf["dataloading"] = {"split": 5, "threads": 2}
        save_json(join(outdir, "state.json"), conf)
        # add service worker for cross origin headers
        if include_sab_headers:
            page = page.replace("<!--sw-->", '<script src="serviceworker.js"></script>')
            copyfile(join(tdir, "serviceworker.js"), join(outdir, "serviceworker.js"))
        with open(join(outdir, "index.html"), "w") as o:
            o.write(page)

    def copy_images(self, outdir):
        for ds in self.datasources:
            name = ds["name"]
            if "images" not in ds:
                # print("no images for", name)
                continue
            image_metadata = ds["images"]
            dsdir = join(outdir, "images", name)
            if not os.path.exists(dsdir):
                os.makedirs(dsdir)
            for image_set_name in image_metadata:
                image_set = image_metadata[image_set_name]
                print("copying", image_set_name)
                original_folder = image_set["original_folder"]
                copytree(original_folder, join(outdir, image_set["base_url"]))
            # TODO also copy any linked avivator images

    def save_state(self, state):
        # update/add or view
        # view will be deleted if view is null
        if state.get("currentView"):
            self.set_view(state["currentView"], state["view"])
        ud = state.get("updatedColumns")
        # update/add/delete any columns
        if ud:
            for ds in ud:
                item = ud[ds]
                for data in item["colors_changed"]:
                    self.set_column_metadata(
                        ds, data["column"], "colors", data["colors"]
                    )
                for data in item["columns"]:
                    self.set_column_with_raw_data(ds, data["metadata"], data["data"])
                for col in item["removed"]:
                    self.remove_column(ds, col)
        # update any datasource metadata
        md = state.get("metadata")
        if md:
            for ds in md:
                datasource = self.get_datasource_metadata(ds)
                for param in md[ds]:
                    datasource[param] = md[ds][param]
                self.set_datasource_metadata(datasource)

    def add_image_set(self, datasource, setname, column, folder, type="png"):
        """Adds a set of images to a datasource. The images should be in a folder, with the same name as the column
        Args:
            datasource (str): The name of the datasource.
            column (str): The name of the column.
            folder (str): The path to the folder containing the images.
        """
        ds = self.get_datasource_metadata(datasource)
        # col = self.get_column_metadata(datasource, column)

        images = [x for x in os.listdir(folder) if x.endswith(type)]
        # create the image folder
        fname = secure_filename(setname)
        imdir = join(self.imagefolder, fname)
        if not exists(imdir):
            os.makedirs(imdir)
        # copy the images
        for im in images:
            copyfile(join(folder, im), join(imdir, im))
        # update the metadata
        if not ds.get("images"):
            ds["images"] = {}
        ds["images"][setname] = {
            "key_column": column,
            "type": type,
            "base_url": f"./images/{fname}/",
        }

        self.set_datasource_metadata(ds)

    def get_view(self, view):
        views = self.views
        return views.get(view)

<<<<<<< HEAD
    def set_view(self, name, view, make_default=False):
=======
    def set_view(self, name: str, view: Optional[View | Any], make_default=False):
        """Sets the view with the given name to the supplied view data.
        If the view is None, then the view will be deleted.
        """
        print("In set_view")
        print(name)
        
>>>>>>> 38fb3a57
        views = self.views
        # update or add the view
        if view:
            # clone, in case a calling script might get confused by the view being changed
            view2 = copy.deepcopy(view)
            # generate ids for the views if not present
            # may consider more robust id generation & other checks here
            initialCharts = view2["initialCharts"]
            for ds in initialCharts:
                # todo check that there is a ds with that name
                for c in initialCharts[ds]:
                    if "id" not in c:
                        c["id"] = str(
                            "".join(random.choices(string.ascii_letters, k=6))
                        )
            views[name] = view2
        # remove the view
        else:
            if views.get(name):
                del views[name]
        self.views = views

        state = self.state
        # add to list and make default
        if view:
            if name not in state["all_views"]:
                state["all_views"].append(name)
            if make_default:
                state["initial_view"] = name
        # delete from list
        else:
            state["all_views"].remove(name)
            iv = state.get("initial_view")
            # if the deleted view is the default view then
            # change the default view to the first view in the list
            if iv:
                state["initial_view"] = state["all_views"][0]
        self.state = state

    def convert_data_to_binary(self, outdir=None):
        if not outdir:
            outdir = self.dir
        h5 = h5py.File(self.h5file)
        dss = self.datasources
        for ds in dss:
            n = ds["name"]
            gr = h5[n]
            if not isinstance(gr, h5py.Group):
                raise TypeError("Expected 'gr' to be of type h5py.Group.")
            dfile = join(outdir, "{}.gz".format(n))
            o = open(dfile, "wb")
            index = {}
            current_pos = 0
            for c in ds["columns"]:
                dt = gr.get(c["field"])
                if not dt:
                    continue
                arr = numpy.array(dt)
                comp = gzip.compress(arr.tobytes())
                o.write(comp)
                new_pos = current_pos + len(comp)
                index[c["field"]] = [current_pos, new_pos - 1]
                current_pos = new_pos

            # add rows to columns gene score / tensors etc
            lnks = self.get_links(n, "rows_as_columns")
            for ln in lnks:
                rc = ln["link"]["rows_as_columns"]
                for sg in rc["subgroups"]:
                    info = rc["subgroups"][sg]
                    sgrp = gr[info["name"]]
                    sparse = info.get("type") == "sparse"
                    # get number of rows in linked datasource
                    plen = [x["size"] for x in dss if x["name"] == ln["datasource"]][0]
                    for i in range(0, plen):
                        comp = gzip.compress(get_subgroup_bytes(sgrp, i, sparse))
                        o.write(comp)
                        new_pos = current_pos + len(comp)
                        index[f"{sg}{i}"] = [current_pos, new_pos - 1]
                        current_pos = new_pos

            o.close()
            ifile = dfile[: dfile.rindex(".")] + ".json"
            i = open(ifile, "w")
            i.write(json.dumps(index, allow_nan=False))
            i.close()

    def get_byte_data(self, columns, group):
        h5 = h5py.File(self.h5file, "r")
        byte_list = []
        gr = h5[group]
        if not isinstance(gr, h5py.Group):
            raise TypeError("Expected 'gr' to be of type h5py.Group.")
        for column in columns:
            sg = column.get("subgroup")
            if sg:
                sgindex = int(column["sgindex"])
                byte_list.append(
                    get_subgroup_bytes(
                        gr[sg], sgindex, column.get("sgtype") == "sparse"
                    )
                )
            else:
                data = gr[column["field"]]
                byte_list.append(numpy.array(data).tobytes())
        h5.close()
        return b"".join(byte_list)

    def set_region_data(
        self,
        datasource,
        data,
        region_field="sample_id",
        default_color="annotations",
        position_fields=["x", "y"],
        scale_unit="µm",
        scale=1.0,
    ):
        md = self.get_datasource_metadata(datasource)
        cols = set([x["field"] for x in md["columns"]])
        missing = [
            x
            for x in [region_field] + [default_color] + position_fields
            if x not in cols
        ]
        if len(missing) > 0:
            raise AttributeError(
                f"setting region data on {datasource} but the specified columns({','.join(missing)}) are missing"
            )
        md["regions"] = {
            "position_fields": position_fields,
            "region_field": region_field,
            "default_color": default_color,
            "scale_unit": scale_unit,
            "scale": scale,
        }
        # convert to dict
        if not isinstance(data, dict):
            df = pandas.read_csv(data, sep="\t")
            df.set_index(df.columns[0], inplace=True)
            data = df.to_dict("index")
        all_regions = {}
        for k, v in data.items():
            x = v.get("x_offset", 0)
            y = v.get("y_offset", 0)
            all_regions[k] = {
                "roi": {
                    "min_x": x,
                    "min_y": y,
                    "max_y": v["height"] + y,
                    "max_x": v["width"] + x,
                },
                # "images": v.get("images", {}),
                "images": {},
            }
            if "json" in v:
                f = v["json"]
                assert isinstance(f, str)  # in future we may allow dict or list
                if exists(f):
                    # copy the json file to the project
                    name = os.path.basename(f)
                    rel = join(self.dir, "json", name)
                    Path(rel).parent.mkdir(parents=True, exist_ok=True)
                    try:
                        shutil.copyfile(f, rel)
                        all_regions[k]["json"] = join("json", name)
                    except Exception as e:
                        print(
                            f"Skipping json for region {k} because of error copying {f} to {rel}\n{repr(e)}"
                        )
                else:
                    raise FileNotFoundError(f"json file '{f}' not found")
        # maybe warn if replacing existing regions
        # or add to existing regions
        md["regions"]["all_regions"] = all_regions
        self.set_datasource_metadata(md)

    def add_region_images(self, datasource: DataSourceName, data):
        """Adds images to regions in a datasource.

        Args:
            datasource (str): The name of the datasource.
            data (dict|str): A dictionary containing data about which images should be associated with
        """
        imdir = join(self.dir, "images", "regions")
        if not exists(imdir):
            os.makedirs(imdir)
        md = self.get_datasource_metadata(datasource)

        md["regions"]["base_url"] = "images/regions/"
        # convert flat file to dict
        if not isinstance(data, dict):
            df = pandas.read_csv(data, sep="\t")
            df.set_index(df.columns[0], inplace=True)
            data = df.to_dict("index")
        all_regions = md["regions"]["all_regions"]
        for k, v in data.items():
            region = all_regions.get(k)
            if not region:
                raise AttributeError(
                    f"adding image to non existant region ({k}) in {datasource}"
                )
            roi = region["roi"]
            name = v.get("name")
            x = v.get("offset_x", roi["min_x"])
            y = v.get("offset_y", roi["min_y"])
            region["default_image"] = name
            reg = {
                "position": [x, y],
                "height": v.get("height", roi["max_y"] - roi["min_y"]),
                "width": v.get("width", roi["max_x"] - roi["min_x"]),
                "name": name,
            }
            # simple url
            if v["path"].startswith("http"):
                reg["url"] = v["path"]
            # local file - need to copy to images directory
            else:
                im = split(v["path"])[1]
                im_details = im.split(".")
                newname = get_random_string() + "." + im_details[1]
                shutil.copyfile(v["path"], join(imdir, newname))
                reg["file"] = newname
            all_regions[k]["images"][name] = reg
        self.set_datasource_metadata(md)

    def add_viv_viewer(self, datasource_name, default_channels):
        """Add a Viv viewer to the specified datasource with default channels."""
        try:
            md = self.get_datasource_metadata(datasource_name)
            reg = md.get("regions")
            if not reg:
                raise AttributeError(
                    f"Adding viv viewer to {datasource_name}, which does not contain regions"
                )

            # Create the directory for storing images if it doesn't exist
            imdir = join(self.dir, "images", "avivator")
            if not exists(imdir):
                os.makedirs(imdir)

            # Add avivator configuration to the regions
            reg["avivator"] = {
                "default_channels": default_channels,
                "base_url": "images/avivator/",
            }
            
            # Save the updated metadata
            self.set_datasource_metadata(md)

        except Exception as e:
            print(f"Error in MDVProject.add_viv_viewer: {e}")
            raise  # Re-raise the exception after logging


    def add_viv_images(self, datasource, data, link_images=True):
        md = self.get_datasource_metadata(datasource)
        try:
            md["regions"]["avivator"]
        except Exception:
            raise AttributeError(
                "Adding viv images when viv viewer has not been specified"
            )
        all_regions = md["regions"]["all_regions"]
        imdir = join(self.dir, "images", "avivator")
        if not isinstance(data, dict):
            df = pandas.read_csv(data, sep="\t")
            df.set_index(df.columns[0], inplace=True)
            data = df.to_dict("index")
        for k, v in data.items():
            region = all_regions.get(k)
            if not region:
                raise AttributeError(
                    f"adding image to non existant region ({k}) in {datasource}"
                )
            if v["path"].startswith("http"):
                region["viv_image"] = {"url": v["path"]}
            # local file - default is to copy to images directory
            # or link if link_images is True
            # todo consider situations where the image is in a different volume etc and may not be linkable.
            else:
                if not link_images:
                    newname = get_random_string() + ".ome.tiff"
                    shutil.copyfile(v["path"], join(imdir, newname))
                    region["viv_image"] = {"file": newname}
                else:
                    try:
                        dest = join(imdir, os.path.basename(v["path"]))
                        # we might want to use the same image in multiple regions / datasources
                        # in which case, it will already be linked
                        # this assumes that having the same name means it is actually the same image...
                        if not os.path.exists(dest):
                            os.symlink(
                                os.path.abspath(v["path"]),
                                join(imdir, os.path.basename(v["path"])),
                            )
                    except Exception as e:
                        print(
                            f"Cannot link viv image '{v['path']}' to '{datasource}'\n{repr(e)}"
                        )
                    region["viv_image"] = {
                        "file": os.path.basename(v["path"]),
                        "linked_file": True,
                        # "original_folder": os.path.dirname(v["path"])
                    }
        self.set_datasource_metadata(md)

    def get_interaction_matrix(
        self, datasource, group, interaction_metric, square_size=20
    ):
        """
        Args:
            datasource (str): The name of the datasource.
            group (str): The name of the group.
            interaction_metric (str): The name of the interaction metric.
        """
        md = self.get_datasource_metadata(datasource)
        im_info = self.get_column_metadata(datasource, interaction_metric)
        i = md.get("interactions")
        if not i:
            raise AttributeError(f"no interactions in {datasource}")
        icd = self.get_column_metadata(datasource, i["interaction_columns"][0])[
            "values"
        ]
        side = len(icd) * square_size
        chart = {
            "type": "single_heat_map",
            "param": i["interaction_columns"]
            + [interaction_metric]
            + [i["pivot_column"]],
            "category": group,
            "title": f"{group} - {im_info['name']}",
            "size": [side, side],
            "axis": {
                "x": {
                    "textSize": 13,
                    "label": "",
                    "size": 101,
                    "tickfont": 11,
                    "rotate_labels": True,
                },
                "y": {"textSize": 13, "label": "", "size": 94, "tickfont": 10},
            },
        }
        return chart

    def get_selection_dialog(self, datasource, selections):
        filters = {}
        for s in selections:
            sel = s.get("filter")
            if sel:
                col = self.get_column_metadata(datasource, s["column"])
                if col["datatype"] not in ["text", "text16", "multitext"]:
                    if sel[0] is None:
                        sel[0] = col["minMax"][0]
                    if sel[1] is None:
                        sel[1] = col["minMax"][1]
                else:
                    if isinstance(sel, list):
                        sel = {"category": sel}
                filters[s["column"]] = sel
        return {
            "type": "selection_dialog",
            "param": [x["column"] for x in selections],
            "filters": filters,
        }

    def get_image_plot(self, datsource, image_set):
        md = self.get_datasource_metadata(datsource)
        ims = md.get("images")
        if not ims:
            raise AttributeError(f"no images in {datsource}")
        img = ims.get(image_set)
        if not img:
            raise AttributeError(f"no image set {image_set} in {datsource}")

        return {
            "type": "image_table_chart",
            "title": image_set,
            "param": [img["key_column"]],
            "image_set": image_set,
        }

    def get_centroid_plot(
        self, datasource, region, background_image="_default", scale=0.5
    ):
        """
        Args:
            datasource (str): The name of the datasource.
            region (str): The name of the region.
            background_image (str, optional): The name of the background image. Default is '_default'
            scale (float, optional): The scale of the image. Default is 0.5

        Returns:
            dict: The chart specification.
        """
        md = self.get_datasource_metadata(datasource)
        regions = md.get("regions")
        if not regions:
            raise AttributeError("no regions in specifeid")
        r_info = regions["all_regions"].get(region)
        if not r_info:
            raise AttributeError(f"no region {region} in regions")
        chart = {
            "type": "image_scatter_plot",
            "param": regions["position_fields"] + [regions["default_color"]],
            "background_filter": {
                "column": regions["region_field"],
                "category": region,
            },
            "title": region,
            "radius": 3.5,
            "color_by": regions["default_color"],
            "color_legend": {"dsiplay": False},
            "region": region,
            "roi": r_info.get("roi"),
        }
        dims = r_info["roi"]
        mx = dims.get("min_x", 0)
        my = dims.get("min_y", 0)
        size = [dims["max_x"] - mx, dims["max_y"] - my]
        size = [x * scale for x in size]
        chart["size"] = size
        if background_image:
            if background_image == "_default":
                background_image = r_info["default_image"]
            chart["background_image"] = r_info["images"][background_image]

        return chart


    def log_chat_item(self, output: Any, prompt_template: str, response: str):
        """
        Initially the idea was to use a similar structure to "Jobs" in the db
        Current version is designed to capture similar info to Maria's Google Sheet log
        # todo refactor logging & probably change the structure of the chat log etc...
        also maybe restructure more of this class to be more modular
        send chat logs over websocket, to a database, etc...
        Args:
            output: result of invoke 'from langchain.chains import RetrievalQA'
        """
        log_chat(output, prompt_template, response)
        
        context_information = output['source_documents']
        context_information_metadata = [context_information[i].metadata for i in range(len(context_information))]
        context_information_metadata_url = [context_information_metadata[i]['url'] for i in range(len(context_information_metadata))]
        context_information_metadata_name = [s[82:] for s in context_information_metadata_url]

        context = str(context_information_metadata_name)
        query = output['query']

        # this is NOT the format we want to save the chat log in long term
        self.chat_log.append(
            {
                "context": context,
                "query": query,
                "prompt_template": prompt_template,
                "response": response,
            }
        )
        # this version tries to jsonify VectorDatabases & god knows what else
        # self.chat_log.append(
        #     {
        #         "output": json.dumps(output),
        #         "prompt_template": prompt_template,
        #         "response": json.dumps(response),
        #     }
        # )
        save_json(join(self.dir, "chat_log.json"), self.chat_log)

def get_json(file):
    return json.loads(open(file).read())


def save_json(file, data):
    o = open(file, "w")
    try:
        o.write(json.dumps(data, indent=2, allow_nan=False))
    except Exception as e:
        print(
            f"Error saving json to '{file}': some data cleaning may be necessary... project likely to be in a bad state."
        )
        raise (e)
    o.close()


def get_subgroup_bytes(grp, index, sparse=False):
    if sparse:
        offset = grp["p"][index : index + 2]
        _len = offset[1] - offset[0]
        _indexes = numpy.array(grp["i"][offset[0] : offset[1]])
        _values = numpy.array(grp["x"][offset[0] : offset[1]], numpy.float32)
        return (
            numpy.array([_len], numpy.uint32).tobytes()
            + numpy.array(_indexes).tobytes()
            + numpy.array(_values).tobytes()
        )
    else:
        _len = grp["length"][0]
        offset = index * _len
        return numpy.array(grp["x"][offset : offset + _len], numpy.float32).tobytes()


def add_column_to_group(
    col: dict,
    data: pandas.Series | pandas.DataFrame,
    group: h5py.Group,
    length: int,
    skip_column_clean: bool,
):
    """
    col (dict): The column metadata (may be modified e.g. to add values)
    data (pandas.Series): The data to add
    group (h5py.Group): The group to add the data to
    length (int): The length of the data
    """

    if (
        col["datatype"] == "text"
        or col["datatype"] == "unique"
        or col["datatype"] == "text16"
    ):
        
        if data.dtype == "category":
            data = data.cat.add_categories("ND")
            data = data.fillna("ND")
        else:
            # may need to double-check this...
            data = data.fillna("NaN")
        values = data.value_counts()

        if len(values) < 65537 and col["datatype"] != "unique":
            t8 = len(values) < 257
            col["datatype"] = "text" if t8 else "text16"
            dtype = numpy.ubyte if t8 else numpy.uint16
            if not col.get("values"):
                col["values"] = [x for x in values.index if values[x] != 0]
            vdict = {k: v for v, k in enumerate(col["values"])}
            group.create_dataset(
                col["field"],
                length,
                dtype=dtype,
                data=data.map(vdict),  # type: ignore
            )
            # convert to string
            col["values"] = [str(x) for x in col["values"]]

        else:
            max_len = max(data.str.len())
            utf8_type = h5py.string_dtype("utf-8", int(max_len))
            col["datatype"] = "unique"
            col["stringLength"] = max_len
            group.create_dataset(col["field"], length, data=data, dtype=utf8_type)

    elif col["datatype"] == "multitext":
        delim = col.get("delimiter", ",")
        value_set: set[str] = set()
        maxv = 0
        # first parse - get all possible values and max number
        # of values in a single field
        for v in data:
            if not isinstance(v, str):
                continue
            vs = v.split(delim)
            value_set.update([x.strip() for x in vs])
            maxv = max(maxv, len(vs))
        if "" in value_set:
            value_set.remove("")
        ndata = numpy.empty(shape=(length * maxv,), dtype=numpy.uint16)
        ndata.fill(65535)
        values = list(value_set)
        # dict more efficient than index list
        vmap = {k: v for v, k in enumerate(values)}
        for i in range(0, length):
            b = i * maxv
            try:
                v = data[i]  # may raise KeyError if data is None at this index
                if v == "" or not isinstance(v, str):
                    continue
                vs = v.split(delim)
                vs = [x.strip() for x in vs]
            except Exception:
                continue
            vs.sort()
            for n in range(0, len(vs)):
                ndata[b + n] = vmap[vs[n]]
        col["values"] = values
        col["stringLength"] = maxv
        group.create_dataset(
            col["field"], length * maxv, data=ndata, dtype=numpy.uint16
        )
    else:
        dt = numpy.int32 if col["datatype"] == "int32" else numpy.float32
        clean = (
            data
            if skip_column_clean
            else data.apply(pandas.to_numeric, errors="coerce")
        )  # this is slooooow?
        # faster but non=numeric values have to be certain values
        # clean=data.replace("?",numpy.NaN).replace("ND",numpy.NaN).replace("None",numpy.NaN)
        ds = group.create_dataset(col["field"], length, data=clean, dtype=dt)
        # remove NaNs for min/max and quantiles - this needs to be tested with 'inf' as well.
        na = numpy.array(ds)
        na = na[numpy.isfinite(na)]
        col["minMax"] = [float(str(numpy.amin(na))), float(str(numpy.amax(na)))]
        quantiles = [0.001, 0.01, 0.05]
        col["quantiles"] = {}
        for q in quantiles:
            col["quantiles"][str(q)] = [
                numpy.percentile(na, 100 * q),
                numpy.percentile(na, 100 * (1 - q)),
            ]

def get_column_info(columns, dataframe, supplied_columns_only):
    if columns:
        for col in columns:
            if not col.get("field"):
                col["field"] = col["name"]

    if not supplied_columns_only:
        cols = [
            {"datatype": datatype_mappings[d.name], "name": c, "field": c}
            for d, c in zip(dataframe.dtypes, dataframe.columns)
        ]
        # replace with user given column metadata
        if columns:
            col_map = {x["field"]: x for x in columns}
            cols = [col_map.get(x["field"], x) for x in cols]
        columns = cols
    return columns


def check_htslib():
    try:
        subprocess.run(["tabix", "--version"])
    except Exception:
        raise AttributeError(
            "htslib not found, needed for preparing genome browser data"
        )


##!! will not work in windows and requires htslib installed
def create_bed_gz_file(infile, outfile):
    # need to sort
    command = "sort -k1,1V -k2,2n -k3,3n {} > {}".format(
        shlex.quote(infile), shlex.quote(outfile)
    )
    os.system(command)
    subprocess.run(["bgzip", outfile])
    subprocess.run(["tabix", outfile + ".gz"])


def get_random_string(length=6):
    return "".join(
        random.choices(
            string.ascii_uppercase + string.ascii_lowercase + string.digits, k=length
        )
    )


if __name__ == "__main__":
    path = os.getcwd()
    if len(sys.argv) > 1:
        path = sys.argv[1]
    if os.path.exists(os.path.join(path, "datasources.json")):
        MDVProject(path).serve()<|MERGE_RESOLUTION|>--- conflicted
+++ resolved
@@ -17,11 +17,8 @@
 from werkzeug.utils import secure_filename
 from shutil import copytree, ignore_patterns, copyfile
 from typing import Optional, NewType, List, Union, Any
-<<<<<<< HEAD
+from mdvtools.charts.view import View
 from mdvtools.llm.chatlog import log_chat
-=======
-from mdvtools.charts.view import View
->>>>>>> 38fb3a57
 import time
 import copy
 from mdvtools.image_view_prototype import create_image_view_prototype
@@ -1320,9 +1317,6 @@
         views = self.views
         return views.get(view)
 
-<<<<<<< HEAD
-    def set_view(self, name, view, make_default=False):
-=======
     def set_view(self, name: str, view: Optional[View | Any], make_default=False):
         """Sets the view with the given name to the supplied view data.
         If the view is None, then the view will be deleted.
@@ -1330,7 +1324,6 @@
         print("In set_view")
         print(name)
         
->>>>>>> 38fb3a57
         views = self.views
         # update or add the view
         if view:
