import os
import sys
import h5py
import numpy
import pandas
import json
import gzip
import shlex
import subprocess
import fasteners
import warnings
import shutil
import random
import string
from os.path import join, split, exists
from pathlib import Path
from werkzeug.utils import secure_filename
from shutil import copytree, ignore_patterns, copyfile
from typing import Optional, NewType, List, Union, Any
from .charts.view import View
import time
import copy
from mdvtools.dbutils.dbservice import ProjectService, FileService
from mdvtools.image_view_prototype import create_image_view_prototype

DataSourceName = str  # NewType("DataSourceName", str)
ColumnName = str  # NewType("ColumnName", str)
# List[ColumnName] gets tricky, `ColumnName | str` syntax needs python>=3.10
Cols = Union[List[str], NewType("Params", List[ColumnName])]

datatype_mappings = {
    "int64": "integer",
    "float64": "double",
    "float32": "double",
    "object": "text",
    "category": "text",
    "bool": "text",
    "int32": "double",
}

numpy_dtypes = {
    "text": numpy.ubyte,
    "multitext": numpy.uint16,
    "double": numpy.float32,
    "integer": numpy.float32,
    "int32": numpy.int32,
    # unique created in fly (depends on string length)
}


class MDVProject:
    def __init__(
        self,
        dir: str,
        id: Optional[str] = None,
        delete_existing=False,
        skip_column_clean=True,
    ):
        self.skip_column_clean = (
            skip_column_clean  # signficant speedup for large datasets
        )
        self.dir = dir
        self.id = id if id else os.path.basename(dir)
        if delete_existing and exists(dir):
            shutil.rmtree(dir)
        self.h5file = join(dir, "datafile.h5")
        self.datasourcesfile = join(dir, "datasources.json")
        self.statefile = join(dir, "state.json")
        self.viewsfile = join(dir, "views.json")
        self.imagefolder = join(dir, "images")
        self.trackfolder = join(dir, "tracks")
        if not exists(dir):
            os.mkdir(dir)
        if not exists(self.trackfolder):
            os.mkdir(self.trackfolder)
        if not exists(self.datasourcesfile):
            with open(self.datasourcesfile, "w") as o:
                o.write(json.dumps([]))
        if not exists(self.viewsfile):
            with open(self.viewsfile, "w") as o:
                o.write(json.dumps({}))
                o.close()
        if not exists(self.statefile):
            with open(self.statefile, "w") as o:
                o.write(json.dumps({"all_views": []}))
        self._lock = fasteners.InterProcessReaderWriterLock(join(dir, "lock"))

    @property
    def datasources(self):
        return get_json(self.datasourcesfile)

    @datasources.setter
    def datasources(self, value):
        save_json(self.datasourcesfile, value)

    @property
    def views(self) -> dict[str, View]:
        return get_json(self.viewsfile)

    @views.setter
    def views(self, value):
        save_json(self.viewsfile, value)

    @property
    def state(self):
        return get_json(self.statefile)

    @state.setter
    def state(self, value):
        save_json(self.statefile, value)

    def set_editable(self, edit):
        c = self.state
        c["permission"] = "edit" if edit else "view"
        self.state = c

    def lock(self, type="read"):
        return self._lock.read_lock() if type == "read" else self._lock.write_lock()

    def get_column_metadata(self, datasource, column):
        ds = self.get_datasource_metadata(datasource)
        col = [x for x in ds["columns"] if x["field"] == column]
        if len(col) == 0:
            raise AttributeError(
                f"column {column} not found in {datasource} datasource"
            )
        return col[0]

    def set_column_metadata(self, datasource, column, parameter, value):
        ds = self.get_datasource_metadata(datasource)
        col_index = [c for c, x in enumerate(ds["columns"]) if x["field"] == column]
        if len(col_index) == 0:
            raise AttributeError(
                f"column {column} not found in {datasource} datasource"
            )
        ds["columns"][col_index[0]][parameter] = value
        self.set_datasource_metadata(ds)

    def get_datasource_as_dataframe(self, datasource: str) -> pandas.DataFrame:
        ## nb, I'd quite like to have some 'DataSourceName' type alias so we know it's not just any string...
        ds = self.get_datasource_metadata(datasource)
        df = pandas.DataFrame()
        for c in ds["columns"]:
            data = self.get_column(datasource, c["field"])
            df[c["name"]] = data
        return df

    def check_columns_exist(self, datasource, columns):
        md = self.get_datasource_metadata(datasource)
        all_cols = set([x["field"] for x in md["columns"]])
        return [x for x in columns if x not in all_cols]

    def set_interactions(
        self,
        interaction_ds: str,
        parent_ds: str,
        pivot_column="sample_id",
        parent_column="annotation",
        is_single_region=True,
        interaction_columns=["Cell Type 1", "Cell Type 2"],
        default_parameter="Cross PCF gr20",
        node_size="cell 1 number",
        add_view=True,
    ):
        """
        See `spatialdata.md` for documentation...
        """
        # check columns exist in the appropriate data sets
        missing_cols = self.check_columns_exist(
            interaction_ds,
            [pivot_column, default_parameter, node_size] + interaction_columns,
        )
        if len(missing_cols) > 0:
            raise AttributeError(
                f'columns {",".join(missing_cols)} not found in {interaction_ds} datasource'
            )
        missing_cols = self.check_columns_exist(
            parent_ds, [pivot_column, parent_column]
        )
        if len(missing_cols) > 0:
            raise AttributeError(
                f'columns {",".join(missing_cols)} not found in {parent_ds} datasource'
            )
        # update the config
        md = self.get_datasource_metadata(interaction_ds)
        md["interactions"] = {
            "pivot_column": pivot_column,
            "is_single_region": is_single_region,
            "interaction_columns": interaction_columns,
            "spatial_connectivity_map": {
                "link_length": default_parameter,
                "link_thickness": default_parameter,
                "link_color": default_parameter,
                "node_size": node_size,
            },
            "cell_radial_chart": {"link_thickness": default_parameter},
        }
        self.set_datasource_metadata(md)
        # update the links between datasources
        self.insert_link(
            interaction_ds,
            parent_ds,
            "interactions",
            {
                "interaction_columns": interaction_columns + [parent_column],
                "pivot_column": pivot_column,
                "is_single_region": is_single_region,
            },
        )
        if add_view:
            # todo add stuff to the view
            self.set_view(
                interaction_ds, {"initialCharts": {parent_ds: [], interaction_ds: []}}
            )

    def get_datasource_metadata(self, name):
        ds = [x for x in self.datasources if x["name"] == name]
        if len(ds) == 0:
            raise AttributeError(f"{name} datasource not found")
        return ds[0]

    def set_datasource_metadata(self, ds):
        mds = self.datasources
        index = [c for c, x in enumerate(mds) if x["name"] == ds["name"]]
        if len(index) == 0:
            mds.append(ds)
        else:
            mds[index[0]] = ds
        self.datasources = mds

    def add_images_to_datasource(
        self,
        ds: str,
        image_folder: str,
        key_column: str,
        name="Images",
        image_type="png",
    ):
        """Adds images to a datasource.
        These will be copied as static assets with `convert_to_static_page()`,
        and served from their original location by `serve()`.
        Args:
            ds (str): The name of the datasource.
            image_folder (str): The folder containing the images.
            key_column (str): The name of the column in ds containing the image names.
            name (str, optional): The name of the image set. Defaults to "Images".
            image_type (str, optional): The image type. Defaults to "png".
        """
        ds_metadata = self.get_datasource_metadata(ds)
        if "images" not in ds_metadata:
            ds_metadata["images"] = {}
        image_meta = ds_metadata["images"]
        if name in image_meta:
            raise AttributeError(f"Image set {name} already exists in {ds} datasource")
        image_meta[name] = {
            "original_folder": image_folder,  # for convenience locally, maybe shouldn't be saved, may be useful
            "base_url": f"./images/{ds}/{name}/",
            "key_column": key_column,
            "type": image_type,
        }
        print(f"Added image set {name} to {ds} datasource")
        self.set_datasource_metadata(ds_metadata)

    def add_or_update_image_datasource(self, tiff_metadata, datasource_name, file, project_id):
        """Add or update an image datasource in datasources.json
        returns the name of the added view so the user can navigate to it"""
        # Load current datasources
        datasources = self.datasources
        # Check if the datasource exists
        datasource = next((ds for ds in datasources if ds["name"] == datasource_name), None)
        datasource_backup = None
        
        is_new_datasource = False

        target_folder = os.path.join(self.imagefolder, 'avivator')
        if not os.path.exists(target_folder):
            os.makedirs(target_folder)
        original_filename = file.filename
        upload_file_path = os.path.join(target_folder, original_filename)
        view_name = None
        try:
            
            # Step 1: Update or create datasource
            if datasource:
                 # Create a backup of the existing datasource before updating
                datasource_backup = datasource.copy()
                view_name = self.update_datasource_for_tiff(datasource, datasource_name, tiff_metadata, project_id, original_filename)
            else:
                is_new_datasource = True
                datasource_name = "default" if not datasource_name else datasource_name

                # Check if the default datasource exists
                datasource = next((ds for ds in datasources if ds["name"] == datasource_name), None)

                view_name = self.update_datasource_for_tiff(datasource, datasource_name, tiff_metadata, project_id, original_filename)
            
            # Step 2: Upload the image
            self.upload_image_file(file, upload_file_path)
            
            # Step 3: Add database entry (exception will propagate up if it fails)
            FileService.add_or_update_file_in_project(
                file_name=file.filename,
                file_path=upload_file_path,  # Adjust as necessary for actual file path
                project_id=project_id
            )
            
            ProjectService.set_project_update_timestamp(project_id)
            # Print success message
            print(f"Datasource '{datasource_name}' updated, TIFF file uploaded, and database entry created successfully.")

        except Exception as e:
            print(f"Error in MDVProject.add_or_update_image_datasource: {e}")
            
            # Attempt rollback actions
            try:
                # Rollback the file upload
                if os.path.exists(upload_file_path):  # Check the existence of the file at the upload path
                    print("Reverting file upload...")
                    self.delete_uploaded_image(upload_file_path) 
                
                # Rollback datasource creation if it was new
                if is_new_datasource and any(ds['name'] == datasource_name for ds in self.datasources):
                    print("Reverting new datasource creation...")
                    self.datasources = [x for x in self.datasources if x["name"] != datasource_name]
                    #self.delete_datasource(datasource_name, False)
                elif datasource:
                    print("Reverting datasource update...")
                    self.restore_datasource(datasource_backup)  # This method may need to be implemented for updates
            except Exception as rollback_error:
                print(f"Error during rollback in MDVProject.add_or_update_image_datasource: {rollback_error}")
            
            # Re-raise the original exception for the caller to handle
            raise
        return view_name
    def upload_image_file(self, file, upload_file_path):
        """Upload the TIFF file to the imagefolder, saving it with the original filename."""
        try:
            # Save the file to the /images/avivator folder
            file.save(upload_file_path)
            print(f"File uploaded successfully to {upload_file_path}")

        except Exception as e:
            print(f"Error in MDVProject.upload_image_file: Failed to upload file to '{upload_file_path}': {e}")
            raise
    
    def delete_uploaded_image(self, file_path):
        """Delete the uploaded image file at the specified path."""
        try:
            if os.path.exists(file_path):
                os.remove(file_path)
                print(f"Deleted uploaded image at: {file_path}")
            else:
                print(f"File does not exist at: {file_path}")
        except Exception as e:
            print(f"Error in MDVProject.delete_uploaded_image: Error deleting file at {file_path}: {e}")
            raise 
    
    def restore_datasource(self, datasource_backup):
        """Restore the datasource from the backup."""
        try:
            # Find the existing datasource by name
            existing_datasource = next(
                (ds for ds in self.datasources if ds["name"] == datasource_backup["name"]), 
                None
            )

            if existing_datasource:
                # Overwrite the existing datasource with the backup values
                existing_datasource.update(datasource_backup)  
                print(f"Restored datasource '{datasource_backup['name']}' from backup.")

                # Save the updated datasources to the JSON file
                self.datasources = self.datasources  # This will call the setter and save the data
            else:
                print(f"Warning: Could not find datasource '{datasource_backup['name']}' to restore.")
        
        except Exception as e:
            print(f"Error in MDVProject.restore_datasource: {str(e)}")
            raise
    

    def update_datasource_for_tiff(self, datasource, datasource_name, tiff_metadata, project_id, region_name: str):
        """Update an existing datasource with new image metadata."""
        try:
            # Find the existing datasource by name
            existing_datasource = next((ds for ds in self.datasources if ds["name"] == datasource_name), None)

            print("*****1")
            print(datasource_name)
            print(existing_datasource)
            print(datasource)
            #datasources empty template
            # If the datasource doesn't exist, create a new one
            if (existing_datasource is None):
                print("*****1--1")
                datasource = self.create_datasource_template(datasource_name)
                self.datasources.append(datasource)  # Add the new datasource to the list
                print(f"In MDVProject.update_datasource: Created new datasource template for '{datasource_name}'.")
                
                #adding default columns for new empty ds
                filename = 'mdvtools/dbutils/emptyds.csv'
                df_default = pandas.read_csv(filename)
                # self.add_datasource(project_id, datasource_name, df_default, add_to_view=None)
                self.add_datasource(datasource_name, df_default, add_to_view=None)
                datasource = self.get_datasource_metadata(datasource_name)
            
            
            #datasources-> regions section
            # Ensure datasource has a 'regions' field
            if "regions" not in datasource:
               datasource["regions"] = {}
            

            # Corrected path to access size and scale information
            pixels_data = tiff_metadata['Pixels']
            width = pixels_data['SizeX']
            height = pixels_data['SizeY']
            scale = pixels_data.get('PhysicalSizeX', 1.0)
            scale_unit = pixels_data.get('PhysicalSizeXUnit', 'µm')  # Default to µm if not present

            # Call ensure_regions_fields to ensure the required fields and values are set
            datasource['regions'] = self.ensure_regions_fields(
                datasource['regions'],  # Existing regions dictionary
                scale_unit=scale_unit,  # Pass the scale unit
                scale=scale             # Pass the scale
            )
            
            
            #datasources-> regions -> all_regions-> new entry section
            # Determine region name
            # full_name = tiff_metadata.get('Name', 'unknown')
            # region_name = full_name.split(".ome")[0] if ".ome" in full_name else full_name  # Use 'Name' from metadata or 'unknown'
            
            # Define new region with metadata
            new_region = {
                "roi": {
                    "min_x": 0,
                    "min_y": 0,
                    "max_x": width,
                    "max_y": height
                },
                "images": {},
                "viv_image": {
                    "file": region_name,
                    "linked_file": True
                }
            }

            # Update or add the region in the datasource
            datasource["regions"]["all_regions"][region_name] = new_region
            #datasource['size'] = len(datasource['regions']['all_regions'])

            # Save the updated datasource
            self.set_datasource_metadata(datasource)

            #add empty default columns
            
            # Update views and image            
            region_view_json = create_image_view_prototype(datasource_name, region_name)
<<<<<<< HEAD

            #views = self.views

            #if views and "default" in views:
            #    view_name = region_name  # If "default" exists, set view_name to region_name
            #else:
            #    view_name = "default"
            view_name = region_name
=======
            view_name = region_name
            
>>>>>>> 34d3c12f
            print(view_name)
            self.set_view(view_name, region_view_json)
            
            #self.add_viv_images(region_name, image_metadata, link_images=True)
            return view_name
        
        except Exception as e:
            print(f"Error in MDVProject.update_datasource :  Error updating datasource '{datasource_name}': {e}")
            raise
    
    def create_datasource_template(self, datasource_name: str) -> dict:
        """Create a new datasource template with the basic structure."""
        try:
            template = {
                "name": datasource_name,
                "columns": [],          # Initialize empty columns
                "size": 0,              # Start size at 0
                "regions": {},            # Initialize regions as an empty dictionary,
                "columnGroups": []
            }
            print(f"Created new datasource template '{datasource_name}'.")
            return template
        
        except Exception as e:
            print(f"In MDVProject.create_datasource_template: Error creating datasource template '{datasource_name}': {e}")
            raise  # Re-raises the caught exception

    def ensure_regions_fields(self, 
                          regions, 
                          position_fields=['x', 'y'], 
                          region_field='sample_id', 
                          default_color='leiden', 
                          scale_unit='µm', 
                          scale=1.0):
        try:
            
            # Ensure that required fields exist with default values
            regions["position_fields"] = regions.get("position_fields", position_fields)
            regions["region_field"] = regions.get("region_field", region_field)
            regions["default_color"] = regions.get("default_color", default_color)
            regions["scale_unit"] = regions.get("scale_unit", scale_unit)
            regions["scale"] = regions.get("scale", scale)
            
            # Initialize regions structure if needed
            if "all_regions" not in regions:
                regions["all_regions"] = {}

            # Check if 'avivator' field is present, if not, add default settings
            if "avivator" not in regions:
                default_channels = [{'name': 'DAPI'}]
                regions["avivator"] = {
                    "default_channels": default_channels,
                    "base_url": "images/avivator/",
                }

            return regions
        
        except Exception as e:
            print(f"In MDVProject.ensure_regions_fields: Error in ensure_regions_fields: {e}")
            raise  # Re-raises the caught exception

    
    def get_image(self, path: str):
        """Gets the filename of an image."""
        # assume path is of the form <ds>/<name>/<filename>
        p = path.split("/")
        ds = p[0]
        filename = p[-1]
        ds_metadata = self.get_datasource_metadata(ds)
        image_meta = ds_metadata["images"][p[1]]
        return join(image_meta["original_folder"], filename)

    def _get_h5_handle(self, read_only=False, attempt=0) -> h5py.File:
        mode = "r"
        if not exists(self.h5file):
            mode = "w"
        elif not read_only:
            mode = "a"
        try:
            return h5py.File(self.h5file, mode)
        except Exception:
            # certain environments seem to have issues with the handle not being closed instantly
            # if there is a better way to do this, please change it
            # if there are multiple processes trying to access the file, this may also help
            # (although if they're trying to write, who knows what bad things may happen to the project in general)
            time.sleep(0.1)
            attempt += 1
            print(f"error opening h5 file, attempt {attempt}...")
            return self._get_h5_handle(read_only, attempt)

    def get_column(self, datasource: str, column, raw=False):
        cm = self.get_column_metadata(datasource, column)
        h5 = self._get_h5_handle()
        gr = h5[datasource]
        if not isinstance(gr, h5py.Group):
            h5.close()
            raise AttributeError(f"cannot open datasource '{datasource}' in h5 file")
        raw_data = numpy.array(gr[column])
        if raw:
            return raw_data
        dt = cm["datatype"]
        if dt == "text" or dt == "text16":
            data = [cm["values"][x] for x in raw_data]
        elif dt == "multitext":
            chunksize = raw_data.shape[0] / cm["stringLength"]
            arr = numpy.split(raw_data, chunksize)
            data = [",".join([cm["values"][x] for x in y if x != 65535]) for y in arr]
        elif dt == "unique":
            data = [x.decode() for x in raw_data]
        else:
            data = list(raw_data)
        h5.close()
        return data

    def set_column_with_raw_data(self, datasource, column, raw_data):
        """Adds or updates a column with raw data
        Args:
            datasource (str): The name of the datasource.
            column (dict): The complete metadata for the column
            raw_data (list|array): The raw binary data for the column
        """
        h5 = self._get_h5_handle()
        cid = column["field"]
        ds = h5[datasource]
        if not isinstance(ds, h5py.Group):
            raise AttributeError(f"{datasource} is not a group")
        if ds.get(cid):
            del ds[cid]
        dt = numpy_dtypes.get(column["datatype"])
        if not dt:
            dt = h5py.string_dtype("utf-8", column["stringLength"])
        ds.create_dataset(cid, len(raw_data), data=raw_data, dtype=dt)
        ds = self.get_datasource_metadata(datasource)
        cols = ds["columns"]
        ind = [c for c, x in enumerate(cols) if x["field"] == cid]
        if len(ind) == 0:
            cols.append(column)
        else:
            cols[ind[0]] = column
        self.set_datasource_metadata(ds)

    def set_column(self, datasource, column, data):
        """Adds (or replaces an existing column) with the data supplied

        Args:
            datasource (str): The name of the datasource.
            column (str|dict):  metadata for the column. Can be a string with the column's name,
                although datatype should also be included as the inferred datatype
                is not always correct
            raw_data (list|array): Anything that can be converted into a pandas Series
            The data should be in the correct order
        """
        if isinstance(column, str):
            column = {"name": column}
        if not column.get("field"):
            column["field"] = column["name"]
        ds = self.get_datasource_metadata(datasource)
        ind = [c for c, x in enumerate(ds["columns"]) if x["field"] == column["field"]]
        col_exists = len(ind) > 0
        li = pandas.Series(data)
        if not column.get("datatype"):
            column["datatype"] = datatype_mappings.get(str(li.dtype), "text")
        h5 = self._get_h5_handle()
        gr = h5[datasource]
        if not isinstance(gr, h5py.Group):
            raise AttributeError(f"{datasource} is not a group")
        if gr.get(column["field"]):
            del gr[column["field"]]
        add_column_to_group(column, li, gr, len(li), self.skip_column_clean)
        h5.close()
        if col_exists:
            ds["columns"][ind[0]] = column
        else:
            ds["columns"].append(column)
        self.set_datasource_metadata(ds)

    def remove_column(self, datasource, column):
        """Removes the specified column

        Args:
            datasource (str): The name of the data source.
            column (str): The id (field) of the column.
        """
        ds = self.get_datasource_metadata(datasource)
        cols = [x for x in ds["columns"] if x["field"] != column]
        if len(cols) == len(ds["columns"]):
            warnings.warn(f"deleting non existing column: {column} from {datasource}")
            return
        ds["columns"] = cols
        h5 = self._get_h5_handle()
        gr = h5[datasource]
        if not isinstance(gr, h5py.Group):
            raise AttributeError(f"{datasource} is not a group")
        del gr[column]
        self.set_datasource_metadata(ds)

    def add_annotations(
        self,
        datasource: str,
        data: pandas.DataFrame | str,
        separator="\t",
        missing_value="ND",
        columns=[],
        supplied_columns_only=False,
    ):
        """Adds annotations based on an existing column

        Args:
            datasource (str): The name of the data source.
            data (dataframe|str): Either a pandas dataframe or a text file. The first column
                should be the 'index' column and match a column in the datasource. The other columns should
                contain the annotations to add.
            separator (str,optional): The delimiter if a text file is supplied (tab by default)
            missing_value(str,optional): The value to put if the index value is missing in the input data.
                Default is 'ND'
        """
        if isinstance(data, str):
            data = pandas.read_csv(data, sep=separator)
        ds = self.get_datasource_metadata(datasource)
        index_col = data.columns[0]
        data = data.set_index(index_col)
        columns = get_column_info(columns, data, supplied_columns_only)
        col = [x for x in ds["columns"] if x["field"] == index_col]
        if len(col) == 0:
            raise AttributeError(
                f"index column {index_col} not found in {datasource} datasource"
            )
        # py-right: dictionary key must be hashable
        newdf = pandas.DataFrame({index_col: self.get_column(datasource, index_col)})  # type: ignore
        h5 = self._get_h5_handle()
        gr = h5[datasource]
        assert isinstance(gr, h5py.Group)
        for c in columns:
            d = {k: v for k, v in zip(data.index, data[c["field"]])}
            # v slow - needs improving
            # py-right: `Argument of type "Series | Unknown | DataFrame" cannot be assigned to parameter "data" of type "Series"`
            ncol = newdf.apply(lambda row: d.get(row[0], missing_value), axis=1)
            add_column_to_group(c, ncol, gr, len(ncol), self.skip_column_clean)
            ds["columns"].append(c)
        self.set_datasource_metadata(ds)
        h5.close()

    def set_column_group(self, datasource, groupname, columns):
        """Adds (or changes) a column group

        Args:
            datasource(string): The name of the datasource
            groupname(string): The name of the column group
            columns(list): The field names of columns in the group. If None, then the column
                group will be removed
        """
        ds = self.get_datasource_metadata(datasource)
        # check if columns exists
        if columns:
            colfields = set([x["field"] for x in ds["columns"]])
            missingcols = [x for x in columns if x not in colfields]
            if len(missingcols) > 0:
                raise AttributeError(f"adding non existent columns ({','.join(missingcols)}) to column group {groupname}\
                                    in datasource {datasource}")
        cg = ds.get("columnGroups")
        # create entry if absent
        if not cg:
            cg = []
            ds["columnGroups"] = cg
        # does group exist
        ind = [c for c, x in enumerate(cg) if x["name"] == groupname]
        # change (or delete) existing group
        if len(ind) == 1:
            if columns:
                cg[ind[0]]["columns"] = columns
            else:
                del cg[ind[0]]
        # add new group
        else:
            # no group to delete
            if not columns:
                raise AttributeError(f"removing non existent column group {groupname}\
                                    from datasource {datasource}")
            # add new group
            cg.append({"name": groupname, "columns": columns})
        self.set_datasource_metadata(ds)

    def delete_datasource(self, name, delete_views=True):
        print("in delete -1 ")
        h5 = self._get_h5_handle()
        del h5[name]
        h5.close()
        print("in delete -2 ")
        self.datasources = [x for x in self.datasources if x["name"] != name]
        print("in delete -3 ")
        # delete all views contining that datasource
        if delete_views:
            print("in delete -4 ")
            views = self.views
            for view in views:
                data = views[view]
                if data["initialCharts"].get(name):
                    self.set_view(view, None)

    def add_genome_browser(
        self,
        datasource,
        parameters=["chr", "start", "end"],
        name=None,
        extra_params=None,
        custom_track=None,
        overwrite=False,
    ):
        """
        args:
            datasource (string): The name of the datasource
            parameters (list, optional): The names of the columns containing the chromosome, start and end
                positions. Defaults to ["chr","start","end"]
            name (string, optional): The name of the genome browser track. Defaults to the datasource name.
        """
        try:
            check_htslib()  # will raise an error if htslib is not installed
        except Exception:
            raise Exception(
                "htslib not installed. This is not supported on Windows, other platforms will need to install e.g. via brew install htslib"
            )
        if len(parameters) != 3:
            raise AttributeError(
                "genome browser parameters should be a list of 3 column names"
            )
        if not name:
            name = datasource
        ds = self.get_datasource_metadata(datasource)
        if "genome_browser" in ds and not overwrite:
            raise AttributeError(
                f"genome browser track already exists for {datasource}"
            )
        if not custom_track:
            # get all the genome locations
            loc = [self.get_column(datasource, x) for x in parameters]
            # write to a bed file
            # nb - should check whether it actually improves anything adding {name} to filenames
            # bed = join(self.trackfolder, f"t_{name}.bed") # reverting to Martin's original
            bed = join(self.trackfolder, "t.bed")
            o = open(bed, "w")
            for c, (chr, start, end) in enumerate(zip(loc[0], loc[1], loc[2])):
                o.write(f"{chr}\t{start}\t{end}\t{c}\n")
            o.close()
            # indexed_bed = join(self.trackfolder, "loc_{name}.bed") # reverting to Martin's original
            indexed_bed = join(self.trackfolder, "loc.bed")
            create_bed_gz_file(bed, indexed_bed)
            os.remove(bed)
        else:
            custom_track["location"]
            # copy the custom track to the tracks folder
            shutil.copy(custom_track["location"], join(self.trackfolder, "loc.bed.gz"))
            # copy index file
            shutil.copy(
                custom_track["location"] + ".tbi",
                join(self.trackfolder, "loc.bed.gz.tbi"),
            )

        if not name:
            name = datasource
        gb = {
            "location_fields": parameters,
            # "default_track": {"url": "tracks/loc_{name}.bed.gz", "label": name}, # reverting to Martin's original
            "default_track": {"url": "tracks/loc.bed.gz", "label": name},
        }
        if custom_track:
            gb["default_track"]["type"] = custom_track["type"]
        if extra_params:
            gb.update(extra_params)
        ds = self.get_datasource_metadata(datasource)
        ds["genome_browser"] = gb
        self.set_datasource_metadata(ds)

    def get_genome_browser(self, datasource):
        ds = self.get_datasource_metadata(datasource)
        info = ds.get("genome_browser")
        gb = {
            "type": "genome_browser",
            "param": info["location_fields"],
            "tracks": [
                {
                    "short_label": info["default_track"]["label"],
                    "url": info["default_track"]["url"],
                    "track_id": "_base_track",
                    "decode_function": "generic",
                    "height": 15,
                    "displayMode": "EXPANDED",
                }
            ],
        }
        at = info.get("atac_bam_track")
        if at:
            gb["tracks"].append(
                {
                    "short_label": "Coverage",
                    "height": 400,
                    "track_id": "_atac_bam_track",
                    "url": at["url"],
                    "type": "bam_sca_track",
                }
            )
        dt = info.get("default_tracks")
        if dt:
            for t in dt:
                gb["tracks"].append(t)
        if info["default_parameters"]:
            gb.update(info["default_parameters"])
        return gb

    def add_refseq_track(self, datasource, genome):
        ds = self.get_datasource_metadata(datasource)
        gb = ds.get("genome_browser")
        if not gb:
            raise AttributeError(f"no genome browser for {datasource}")
        tdir = join(split(os.path.abspath(__file__))[0], "templates", "tracks")
        reft = join(tdir, f"{genome}.bed.gz")
        if not os.path.exists(reft):
            raise AttributeError(f"no refseq track for {genome}")
        dt = gb.get("default_tracks")
        if not dt:
            dt = gb["default_tracks"] = []
        # add to start of list
        dt.insert(
            0,
            {
                "short_label": "RefSeq",
                "height": 50,
                "displayMode": "EXPANDED",
                "decode_function": "decodeRefflat",
                "track_id": "_refseq_track",
                "url": f"tracks/{genome}.bed.gz",
            },
        )
        # copy to tracks folder
        shutil.copy(reft, join(self.trackfolder, f"{genome}.bed.gz"))
        shutil.copy(reft + ".tbi", join(self.trackfolder, f"{genome}.bed.gz.tbi"))
        self.set_datasource_metadata(ds)

    def add_datasource(
        self,
        # project_id: str,
        name: str,
        dataframe: pandas.DataFrame | str,
        columns: Optional[list] = None,
        supplied_columns_only=False,
        replace_data=False,
        add_to_view: Optional[str] = "default",
        separator="\t"
    ) -> list[dict[str, str]]:
        """Adds a pandas dataframe to the project. Each column's datatype, will be deduced by the
        data it contains, but this is not always accurate. Hence, you can supply a list of column
        metadata, which will override the names/types deduced from the dataframe.
        
        Args:
            name (string): The name of datasource
            dataframe (dataframe|str): Either a pandas dataframe or the path of a text file
            columns (list, optional) : A list of objects containing the column name and datatype.
            supplied_columns_only (bool, optional): If True, only the the subset of columns in the columns argument
            replace_data (bool, optional): If True, the existing datasource will be overwritten, Default is False,
            add_to_view (string, optional): The datasource will be added to the specified view.
            separator (str, optional): If a path to text file is supplied, then this should be the file's delimiter.
        """
        dodgy_columns = []  # To hold any columns that can't be added
        gr = None  # Initialize the group variable
        h5 = None
        
        try:
            print("£££1 - starting add_datasource")
            if isinstance(dataframe, str):
                dataframe = pandas.read_csv(dataframe, sep=separator)
            
            # Get columns to add
            columns = get_column_info(columns, dataframe, supplied_columns_only)
            
            # Check if the datasource already exists
            try:
                ds = self.get_datasource_metadata(name)
            except Exception:
                ds = None

            print(f"£££1 - is ds None? {ds}")

            if ds:
                # Delete the existing datasource if replace_data is True
                if replace_data:
                    self.delete_datasource(name)
                else:
                    raise FileExistsError(
                        f"Attempt to create datasource '{name}' failed because it already exists."
                    )
            
            print("£££2 - got passed the ds check")
            # Open HDF5 file and handle group creation
            try:
                h5 = self._get_h5_handle()
                
                # Print current groups for visibility
                for group_name in h5.keys():
                    print(group_name)
                    
                # Check for and delete existing group with this name
                if name in h5:
                    del h5[name]
                    print(f"Deleted existing group '{name}' in HDF5 file.")
                    print("£££-----2")
                
                gr = h5.create_group(name)
            except Exception as e:
                raise RuntimeError(f"Error managing HDF5 groups for datasource '{name}': {e}")
            
            print("£££3 - created h5 group without error")
            # Verify columns are provided
            if not columns:
                raise AttributeError("No columns to add. Please provide valid columns metadata.")
            
            # Add columns to the HDF5 group
            dodgy_columns = []
            for col in columns:
                try:
                    print(f"- adding column '{col['field']}' to datasource '{name}'")
                    add_column_to_group(col, dataframe[col["field"]], gr, len(dataframe), self.skip_column_clean)
                except Exception as e:
                    print(f" ++++++ DODGY COLUMN: {col['field']}")
                    dodgy_columns.append(col["field"])
                    warnings.warn(
                        f"Failed to add column '{col['field']}' to datasource '{name}': {repr(e)}"
                    )
            print("£££4 ")
            h5.close()  # Close HDF5 file
            columns = [x for x in columns if x["field"] not in dodgy_columns]
            print(f" - non-dodgy columns: {columns}")
            
            # Update datasource metadata
            ds = {"name": name, "columns": columns, "size": len(dataframe)}
            print(f'--- setting datasource metadata: {ds}')
            self.set_datasource_metadata(ds)
            
            print("£££5")
            # Add to view if specified
            if add_to_view:
                v = self.get_view(add_to_view)
                if not v:
                    v = {"initialCharts": {}}
                v["initialCharts"][name] = []
                self.set_view(add_to_view, v)
            
            print("£££6")

            # Update the project's update timestamp using the dedicated method
            # ProjectService.set_project_update_timestamp(project_id)
            print("£££7")
            print(f"In MDVProject.add_datasource: Added datasource successfully '{name}'")
            return dodgy_columns

        except Exception as e:
            print(f"Error in MDVProject.add_datasource : Error adding datasource '{name}': {e}")
            raise  # Re-raise the exception to propagate it to the caller


    def insert_link(self, datasource, linkto, linktype, data):
        """
        Adds a link between two datasources.
        datasource is the name of the datasource to which the link will be added.
        linkto is the name of the datasource to which the link will point.
        linktype is the type of link to add.
        The data argument is a dictionary containing the data for the link,
        the format of which depends on the linktype.
        """
        ds = self.get_datasource_metadata(datasource)
        if not ds:
            raise AttributeError(f"datasource '{datasource}' does not exist")
        to_ds = self.get_datasource_metadata(linkto)
        if not to_ds:
            raise AttributeError(f"datasource for linkto '{linkto}' does not exist")
        links = ds.get("links")
        if not links:
            links = {}
            ds["links"] = links
        llink = links.get(linkto)
        if not llink:
            llink = {}
            links[linkto] = llink
        llink[linktype] = data
        self.set_datasource_metadata(ds)

    def add_rows_as_columns_link(
        self, ds_row: str, ds_col: str, column_name: str, name: str
    ):
        """
        Adds a link between two datasources, such that columns may be added to the `ds_row` datasource
        based on the values in the `ds_col` datasource dynamically at runtime. The values in the `column_name` column of the
        `ds_col` datasource will be used as the names for the columns added to the `ds_row` datasource.

        Args:
            ds_row (string): The name of the datasource into which the link will be added
            ds_col (string): The name of the datasource containing the columns
            column_name (string): The name of a column in the `ds_col` datasource, the row-value of which will be used
                as the column name for columns dynamically added to the `ds_row` datasource
            name (string): The name of the link that will appear in the interface to describe the nature of the data being added, e.g. `'Gene Expr'`
        """
        to_ds = self.get_datasource_metadata(ds_col)
        if not to_ds:
            raise AttributeError(f"datasource for ds_col '{ds_col}' does not exist")
        if column_name not in [c["name"] for c in to_ds["columns"]]:
            raise AttributeError(
                f"column '{column_name}' does not exist in datasource '{ds_col}'"
            )
        data = {"name_column": column_name, "name": name, "subgroups": {}}
        self.insert_link(ds_row, ds_col, "rows_as_columns", data)

    def add_rows_as_columns_subgroup(
        self,
        row_ds: str,
        col_ds: str,
        stub: str,
        data,
        name: Optional[str] = None,
        label: Optional[str] = None,
        sparse=False,
    ):
        """ """
        name = name if name else stub
        label = label if label else name
        h5 = self._get_h5_handle()
        ds = h5[row_ds]
        if not isinstance(ds, h5py.Group):
            raise AttributeError(f"{row_ds} is not a group")
        if name in ds:
            raise
        gr = ds.create_group(name)  # we could check for existing name first...
        # sparse is passed as an argument - maybe we should infer it automatically from the data
        # (isinstance of spmatrix)
        if sparse:
            gr.create_dataset(
                "x", (len(data.data),), data=data.data, dtype=numpy.float32
            )
            gr.create_dataset(
                "i", (len(data.indices),), data=data.indices, dtype=numpy.uint32
            )
            gr.create_dataset("p", (len(data.indptr),), data=data.indptr)
        else:
            length = data.shape[0]
            # we should assert and test that the shape dimensions correspond to number of rows in row_ds & col_ds
            total_len = data.shape[0] * data.shape[1]
            gr.create_dataset(
                "x", (total_len,), data=data.flatten("F"), dtype=numpy.float32
            )
            gr["length"] = [length]
        ds = self.get_datasource_metadata(row_ds)
        ds["links"][col_ds]["rows_as_columns"]["subgroups"][stub] = {
            "name": name,
            "label": label,
            "type": "sparse" if sparse else "dense",
        }
        self.set_datasource_metadata(ds)
        h5.close()

    def get_links(self, datasource, filter=None):
        ds = self.get_datasource_metadata(datasource)
        links = []
        lnks = ds.get("links")
        if lnks:
            for lnkto in lnks:
                lnk = lnks[lnkto]
                if filter is None or lnk.get(filter):
                    links.append({"datasource": lnkto, "link": lnk})
        return links

    def serve(self, **kwargs):
        from .server import create_app

        create_app(self, **kwargs)

    def delete(self):
        # todo - remove from project routes, set a flag indicating it's been deleted
        shutil.rmtree(self.dir)

    def get_configs(self):
        config = {
            "datasources": self.datasources,
            "state": self.state,
        }
        # legacy
        hyperion_conf = join(self.dir, "hyperion_config.json")
        if os.path.exists(hyperion_conf):
            config["hyperion_config"] = get_json(hyperion_conf)
        # end
        return config

    def convert_to_static_page(self, outdir, include_sab_headers=True):
        fdir = split(os.path.abspath(__file__))[0]
        # consider adding an option to do a js build here
        tdir = join(fdir, "templates")
        # copy everything except the data (todo options for images etc)
        copytree(self.dir, outdir, ignore=ignore_patterns(*("*.h5", "*.ome.tiff")))
        # copy the js and images
        self.copy_images(outdir)
        copytree(join(fdir, "static"), join(outdir, "static"))
        # create the static binary files
        self.convert_data_to_binary(outdir)
        # write out the index file
        page = "page.html"
        template = join(tdir, page)
        page = open(template).read()
        # make sure the static files are referenced correctly
        page = page.replace("/static", "static")
        # call init with no route, will be interpreted as static page (at /)
        page = page.replace(
            "_mdvInit('{{route}}')", "_mdvInit()"
        )  # not relevant for build-flask-vite build
        # correct config
        conf = self.state
        # can't edit static page
        conf["permission"] = "view"
        # consider using this flag for determining front-end behaviour
        conf["static"] = True
        # throttle the dataloading so don't get network errors
        conf["dataloading"] = {"split": 5, "threads": 2}
        save_json(join(outdir, "state.json"), conf)
        # add service worker for cross origin headers
        if include_sab_headers:
            page = page.replace("<!--sw-->", '<script src="serviceworker.js"></script>')
            copyfile(join(tdir, "serviceworker.js"), join(outdir, "serviceworker.js"))
        with open(join(outdir, "index.html"), "w") as o:
            o.write(page)

    def copy_images(self, outdir):
        for ds in self.datasources:
            name = ds["name"]
            if "images" not in ds:
                # print("no images for", name)
                continue
            image_metadata = ds["images"]
            dsdir = join(outdir, "images", name)
            if not os.path.exists(dsdir):
                os.makedirs(dsdir)
            for image_set_name in image_metadata:
                image_set = image_metadata[image_set_name]
                print("copying", image_set_name)
                original_folder = image_set["original_folder"]
                copytree(original_folder, join(outdir, image_set["base_url"]))
            # TODO also copy any linked avivator images

    def save_state(self, state):
        # update/add or view
        # view will be deleted if view is null
        if state.get("currentView"):
            self.set_view(state["currentView"], state["view"])
        ud = state.get("updatedColumns")
        # update/add/delete any columns
        if ud:
            for ds in ud:
                item = ud[ds]
                for data in item["colors_changed"]:
                    self.set_column_metadata(
                        ds, data["column"], "colors", data["colors"]
                    )
                for data in item["columns"]:
                    self.set_column_with_raw_data(ds, data["metadata"], data["data"])
                for col in item["removed"]:
                    self.remove_column(ds, col)
        # update any datasource metadata
        md = state.get("metadata")
        if md:
            for ds in md:
                datasource = self.get_datasource_metadata(ds)
                for param in md[ds]:
                    datasource[param] = md[ds][param]
                self.set_datasource_metadata(datasource)

    def add_image_set(self, datasource, setname, column, folder, type="png"):
        """Adds a set of images to a datasource. The images should be in a folder, with the same name as the column
        Args:
            datasource (str): The name of the datasource.
            column (str): The name of the column.
            folder (str): The path to the folder containing the images.
        """
        ds = self.get_datasource_metadata(datasource)
        # col = self.get_column_metadata(datasource, column)

        images = [x for x in os.listdir(folder) if x.endswith(type)]
        # create the image folder
        fname = secure_filename(setname)
        imdir = join(self.imagefolder, fname)
        if not exists(imdir):
            os.makedirs(imdir)
        # copy the images
        for im in images:
            copyfile(join(folder, im), join(imdir, im))
        # update the metadata
        if not ds.get("images"):
            ds["images"] = {}
        ds["images"][setname] = {
            "key_column": column,
            "type": type,
            "base_url": f"./images/{fname}/",
        }

        self.set_datasource_metadata(ds)

    def get_view(self, view: str):
        views = self.views
        return views.get(view)

    def set_view(self, name: str, view: Optional[View | Any], make_default=False):
        """Sets the view with the given name to the supplied view data.
        If the view is None, then the view will be deleted.
        """
        print("In set_view")
        print(name)
        
        views = self.views
        # update or add the view
        if view:
            # clone, in case a calling script might get confused by the view being changed
            view2 = copy.deepcopy(view)
            # generate ids for the views if not present
            # may consider more robust id generation & other checks here
            initialCharts = view2["initialCharts"]
            for ds in initialCharts:
                # todo check that there is a ds with that name
                for c in initialCharts[ds]:
                    if "id" not in c:
                        c["id"] = str(
                            "".join(random.choices(string.ascii_letters, k=6))
                        )
            views[name] = view2
        # remove the view
        else:
            if views.get(name):
                del views[name]
        self.views = views

        state = self.state
        # add to list and make default
        if view:
            if name not in state["all_views"]:
                state["all_views"].append(name)
            if make_default:
                state["initial_view"] = name
        # delete from list
        else:
            state["all_views"].remove(name)
            iv = state.get("initial_view")
            # if the deleted view is the default view then
            # change the default view to the first view in the list
            if iv:
                state["initial_view"] = state["all_views"][0]
        self.state = state

    def convert_data_to_binary(self, outdir=None):
        if not outdir:
            outdir = self.dir
        h5 = h5py.File(self.h5file)
        dss = self.datasources
        for ds in dss:
            n = ds["name"]
            gr = h5[n]
            if not isinstance(gr, h5py.Group):
                raise TypeError("Expected 'gr' to be of type h5py.Group.")
            dfile = join(outdir, "{}.gz".format(n))
            o = open(dfile, "wb")
            index = {}
            current_pos = 0
            for c in ds["columns"]:
                dt = gr.get(c["field"])
                if not dt:
                    continue
                arr = numpy.array(dt)
                comp = gzip.compress(arr.tobytes())
                o.write(comp)
                new_pos = current_pos + len(comp)
                index[c["field"]] = [current_pos, new_pos - 1]
                current_pos = new_pos

            # add rows to columns gene score / tensors etc
            lnks = self.get_links(n, "rows_as_columns")
            for ln in lnks:
                rc = ln["link"]["rows_as_columns"]
                for sg in rc["subgroups"]:
                    info = rc["subgroups"][sg]
                    sgrp = gr[info["name"]]
                    sparse = info.get("type") == "sparse"
                    # get number of rows in linked datasource
                    plen = [x["size"] for x in dss if x["name"] == ln["datasource"]][0]
                    for i in range(0, plen):
                        comp = gzip.compress(get_subgroup_bytes(sgrp, i, sparse))
                        o.write(comp)
                        new_pos = current_pos + len(comp)
                        index[f"{sg}{i}"] = [current_pos, new_pos - 1]
                        current_pos = new_pos

            o.close()
            ifile = dfile[: dfile.rindex(".")] + ".json"
            i = open(ifile, "w")
            i.write(json.dumps(index, allow_nan=False))
            i.close()

    def get_byte_data(self, columns, group):
        h5 = h5py.File(self.h5file, "r")
        byte_list = []
        gr = h5[group]
        if not isinstance(gr, h5py.Group):
            raise TypeError("Expected 'gr' to be of type h5py.Group.")
        for column in columns:
            sg = column.get("subgroup")
            if sg:
                sgindex = int(column["sgindex"])
                byte_list.append(
                    get_subgroup_bytes(
                        gr[sg], sgindex, column.get("sgtype") == "sparse"
                    )
                )
            else:
                data = gr[column["field"]]
                byte_list.append(numpy.array(data).tobytes())
        h5.close()
        return b"".join(byte_list)

    def set_region_data(
        self,
        datasource,
        data,
        region_field="sample_id",
        default_color="annotations",
        position_fields=["x", "y"],
        scale_unit="µm",
        scale=1.0,
    ):
        md = self.get_datasource_metadata(datasource)
        cols = set([x["field"] for x in md["columns"]])
        missing = [
            x
            for x in [region_field] + [default_color] + position_fields
            if x not in cols
        ]
        if len(missing) > 0:
            raise AttributeError(
                f"setting region data on {datasource} but the specified columns({','.join(missing)}) are missing"
            )
        md["regions"] = {
            "position_fields": position_fields,
            "region_field": region_field,
            "default_color": default_color,
            "scale_unit": scale_unit,
            "scale": scale,
        }
        # convert to dict
        if not isinstance(data, dict):
            df = pandas.read_csv(data, sep="\t")
            df.set_index(df.columns[0], inplace=True)
            data = df.to_dict("index")
        all_regions = {}
        for k, v in data.items():
            x = v.get("x_offset", 0)
            y = v.get("y_offset", 0)
            all_regions[k] = {
                "roi": {
                    "min_x": x,
                    "min_y": y,
                    "max_y": v["height"] + y,
                    "max_x": v["width"] + x,
                },
                # "images": v.get("images", {}),
                "images": {},
            }
            if "json" in v:
                f = v["json"]
                assert isinstance(f, str)  # in future we may allow dict or list
                if exists(f):
                    # copy the json file to the project
                    name = os.path.basename(f)
                    rel = join(self.dir, "json", name)
                    Path(rel).parent.mkdir(parents=True, exist_ok=True)
                    try:
                        shutil.copyfile(f, rel)
                        all_regions[k]["json"] = join("json", name)
                    except Exception as e:
                        print(
                            f"Skipping json for region {k} because of error copying {f} to {rel}\n{repr(e)}"
                        )
                else:
                    raise FileNotFoundError(f"json file '{f}' not found")
        # maybe warn if replacing existing regions
        # or add to existing regions
        md["regions"]["all_regions"] = all_regions
        self.set_datasource_metadata(md)

    def add_region_images(self, datasource: DataSourceName, data):
        """Adds images to regions in a datasource.

        Args:
            datasource (str): The name of the datasource.
            data (dict|str): A dictionary containing data about which images should be associated with
        """
        imdir = join(self.dir, "images", "regions")
        if not exists(imdir):
            os.makedirs(imdir)
        md = self.get_datasource_metadata(datasource)

        md["regions"]["base_url"] = "images/regions/"
        # convert flat file to dict
        if not isinstance(data, dict):
            df = pandas.read_csv(data, sep="\t")
            df.set_index(df.columns[0], inplace=True)
            data = df.to_dict("index")
        all_regions = md["regions"]["all_regions"]
        for k, v in data.items():
            region = all_regions.get(k)
            if not region:
                raise AttributeError(
                    f"adding image to non existant region ({k}) in {datasource}"
                )
            roi = region["roi"]
            name = v.get("name")
            x = v.get("offset_x", roi["min_x"])
            y = v.get("offset_y", roi["min_y"])
            region["default_image"] = name
            reg = {
                "position": [x, y],
                "height": v.get("height", roi["max_y"] - roi["min_y"]),
                "width": v.get("width", roi["max_x"] - roi["min_x"]),
                "name": name,
            }
            # simple url
            if v["path"].startswith("http"):
                reg["url"] = v["path"]
            # local file - need to copy to images directory
            else:
                im = split(v["path"])[1]
                im_details = im.split(".")
                newname = get_random_string() + "." + im_details[1]
                shutil.copyfile(v["path"], join(imdir, newname))
                reg["file"] = newname
            all_regions[k]["images"][name] = reg
        self.set_datasource_metadata(md)

    def add_viv_viewer(self, datasource_name, default_channels):
        """Add a Viv viewer to the specified datasource with default channels."""
        try:
            md = self.get_datasource_metadata(datasource_name)
            reg = md.get("regions")
            if not reg:
                raise AttributeError(
                    f"Adding viv viewer to {datasource_name}, which does not contain regions"
                )

            # Create the directory for storing images if it doesn't exist
            imdir = join(self.dir, "images", "avivator")
            if not exists(imdir):
                os.makedirs(imdir)

            # Add avivator configuration to the regions
            reg["avivator"] = {
                "default_channels": default_channels,
                "base_url": "images/avivator/",
            }
            
            # Save the updated metadata
            self.set_datasource_metadata(md)

        except Exception as e:
            print(f"Error in MDVProject.add_viv_viewer: {e}")
            raise  # Re-raise the exception after logging


    def add_viv_images(self, datasource, data, link_images=True):
        md = self.get_datasource_metadata(datasource)
        try:
            md["regions"]["avivator"]
        except Exception:
            raise AttributeError(
                "Adding viv images when viv viewer has not been specified"
            )
        all_regions = md["regions"]["all_regions"]
        imdir = join(self.dir, "images", "avivator")
        if not isinstance(data, dict):
            df = pandas.read_csv(data, sep="\t")
            df.set_index(df.columns[0], inplace=True)
            data = df.to_dict("index")
        for k, v in data.items():
            region = all_regions.get(k)
            if not region:
                raise AttributeError(
                    f"adding image to non existant region ({k}) in {datasource}"
                )
            if v["path"].startswith("http"):
                region["viv_image"] = {"url": v["path"]}
            # local file - default is to copy to images directory
            # or link if link_images is True
            # todo consider situations where the image is in a different volume etc and may not be linkable.
            else:
                if not link_images:
                    newname = get_random_string() + ".ome.tiff"
                    shutil.copyfile(v["path"], join(imdir, newname))
                    region["viv_image"] = {"file": newname}
                else:
                    try:
                        dest = join(imdir, os.path.basename(v["path"]))
                        # we might want to use the same image in multiple regions / datasources
                        # in which case, it will already be linked
                        # this assumes that having the same name means it is actually the same image...
                        if not os.path.exists(dest):
                            os.symlink(
                                os.path.abspath(v["path"]),
                                join(imdir, os.path.basename(v["path"])),
                            )
                    except Exception as e:
                        print(
                            f"Cannot link viv image '{v['path']}' to '{datasource}'\n{repr(e)}"
                        )
                    region["viv_image"] = {
                        "file": os.path.basename(v["path"]),
                        "linked_file": True,
                        # "original_folder": os.path.dirname(v["path"])
                    }
        self.set_datasource_metadata(md)

    def get_interaction_matrix(
        self, datasource, group, interaction_metric, square_size=20
    ):
        """
        Args:
            datasource (str): The name of the datasource.
            group (str): The name of the group.
            interaction_metric (str): The name of the interaction metric.
        """
        md = self.get_datasource_metadata(datasource)
        im_info = self.get_column_metadata(datasource, interaction_metric)
        i = md.get("interactions")
        if not i:
            raise AttributeError(f"no interactions in {datasource}")
        icd = self.get_column_metadata(datasource, i["interaction_columns"][0])[
            "values"
        ]
        side = len(icd) * square_size
        chart = {
            "type": "single_heat_map",
            "param": i["interaction_columns"]
            + [interaction_metric]
            + [i["pivot_column"]],
            "category": group,
            "title": f"{group} - {im_info['name']}",
            "size": [side, side],
            "axis": {
                "x": {
                    "textSize": 13,
                    "label": "",
                    "size": 101,
                    "tickfont": 11,
                    "rotate_labels": True,
                },
                "y": {"textSize": 13, "label": "", "size": 94, "tickfont": 10},
            },
        }
        return chart

    def get_selection_dialog(self, datasource, selections):
        filters = {}
        for s in selections:
            sel = s.get("filter")
            if sel:
                col = self.get_column_metadata(datasource, s["column"])
                if col["datatype"] not in ["text", "text16", "multitext"]:
                    if sel[0] is None:
                        sel[0] = col["minMax"][0]
                    if sel[1] is None:
                        sel[1] = col["minMax"][1]
                else:
                    if isinstance(sel, list):
                        sel = {"category": sel}
                filters[s["column"]] = sel
        return {
            "type": "selection_dialog",
            "param": [x["column"] for x in selections],
            "filters": filters,
        }

    def get_image_plot(self, datsource, image_set):
        md = self.get_datasource_metadata(datsource)
        ims = md.get("images")
        if not ims:
            raise AttributeError(f"no images in {datsource}")
        img = ims.get(image_set)
        if not img:
            raise AttributeError(f"no image set {image_set} in {datsource}")

        return {
            "type": "image_table_chart",
            "title": image_set,
            "param": [img["key_column"]],
            "image_set": image_set,
        }

    def get_centroid_plot(
        self, datasource, region, background_image="_default", scale=0.5
    ):
        """
        Args:
            datasource (str): The name of the datasource.
            region (str): The name of the region.
            background_image (str, optional): The name of the background image. Default is '_default'
            scale (float, optional): The scale of the image. Default is 0.5

        Returns:
            dict: The chart specification.
        """
        md = self.get_datasource_metadata(datasource)
        regions = md.get("regions")
        if not regions:
            raise AttributeError("no regions in specifeid")
        r_info = regions["all_regions"].get(region)
        if not r_info:
            raise AttributeError(f"no region {region} in regions")
        chart = {
            "type": "image_scatter_plot",
            "param": regions["position_fields"] + [regions["default_color"]],
            "background_filter": {
                "column": regions["region_field"],
                "category": region,
            },
            "title": region,
            "radius": 3.5,
            "color_by": regions["default_color"],
            "color_legend": {"dsiplay": False},
            "region": region,
            "roi": r_info.get("roi"),
        }
        dims = r_info["roi"]
        mx = dims.get("min_x", 0)
        my = dims.get("min_y", 0)
        size = [dims["max_x"] - mx, dims["max_y"] - my]
        size = [x * scale for x in size]
        chart["size"] = size
        if background_image:
            if background_image == "_default":
                background_image = r_info["default_image"]
            chart["background_image"] = r_info["images"][background_image]

        return chart


def get_json(file):
    return json.loads(open(file).read())


def save_json(file, data):
    o = open(file, "w")
    try:
        o.write(json.dumps(data, indent=2, allow_nan=False))
    except Exception as e:
        print(
            f"Error saving json to '{file}': some data cleaning may be necessary... project likely to be in a bad state."
        )
        raise (e)
    o.close()


def get_subgroup_bytes(grp, index, sparse=False):
    if sparse:
        offset = grp["p"][index : index + 2]
        _len = offset[1] - offset[0]
        _indexes = numpy.array(grp["i"][offset[0] : offset[1]])
        _values = numpy.array(grp["x"][offset[0] : offset[1]], numpy.float32)
        return (
            numpy.array([_len], numpy.uint32).tobytes()
            + numpy.array(_indexes).tobytes()
            + numpy.array(_values).tobytes()
        )
    else:
        _len = grp["length"][0]
        offset = index * _len
        return numpy.array(grp["x"][offset : offset + _len], numpy.float32).tobytes()


def add_column_to_group(
    col: dict,
    data: pandas.Series | pandas.DataFrame,
    group: h5py.Group,
    length: int,
    skip_column_clean: bool,
):
    """
    col (dict): The column metadata (may be modified e.g. to add values)
    data (pandas.Series): The data to add
    group (h5py.Group): The group to add the data to
    length (int): The length of the data
    """

    if (
        col["datatype"] == "text"
        or col["datatype"] == "unique"
        or col["datatype"] == "text16"
    ):
        
        print("-----1/1")
        if data.dtype == "category":
            data = data.cat.add_categories("ND")
            data = data.fillna("ND")
        else:
            # may need to double-check this...
            data = data.fillna("NaN")
        values = data.value_counts()

        print("-----1/2")
        if len(values) < 65537 and col["datatype"] != "unique":
            t8 = len(values) < 257
            col["datatype"] = "text" if t8 else "text16"
            dtype = numpy.ubyte if t8 else numpy.uint16
            if not col.get("values"):
                col["values"] = [x for x in values.index if values[x] != 0]
            vdict = {k: v for v, k in enumerate(col["values"])}
            group.create_dataset(
                col["field"],
                length,
                dtype=dtype,
                data=data.map(vdict),  # type: ignore
            )
            # convert to string
            col["values"] = [str(x) for x in col["values"]]

        else:
            print("-----1/3")
            max_len = max(data.str.len())
            utf8_type = h5py.string_dtype("utf-8", int(max_len))
            col["datatype"] = "unique"
            col["stringLength"] = max_len
            group.create_dataset(col["field"], length, data=data, dtype=utf8_type)
        print("-----1/4")

    elif col["datatype"] == "multitext":
        print("-----2/1")
        delim = col.get("delimiter", ",")
        value_set: set[str] = set()
        maxv = 0
        # first parse - get all possible values and max number
        # of values in a single field
        for v in data:
            if not isinstance(v, str):
                continue
            vs = v.split(delim)
            value_set.update([x.strip() for x in vs])
            maxv = max(maxv, len(vs))
        print("------2/2")
        if "" in value_set:
            value_set.remove("")
        ndata = numpy.empty(shape=(length * maxv,), dtype=numpy.uint16)
        ndata.fill(65535)
        values = list(value_set)
        # dict more efficient than index list
        vmap = {k: v for v, k in enumerate(values)}
        for i in range(0, length):
            b = i * maxv
            try:
                v = data[i]  # may raise KeyError if data is None at this index
                if v == "" or not isinstance(v, str):
                    continue
                vs = v.split(delim)
                vs = [x.strip() for x in vs]
            except Exception:
                continue
            vs.sort()
            for n in range(0, len(vs)):
                ndata[b + n] = vmap[vs[n]]
        col["values"] = values
        col["stringLength"] = maxv
        group.create_dataset(
            col["field"], length * maxv, data=ndata, dtype=numpy.uint16
        )
        print("-----2/3")
    else:
        print("-----3/1")
        dt = numpy.int32 if col["datatype"] == "int32" else numpy.float32
        clean = (
            data
            if skip_column_clean
            else data.apply(pandas.to_numeric, errors="coerce")
        )  # this is slooooow?
        # faster but non=numeric values have to be certain values
        # clean=data.replace("?",numpy.NaN).replace("ND",numpy.NaN).replace("None",numpy.NaN)
        print("-----3/2")
        ds = group.create_dataset(col["field"], length, data=clean, dtype=dt)
        # remove NaNs for min/max and quantiles - this needs to be tested with 'inf' as well.
        print("-----3/3")
        na = numpy.array(ds)
        na = na[numpy.isfinite(na)]
        col["minMax"] = [float(str(numpy.amin(na))), float(str(numpy.amax(na)))]
        quantiles = [0.001, 0.01, 0.05]
        col["quantiles"] = {}
        for q in quantiles:
            col["quantiles"][str(q)] = [
                numpy.percentile(na, 100 * q),
                numpy.percentile(na, 100 * (1 - q)),
            ]
        print("-----3/4")

def get_column_info(columns, dataframe, supplied_columns_only):
    if columns:
        for col in columns:
            if not col.get("field"):
                col["field"] = col["name"]

    if not supplied_columns_only:
        cols = [
            {"datatype": datatype_mappings[d.name], "name": c, "field": c}
            for d, c in zip(dataframe.dtypes, dataframe.columns)
        ]
        # replace with user given column metadata
        if columns:
            col_map = {x["field"]: x for x in columns}
            cols = [col_map.get(x["field"], x) for x in cols]
        columns = cols
    return columns


def check_htslib():
    try:
        subprocess.run(["tabix", "--version"])
    except Exception:
        raise AttributeError(
            "htslib not found, needed for preparing genome browser data"
        )


##!! will not work in windows and requires htslib installed
def create_bed_gz_file(infile, outfile):
    # need to sort
    command = "sort -k1,1V -k2,2n -k3,3n {} > {}".format(
        shlex.quote(infile), shlex.quote(outfile)
    )
    os.system(command)
    subprocess.run(["bgzip", outfile])
    subprocess.run(["tabix", outfile + ".gz"])


def get_random_string(length=6):
    return "".join(
        random.choices(
            string.ascii_uppercase + string.ascii_lowercase + string.digits, k=length
        )
    )


if __name__ == "__main__":
    path = os.getcwd()
    if len(sys.argv) > 1:
        path = sys.argv[1]
    if os.path.exists(os.path.join(path, "datasources.json")):
        MDVProject(path).serve()<|MERGE_RESOLUTION|>--- conflicted
+++ resolved
@@ -457,7 +457,6 @@
             
             # Update views and image            
             region_view_json = create_image_view_prototype(datasource_name, region_name)
-<<<<<<< HEAD
 
             #views = self.views
 
@@ -466,10 +465,6 @@
             #else:
             #    view_name = "default"
             view_name = region_name
-=======
-            view_name = region_name
-            
->>>>>>> 34d3c12f
             print(view_name)
             self.set_view(view_name, region_view_json)
             
