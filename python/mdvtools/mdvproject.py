import os
import sys
import h5py
import numpy
import pandas
import scipy
import json
import gzip
import shlex
import subprocess
import fasteners
import warnings
import shutil
import random
import string
from os.path import join, split, exists
from pathlib import Path
import scipy.sparse
from werkzeug.utils import secure_filename
from shutil import copytree, ignore_patterns, copyfile
from typing import Optional, NewType, List, Union, Any
from pandas.api.types import is_bool_dtype
# from mdvtools.charts.view import View 
import time
import copy
import tempfile
from mdvtools.image_view_prototype import create_image_view_prototype
from mdvtools.charts.table_plot import TablePlot
<<<<<<< HEAD

=======
from mdvtools.logging_config import get_logger

logger = get_logger(__name__)
>>>>>>> 41c1eb0d

DataSourceName = str  # NewType("DataSourceName", str)
ColumnName = str  # NewType("ColumnName", str)
# List[ColumnName] gets tricky, `ColumnName | str` syntax needs python>=3.10
Cols = Union[List[str], NewType("Params", List[ColumnName])]

datatype_mappings = {
    "int64": "integer",
    "float64": "double",
    "float32": "double",
    "object": "text",
    "category": "text",
    "bool": "text",
    "int32": "double",
    "boolean":"text"
}

numpy_dtypes = {
    "text": numpy.ubyte,
    "text16": numpy.uint16,
    "multitext": numpy.uint16,
    "double": numpy.float32,
    "integer": numpy.float32,
    "int32": numpy.int32,
    # unique created in fly (depends on string length)
}


class MDVProject:
    def __init__(
        self,
        dir: str,
        id: Optional[str] = None,
        delete_existing=False,
        skip_column_clean=True, # todo - make this False by default, add tests etc
        backend_db = False,
        safe_file_save = True
    ):
        self.skip_column_clean = (
            skip_column_clean  # signficant speedup for large datasets
        )
        self.safe_file_save = safe_file_save
        self.dir = dir
        self.id = id if id else os.path.basename(dir)
        if delete_existing and exists(dir):
            shutil.rmtree(dir)
        self.h5file = join(dir, "datafile.h5")
        self.datasourcesfile = join(dir, "datasources.json")
        self.statefile = join(dir, "state.json")
        self.viewsfile = join(dir, "views.json")
        self.imagefolder = join(dir, "images")
        self.trackfolder = join(dir, "tracks")
        if not exists(dir):
            os.mkdir(dir)
        if not exists(self.trackfolder):
            os.mkdir(self.trackfolder)
        if not exists(self.datasourcesfile):
            with open(self.datasourcesfile, "w") as o:
                o.write(json.dumps([]))
        if not exists(self.viewsfile):
            with open(self.viewsfile, "w") as o:
                o.write(json.dumps({}))
                o.close()
        if not exists(self.statefile):
            with open(self.statefile, "w") as o:
                o.write(json.dumps({"all_views": []}))
<<<<<<< HEAD
        try:
            from mdvtools.llm.chat_types import ChatLogger
            self.chat_logger = ChatLogger(self.chatfile)
        except Exception as e:
            print("Chat logger not available")
            self.chat_logger = None
=======
>>>>>>> 41c1eb0d
        self._lock = fasteners.InterProcessReaderWriterLock(join(dir, "lock"))
        self.backend_db = backend_db

    @property
    def datasources(self):
        return get_json(self.datasourcesfile)

    @datasources.setter
    def datasources(self, value):
        save_json(self.datasourcesfile, value, self.safe_file_save)

    @property
    def views(self):
        return get_json(self.viewsfile)

    @views.setter
    def views(self, value):
        save_json(self.viewsfile, value, self.safe_file_save)

    @property
    def state(self):
        # check this - seeing errors in the logs?
        return get_json(self.statefile)

    @state.setter
    def state(self, value):
        save_json(self.statefile, value ,self.safe_file_save)

    def set_editable(self, edit):
        c = self.state
        c["permission"] = "edit" if edit else "view"
        self.state = c

    def set_chat_enabled(self, chat_enabled=True):
        # would prefer not to be adding methods in this file, maybe it could be in chat_server_extension.py
        c = self.state
        c["chat_enabled"] = chat_enabled
        self.state = c

    def lock(self, type="read"):
        return self._lock.read_lock() if type == "read" else self._lock.write_lock()

    def get_column_metadata(self, datasource, column):
        ds = self.get_datasource_metadata(datasource)
        col = [x for x in ds["columns"] if x["field"] == column]
        if len(col) == 0:
            raise AttributeError(
                f"column {column} not found in {datasource} datasource"
            )
        return col[0]

    def set_column_metadata(self, datasource, column, parameter, value):
        ds = self.get_datasource_metadata(datasource)
        col_index = [c for c, x in enumerate(ds["columns"]) if x["field"] == column]
        if len(col_index) == 0:
            raise AttributeError(
                f"column {column} not found in {datasource} datasource"
            )
        ds["columns"][col_index[0]][parameter] = value
        self.set_datasource_metadata(ds)

    def get_datasource_as_dataframe(self, datasource: str) -> pandas.DataFrame:
        ## nb, I'd quite like to have some 'DataSourceName' type alias so we know it's not just any string...
        ds = self.get_datasource_metadata(datasource)
        df = pandas.DataFrame()
        for c in ds["columns"]:
            data = self.get_column(datasource, c["field"])
            df[c["field"]] = data
        return df

    def check_columns_exist(self, datasource, columns):
        md = self.get_datasource_metadata(datasource)
        all_cols = set([x["field"] for x in md["columns"]])
        return [x for x in columns if x not in all_cols]

    def get_datasource_names(self) -> list[str]:
        """
        Get a list of all datasource names in the project.
        
        Returns:
            list[str]: A list of datasource names
        """
        return [ds["name"] for ds in self.datasources]
    
    def set_interactions(
        self,
        interaction_ds,
        parent_ds,
        pivot_column="sample_id",
        parent_column="annotation",
        is_single_region=True,
        interaction_columns=["Cell Type 1", "Cell Type 2"],
        default_parameter="Cross PCF gr20",
        node_size="cell 1 number",
        add_view=True,
    ):
        """
        See `spatialdata.md` for documentation...
        """
        # check columns exist in the appropriate data sets
        missing_cols = self.check_columns_exist(
            interaction_ds,
            [pivot_column, default_parameter, node_size] + interaction_columns,
        )
        if len(missing_cols) > 0:
            raise AttributeError(
                f'columns {",".join(missing_cols)} not found in {interaction_ds} datasource'
            )
        missing_cols = self.check_columns_exist(
            parent_ds, [pivot_column, parent_column]
        )
        if len(missing_cols) > 0:
            raise AttributeError(
                f'columns {",".join(missing_cols)} not found in {parent_ds} datasource'
            )
        # update the config
        md = self.get_datasource_metadata(interaction_ds)
        md["interactions"] = {
            "pivot_column": pivot_column,
            "is_single_region": is_single_region,
            "interaction_columns": interaction_columns,
            "spatial_connectivity_map": {
                "link_length": default_parameter,
                "link_thickness": default_parameter,
                "link_color": default_parameter,
                "node_size": node_size,
            },
            "cell_radial_chart": {"link_thickness": default_parameter},
        }
        self.set_datasource_metadata(md)
        # update the links between datasources
        self.insert_link(
            interaction_ds,
            parent_ds,
            "interactions",
            {
                "interaction_columns": interaction_columns + [parent_column],
                "pivot_column": pivot_column,
                "is_single_region": is_single_region,
            },
        )
        if add_view:
            # todo add stuff to the view
            self.set_view(
                interaction_ds, {"initialCharts": {parent_ds: [], interaction_ds: []}}
            )

    def get_datasource_metadata(self, name):
        ds = [x for x in self.datasources if x["name"] == name]
        if len(ds) == 0:
            raise AttributeError(f"{name} datasource not found")
        return ds[0]

    def set_datasource_metadata(self, ds):
        mds = self.datasources
        index = [c for c, x in enumerate(mds) if x["name"] == ds["name"]]
        if len(index) == 0:
            mds.append(ds)
        else:
            mds[index[0]] = ds
        self.datasources = mds

    def add_images_to_datasource(
        self,
        ds: str,
        image_folder: str,
        key_column: str,
        name="Images",
        image_type="png",
    ):
        """Adds images to a datasource.
        These will be copied as static assets with `convert_to_static_page()`,
        and served from their original location by `serve()`.
        Args:
            ds (str): The name of the datasource.
            image_folder (str): The folder containing the images.
            key_column (str): The name of the column in ds containing the image names.
            name (str, optional): The name of the image set. Defaults to "Images".
            image_type (str, optional): The image type. Defaults to "png".
        """
        ds_metadata = self.get_datasource_metadata(ds)
        if "images" not in ds_metadata:
            ds_metadata["images"] = {}
        image_meta = ds_metadata["images"]
        if name in image_meta:
            raise AttributeError(f"Image set {name} already exists in {ds} datasource")
        image_meta[name] = {
            "original_folder": image_folder,  # for convenience locally, maybe shouldn't be saved, may be useful
            "base_url": f"./images/{ds}/{name}/",
            "key_column": key_column,
            "type": image_type,
        }
        logger.info(f"Added image set {name} to {ds} datasource")
        self.set_datasource_metadata(ds_metadata)

    def add_or_update_image_datasource(self, tiff_metadata, datasource_name, file):
        """Add or update an image datasource in datasources.json
        returns the name of the added view so the user can navigate to it"""
        # Load current datasources
        datasources = self.datasources
        # Check if the datasource exists
        datasource = next((ds for ds in datasources if ds["name"] == datasource_name), None)
        datasource_backup = None
        
        is_new_datasource = False

        target_folder = os.path.join(self.imagefolder, 'avivator')
        if not os.path.exists(target_folder):
            os.makedirs(target_folder)
        original_filename = file.filename
        upload_file_path = os.path.join(target_folder, original_filename)
        view_name = None
        try:
            
            # Step 1: Update or create datasource
            if datasource:
                 # Create a backup of the existing datasource before updating
                datasource_backup = datasource.copy()
                view_name = self.update_datasource_for_tiff(datasource, datasource_name, tiff_metadata, original_filename)
            else:
                is_new_datasource = True
                datasource_name = "default" if not datasource_name else datasource_name

                # Check if the default datasource exists
                datasource = next((ds for ds in datasources if ds["name"] == datasource_name), None)

                view_name = self.update_datasource_for_tiff(datasource, datasource_name, tiff_metadata, original_filename)
            
            # Step 2: Upload the image
            self.upload_image_file(file, upload_file_path)
            
            # Step 3: Add database entry (exception will propagate up if it fails)
            if self.backend_db:
                from mdvtools.dbutils.dbservice import ProjectService, FileService

                FileService.add_or_update_file_in_project(
                    file_name=file.filename,
                    file_path=upload_file_path,  # Adjust as necessary for actual file path
                    project_id=self.id
                )
                
                ProjectService.set_project_update_timestamp(self.id)
            # Print success message
            logger.info(f"Datasource '{datasource_name}' updated, TIFF file uploaded, and database entry created successfully.")

        except Exception as e:
            logger.error(f"Error in MDVProject.add_or_update_image_datasource: {e}")
            
            # Attempt rollback actions
            try:
                # Rollback the file upload
                if os.path.exists(upload_file_path):  # Check the existence of the file at the upload path
                    logger.info("Reverting file upload...")
                    self.delete_uploaded_image(upload_file_path) 
                
                # Rollback datasource creation if it was new
                if is_new_datasource and any(ds['name'] == datasource_name for ds in self.datasources):
                    logger.info("Reverting new datasource creation...")
                    self.datasources = [x for x in self.datasources if x["name"] != datasource_name]
                    #self.delete_datasource(datasource_name, False)
                elif datasource:
                    logger.info("Reverting datasource update...")
                    self.restore_datasource(datasource_backup)  # This method may need to be implemented for updates
            except Exception as rollback_error:
                logger.error(f"Error during rollback in MDVProject.add_or_update_image_datasource: {rollback_error}")
            
            # Re-raise the original exception for the caller to handle
            raise
        return view_name
    def upload_image_file(self, file, upload_file_path):
        """Upload the TIFF file to the imagefolder, saving it with the original filename."""
        try:
            # Save the file to the /images/avivator folder
            file.save(upload_file_path)
            logger.info(f"File uploaded successfully to {upload_file_path}")

        except Exception as e:
            logger.error(f"Error in MDVProject.upload_image_file: Failed to upload file to '{upload_file_path}': {e}")
            raise
    
    def delete_uploaded_image(self, file_path):
        """Delete the uploaded image file at the specified path."""
        try:
            if os.path.exists(file_path):
                os.remove(file_path)
                logger.info(f"Deleted uploaded image at: {file_path}")
            else:
                logger.info(f"File does not exist at: {file_path}")
        except Exception as e:
            logger.error(f"Error in MDVProject.delete_uploaded_image: Error deleting file at {file_path}: {e}")
            raise 
    
    def restore_datasource(self, datasource_backup):
        """Restore the datasource from the backup."""
        try:
            # Find the existing datasource by name
            existing_datasource = next(
                (ds for ds in self.datasources if ds["name"] == datasource_backup["name"]), 
                None
            )

            if existing_datasource:
                # Overwrite the existing datasource with the backup values
                existing_datasource.update(datasource_backup)  
                logger.info(f"Restored datasource '{datasource_backup['name']}' from backup. ")

                # Save the updated datasources to the JSON file
                self.datasources = self.datasources  # This will call the setter and save the data
            else:
                logger.warning(f"Warning: Could not find datasource '{datasource_backup['name']}' to restore.")
        
        except Exception as e:
            logger.error(f"Error in MDVProject.restore_datasource: {str(e)}")
            raise
    

    def update_datasource_for_tiff(self, datasource, datasource_name, tiff_metadata, region_name: str):
        """Update an existing datasource with new image metadata."""
        try:
            # Find the existing datasource by name
            existing_datasource = next((ds for ds in self.datasources if ds["name"] == datasource_name), None)

            logger.info("In update_datasource_for_tiff")
            logger.info(datasource_name)
            # print(existing_datasource)
            # print(datasource)
            #datasources empty template
            # If the datasource doesn't exist, create a new one
            if (existing_datasource is None):
                logger.info("In update_datasource_for_tiff: existing_datasource is None")
                datasource = self.create_datasource_template(datasource_name)
                self.datasources.append(datasource)  # Add the new datasource to the list
                logger.info(f"In MDVProject.update_datasource: Created new datasource template for '{datasource_name}'.")
                
                #adding default columns for new empty ds
                filename = 'mdvtools/dbutils/emptyds.csv'
                df_default = pandas.read_csv(filename)
                # self.add_datasource(project_id, datasource_name, df_default, add_to_view=None)
                self.add_datasource(datasource_name, df_default, add_to_view=None)
                datasource = self.get_datasource_metadata(datasource_name)
            
            
            #datasources-> regions section
            # Ensure datasource has a 'regions' field
            if "regions" not in datasource:
               datasource["regions"] = {}
            

            # Corrected path to access size and scale information
            pixels_data = tiff_metadata['Pixels']
            width = pixels_data['SizeX']
            height = pixels_data['SizeY']
            scale = pixels_data.get('PhysicalSizeX', 1.0)
            scale_unit = pixels_data.get('PhysicalSizeXUnit', 'µm')  # Default to µm if not present

            # Call ensure_regions_fields to ensure the required fields and values are set
            datasource['regions'] = self.ensure_regions_fields(
                datasource['regions'],  # Existing regions dictionary
                scale_unit=scale_unit,  # Pass the scale unit
                scale=scale             # Pass the scale
            )
            
            
            #datasources-> regions -> all_regions-> new entry section
            # Determine region name
            # full_name = tiff_metadata.get('Name', 'unknown')
            # region_name = full_name.split(".ome")[0] if ".ome" in full_name else full_name  # Use 'Name' from metadata or 'unknown'
            
            # Define new region with metadata
            new_region = {
                "roi": {
                    "min_x": 0,
                    "min_y": 0,
                    "max_x": width,
                    "max_y": height
                },
                "images": {},
                "viv_image": {
                    "file": region_name,
                    "linked_file": True
                }
            }

            # Update or add the region in the datasource
            datasource["regions"]["all_regions"][region_name] = new_region
            #datasource['size'] = len(datasource['regions']['all_regions'])

            # Save the updated datasource
            self.set_datasource_metadata(datasource)

            #add empty default columns
            
            # Update views and image            
            region_view_json = create_image_view_prototype(datasource_name, region_name)

            #views = self.views

            #if views and "default" in views:
            #    view_name = region_name  # If "default" exists, set view_name to region_name
            #else:
            #    view_name = "default"
            view_name = region_name
            logger.info(view_name)
            self.set_view(view_name, region_view_json)
            
            #self.add_viv_images(region_name, image_metadata, link_images=True)
            return view_name
        
        except Exception as e:
            logger.error(f"Error in MDVProject.update_datasource :  Error updating datasource '{datasource_name}': {e}")
            raise
    
    def create_datasource_template(self, datasource_name: str) -> dict:
        """Create a new datasource template with the basic structure."""
        try:
            template = {
                "name": datasource_name,
                "columns": [],          # Initialize empty columns
                "size": 0,              # Start size at 0
                "regions": {},            # Initialize regions as an empty dictionary,
                "columnGroups": []
            }
            logger.info(f"Created new datasource template '{datasource_name}'.")
            return template
        
        except Exception as e:
            logger.error(f"In MDVProject.create_datasource_template: Error creating datasource template '{datasource_name}': {e}")
            raise  # Re-raises the caught exception

    def ensure_regions_fields(self, 
                          regions, 
                          position_fields=['x', 'y'], 
                          region_field='sample_id', 
                          default_color='leiden', 
                          scale_unit='µm', 
                          scale=1.0):
        try:
            
            # Ensure that required fields exist with default values
            regions["position_fields"] = regions.get("position_fields", position_fields)
            regions["region_field"] = regions.get("region_field", region_field)
            regions["default_color"] = regions.get("default_color", default_color)
            regions["scale_unit"] = regions.get("scale_unit", scale_unit)
            regions["scale"] = regions.get("scale", scale)
            
            # Initialize regions structure if needed
            if "all_regions" not in regions:
                regions["all_regions"] = {}

            # Check if 'avivator' field is present, if not, add default settings
            if "avivator" not in regions:
                default_channels = [{'name': 'DAPI'}]
                regions["avivator"] = {
                    "default_channels": default_channels,
                    "base_url": "images/avivator/",
                }

            return regions
        
        except Exception as e:
            logger.error(f"In MDVProject.ensure_regions_fields: Error in ensure_regions_fields: {e}")
            raise  # Re-raises the caught exception

    
    def get_image(self, path: str):
        """Gets the filename of an image."""
        # assume path is of the form <ds>/<name>/<filename>
        p = path.split("/")
        ds = p[0]
        filename = p[-1]
        ds_metadata = self.get_datasource_metadata(ds)
        image_meta = ds_metadata["images"][p[1]]
        return join(image_meta["original_folder"], filename)

    def _get_h5_handle(self, read_only=False, attempt=0) -> h5py.File:
        mode = "r"
        if not exists(self.h5file):
            mode = "w"
        elif not read_only:
            mode = "a"
        try:
            return h5py.File(self.h5file, mode)
        except Exception:
            # certain environments seem to have issues with the handle not being closed instantly
            # if there is a better way to do this, please change it
            # if there are multiple processes trying to access the file, this may also help
            # (although if they're trying to write, who knows what bad things may happen to the project in general)
            time.sleep(0.1)
            attempt += 1
            logger.error(f"error opening h5 file, attempt {attempt}...")
            return self._get_h5_handle(read_only, attempt)

    def get_column(self, datasource: str, column, raw=False):
        cm = self.get_column_metadata(datasource, column)
        h5 = self._get_h5_handle()
        gr = h5[datasource]
        if not isinstance(gr, h5py.Group):
            h5.close()
            raise AttributeError(f"cannot open datasource '{datasource}' in h5 file")
        raw_data = numpy.array(gr[column])
        if raw:
            return raw_data
        dt = cm["datatype"]
        if dt == "text" or dt == "text16":
            data = [cm["values"][x] for x in raw_data]
        elif dt == "multitext":
            chunksize = raw_data.shape[0] / cm["stringLength"]
            arr = numpy.split(raw_data, chunksize)
            data = [",".join([cm["values"][x] for x in y if x != 65535]) for y in arr]
        elif dt == "unique":
            data = [x.decode() for x in raw_data]
        else:
            data = list(raw_data)
        h5.close()
        return data

    def set_column_with_raw_data(self, datasource, column, raw_data):
        """Adds or updates a column with raw data
        Args:
            datasource (str): The name of the datasource.
            column (dict): The complete metadata for the column
            raw_data (list|array): The raw binary data for the column
        """
        h5 = self._get_h5_handle()
        cid = column["field"]
        ds = h5[datasource]
        if not isinstance(ds, h5py.Group):
            raise AttributeError(f"{datasource} is not a group")
        if ds.get(cid):
            del ds[cid]
        dt = numpy_dtypes.get(column["datatype"])
        if not dt:
            dt = h5py.string_dtype("utf-8", column["stringLength"])
        ds.create_dataset(cid, len(raw_data), data=raw_data, dtype=dt)
        ds = self.get_datasource_metadata(datasource)
        cols = ds["columns"]
        ind = [c for c, x in enumerate(cols) if x["field"] == cid]
        if len(ind) == 0:
            cols.append(column)
        else:
            cols[ind[0]] = column
        self.set_datasource_metadata(ds)

    def set_column(self, datasource, column, data):
        """Adds (or replaces an existing column) with the data supplied

        Args:
            datasource (str): The name of the datasource.
            column (str|dict):  metadata for the column. Can be a string with the column's name,
                although datatype should also be included as the inferred datatype
                is not always correct
            raw_data (list|array): Anything that can be converted into a pandas Series
            The data should be in the correct order
        """
        if isinstance(column, str):
            column = {"name": column}
        if not column.get("field"):
            column["field"] = column["name"]
        ds = self.get_datasource_metadata(datasource)
        ind = [c for c, x in enumerate(ds["columns"]) if x["field"] == column["field"]]
        col_exists = len(ind) > 0
        li = pandas.Series(data)
        if not column.get("datatype"):
            column["datatype"] = datatype_mappings.get(str(li.dtype), "text")
        h5 = self._get_h5_handle()
        gr = h5[datasource]
        if not isinstance(gr, h5py.Group):
            raise AttributeError(f"{datasource} is not a group")
        if gr.get(column["field"]):
            del gr[column["field"]]
        add_column_to_group(column, li, gr, len(li), self.skip_column_clean)
        h5.close()
        if col_exists:
            ds["columns"][ind[0]] = column
        else:
            ds["columns"].append(column)
        self.set_datasource_metadata(ds)

    def remove_column(self, datasource, column):
        """Removes the specified column

        Args:
            datasource (str): The name of the data source.
            column (str): The id (field) of the column.
        """
        ds = self.get_datasource_metadata(datasource)
        cols = [x for x in ds["columns"] if x["field"] != column]
        if len(cols) == len(ds["columns"]):
            warnings.warn(f"deleting non existing column: {column} from {datasource}")
            return
        ds["columns"] = cols
        h5 = self._get_h5_handle()
        gr = h5[datasource]
        if not isinstance(gr, h5py.Group):
            raise AttributeError(f"{datasource} is not a group")
        del gr[column]
        self.set_datasource_metadata(ds)

    def add_annotations(
        self,
        datasource: str,
        data: pandas.DataFrame | str,
        separator="\t",
        missing_value="ND",
        columns=[],
        supplied_columns_only=False,
    ):
        """Adds annotations based on an existing column

        Args:
            datasource (str): The name of the data source.
            data (dataframe|str): Either a pandas dataframe or a text file. The first column
                should be the 'index' column and match a column in the datasource. The other columns should
                contain the annotations to add.
            separator (str,optional): The delimiter if a text file is supplied (tab by default)
            missing_value(str,optional): The value to put if the index value is missing in the input data.
                Default is 'ND'
        """
        if isinstance(data, str):
            data = pandas.read_csv(data, sep=separator)
        assert(isinstance(data, pandas.DataFrame))
        ds = self.get_datasource_metadata(datasource)
        index_col = data.columns[0]
        data = data.set_index(index_col)
        columns = get_column_info(columns, data, supplied_columns_only)
        col = [x for x in ds["columns"] if x["field"] == index_col]
        if len(col) == 0:
            raise AttributeError(
                f"index column {index_col} not found in {datasource} datasource"
            )
        # py-right: dictionary key must be hashable
        newdf = pandas.DataFrame({index_col: self.get_column(datasource, index_col)})  # type: ignore
        h5 = self._get_h5_handle()
        gr = h5[datasource]
        assert isinstance(gr, h5py.Group)
        for c in columns:
            d = {k: v for k, v in zip(data.index, data[c["field"]])}
            # v slow - needs improving
            # py-right: `Argument of type "Series | Unknown | DataFrame" cannot be assigned to parameter "data" of type "Series"`
            ncol = newdf.apply(lambda row: d.get(row[0], missing_value), axis=1)
            assert isinstance(ncol, pandas.Series)
            add_column_to_group(c, ncol, gr, len(ncol), self.skip_column_clean)
            ds["columns"].append(c)
        self.set_datasource_metadata(ds)
        h5.close()

    def set_column_group(self, datasource, groupname, columns):
        """Adds (or changes) a column group

        Args:
            datasource(string): The name of the datasource
            groupname(string): The name of the column group
            columns(list): The field names of columns in the group. If None, then the column
                group will be removed
        """
        ds = self.get_datasource_metadata(datasource)
        # check if columns exists
        if columns:
            colfields = set([x["field"] for x in ds["columns"]])
            missingcols = [x for x in columns if x not in colfields]
            if len(missingcols) > 0:
                raise AttributeError(f"adding non existent columns ({','.join(missingcols)}) to column group {groupname}\
                                    in datasource {datasource}")
        cg = ds.get("columnGroups")
        # create entry if absent
        if not cg:
            cg = []
            ds["columnGroups"] = cg
        # does group exist
        ind = [c for c, x in enumerate(cg) if x["name"] == groupname]
        # change (or delete) existing group
        if len(ind) == 1:
            if columns:
                cg[ind[0]]["columns"] = columns
            else:
                del cg[ind[0]]
        # add new group
        else:
            # no group to delete
            if not columns:
                raise AttributeError(f"removing non existent column group {groupname}\
                                    from datasource {datasource}")
            # add new group
            cg.append({"name": groupname, "columns": columns})
        self.set_datasource_metadata(ds)

    def delete_datasource(self, name, delete_views=True):
        print("in delete -1 ")
        h5 = self._get_h5_handle()
        del h5[name]
        h5.close()
        print("in delete -2 ")
        self.datasources = [x for x in self.datasources if x["name"] != name]
        print("in delete -3 ")
        # delete all views contining that datasource
        if delete_views:
            print("in delete -4 ")
            views = self.views
            for view in views:
                data = views[view]
                if data["initialCharts"].get(name):
                    self.set_view(view, None)

    def add_genome_browser(
        self,
        datasource,
        parameters=["chr", "start", "end"],
        name=None,
        extra_params=None,
        custom_track=None,
        overwrite=False,
    ):
        """
        args:
            datasource (string): The name of the datasource
            parameters (list, optional): The names of the columns containing the chromosome, start and end
                positions. Defaults to ["chr","start","end"]
            name (string, optional): The name of the genome browser track. Defaults to the datasource name.
        """
        try:
            check_htslib()  # will raise an error if htslib is not installed
        except Exception:
            raise Exception(
                "htslib not installed. This is not supported on Windows, other platforms will need to install e.g. via brew install htslib"
            )
        if len(parameters) != 3:
            raise AttributeError(
                "genome browser parameters should be a list of 3 column names"
            )
        if not name:
            name = datasource
        ds = self.get_datasource_metadata(datasource)
        if "genome_browser" in ds and not overwrite:
            raise AttributeError(
                f"genome browser track already exists for {datasource}"
            )
        track_name = f"{secure_filename(datasource)}.bed"
        if not custom_track:
            # get all the genome locations
            loc = [self.get_column(datasource, x) for x in parameters]
            # write to a bed file
            # nb - should check whether it actually improves anything adding {name} to filenames
            # bed = join(self.trackfolder, f"t_{name}.bed") # reverting to Martin's original
            bed = join(self.trackfolder, "t.bed")
            o = open(bed, "w")
            for c, (chr, start, end) in enumerate(zip(loc[0], loc[1], loc[2])):
                o.write(f"{chr}\t{start}\t{end}\t{c}\n")
            o.close()
            # indexed_bed = join(self.trackfolder, "loc_{name}.bed") # reverting to Martin's original
            indexed_bed = join(self.trackfolder, track_name)
            create_bed_gz_file(bed, indexed_bed)
            os.remove(bed)
        else:
            # copy the custom track to the tracks folder
            shutil.copy(custom_track["location"], join(self.trackfolder, f"{track_name}.gz"))
            # copy index file
            shutil.copy(
                custom_track["location"] + ".tbi",
                join(self.trackfolder, f"{track_name}.gz.tbi"),
            )

        if not name:
            name = datasource
        gb = {
            "location_fields": parameters,
            # "default_track": {"url": "tracks/loc_{name}.bed.gz", "label": name}, # reverting to Martin's original
            "default_track": {"url": f"tracks/{track_name}.gz", "label": name},
        }
        if custom_track:
            gb["default_track"]["type"] = custom_track["type"]
        if extra_params:
            gb.update(extra_params)
        ds = self.get_datasource_metadata(datasource)
        ds["genome_browser"] = gb
        self.set_datasource_metadata(ds)

    def get_genome_browser(self, datasource):
        ds = self.get_datasource_metadata(datasource)
        info = ds.get("genome_browser")
        gb = {
            "type": "genome_browser",
            "param": info["location_fields"],
            "tracks": [
                {
                    "short_label": info["default_track"]["label"],
                    "url": info["default_track"]["url"],
                    "track_id": "_base_track",
                    "decode_function": "generic",
                    "height": 15,
                    "displayMode": "EXPANDED",
                }
            ],
        }
        at = info.get("atac_bam_track")
        if at:
            gb["tracks"].append(
                {
                    "short_label": "Coverage",
                    "height": 400,
                    "track_id": "_atac_bam_track",
                    "url": at["url"],
                    "type": "bam_sca_track",
                }
            )
        dt = info.get("default_tracks")
        if dt:
            for t in dt:
                gb["tracks"].append(t)
        if info["default_parameters"]:
            gb.update(info["default_parameters"])
        return gb

    def add_refseq_track(self, datasource, genome):
        ds = self.get_datasource_metadata(datasource)
        gb = ds.get("genome_browser")
        if not gb:
            raise AttributeError(f"no genome browser for {datasource}")
        tdir = join(split(os.path.abspath(__file__))[0], "templates", "tracks")
        reft = join(tdir, f"{genome}.bed.gz")
        if not os.path.exists(reft):
            raise AttributeError(f"no refseq track for {genome}")
        dt = gb.get("default_tracks")
        if not dt:
            dt = gb["default_tracks"] = []
        # add to start of list
        dt.insert(
            0,
            {
                "short_label": "RefSeq",
                "height": 50,
                "displayMode": "EXPANDED",
                "decode_function": "decodeRefflat",
                "track_id": "_refseq_track",
                "url": f"tracks/{genome}.bed.gz",
            },
        )
        # copy to tracks folder
        shutil.copy(reft, join(self.trackfolder, f"{genome}.bed.gz"))
        shutil.copy(reft + ".tbi", join(self.trackfolder, f"{genome}.bed.gz.tbi"))
        self.set_datasource_metadata(ds)

    def add_datasource(
        self,
        # project_id: str,
        name: str,
        dataframe: pandas.DataFrame | pandas.Series | str,
        columns: Optional[list] = None,
        supplied_columns_only=False,
        replace_data=False,
        add_to_view: Optional[str] = "default",
        separator="\t"
    ) -> list[dict[str, str]]:
        """Adds a pandas dataframe to the project. Each column's datatype, will be deduced by the
        data it contains, but this is not always accurate. Hence, you can supply a list of column
        metadata, which will override the names/types deduced from the dataframe.
        
        Args:
            name (string): The name of datasource
            dataframe (dataframe|str): Either a pandas dataframe or the path of a text file
            columns (list, optional) : A list of objects containing the column name and datatype.
            supplied_columns_only (bool, optional): If True, only the the subset of columns in the columns argument
            replace_data (bool, optional): If True, the existing datasource will be overwritten, Default is False,
            add_to_view (string, optional): The datasource will be added to the specified view.
            separator (str, optional): If a path to text file is supplied, then this should be the file's delimiter.
        """
        dodgy_columns = []  # To hold any columns that can't be added
        gr = None  # Initialize the group variable
        h5 = None
        
        try:
            if isinstance(dataframe, str):
                dataframe = pandas.read_csv(dataframe, sep=separator)
            
            # Get columns to add
            columns = get_column_info(columns, dataframe, supplied_columns_only)
            
            # Check if the datasource already exists
            try:
                ds = self.get_datasource_metadata(name)
            except Exception:
                ds = None

            if ds:
                # Delete the existing datasource if replace_data is True
                if replace_data:
                    self.delete_datasource(name)
                else:
                    raise FileExistsError(
                        f"Attempt to create datasource '{name}' failed because it already exists."
                    )
            
            # Open HDF5 file and handle group creation
            try:
                h5 = self._get_h5_handle()
                
                # Check for and delete existing group with this name
                if name in h5:
                    del h5[name]
                    logger.warning(f"Deleted existing group '{name}' in HDF5 file.")
                
                
                gr = h5.create_group(name)
            except Exception as e:
                raise RuntimeError(f"Error managing HDF5 groups for datasource '{name}': {e}")
            
            # Verify columns are provided
            if not columns:
                raise AttributeError("No columns to add. Please provide valid columns metadata.")
            
            # Add columns to the HDF5 group
            dodgy_columns = []
            for col in columns:
                try:
                    add_column_to_group(col, dataframe[col["field"]], gr, len(dataframe), self.skip_column_clean) # type: ignore
                except Exception as e:
                    dodgy_columns.append(col["field"])
                    logger.warning(
                        f"Failed to add column '{col['field']}' to datasource '{name}': {repr(e)}"
                    )
            
            h5.close()  # Close HDF5 file
            columns = [x for x in columns if x["field"] not in dodgy_columns]
            #print(f" - non-dodgy columns: {columns}")
            
            # Update datasource metadata
            ds = {"name": name, "columns": columns, "size": len(dataframe)}
            #print(f'--- setting datasource metadata: {ds}')
            self.set_datasource_metadata(ds)
            
            # Add to view if specified
            if add_to_view:
                # TablePlot parameters
                title=name,
                #params = ["leiden", "ARVCF", "DOK3", "FAM210B", "GBGT1", "NFE2L2", "UBE2D4", "YPEL2"]
                params = dataframe.columns.to_list()
                size = [792, 472]
                position = [10, 10]
            
                # Create plot
                table_plot = self.create_table_plot(title, params, size, position)
                
                # Convert plot to JSON and set view
                table_plot_json = self.convert_plot_to_json(table_plot)
                
                v = self.get_view(add_to_view)
                if not v:
                    v = {"initialCharts": {}}

                # Check if the initialCharts already has entries for `name`
                if name not in v["initialCharts"] or not v["initialCharts"][name]:
                    # If empty, initialize with [table_plot_json]
                    v["initialCharts"][name] = [table_plot_json]
                else:
                    # If not empty, append table_plot_json to the existing list
                    v["initialCharts"][name].append(table_plot_json)
                    
                self.set_view(add_to_view, v)
            
            
            # Update the project's update timestamp using the dedicated method
            if self.backend_db:
                from mdvtools.dbutils.dbservice import ProjectService
                ProjectService.set_project_update_timestamp(self.id)
            
            
            logger.info(f"add_datasource: Added datasource successfully '{name}'")
            return dodgy_columns

        except Exception as e:
            logger.error(f"Error in MDVProject.add_datasource : Error adding datasource '{name}': {e}")
            raise  # Re-raise the exception to propagate it to the caller

    def create_table_plot(self, title, params, size, position):
        """Create and configure a TablePlot instance with the given parameters."""
        plot = TablePlot(
            title=title,
            params=params,
            size=size,
            position=position
        )
        
        return plot
    
    def convert_plot_to_json(self, plot):
        """Convert plot data to JSON format."""
        return json.loads(json.dumps(plot.plot_data, indent=2).replace("\\\\", ""))

    def insert_link(self, datasource: str, linkto: str, linktype: str, data):
        """
        Adds a link between two datasources.
        datasource is the name of the datasource to which the link will be added.
        linkto is the name of the datasource to which the link will point.
        linktype is the type of link to add.
        The data argument is a dictionary containing the data for the link,
        the format of which depends on the linktype.
        """
        ds = self.get_datasource_metadata(datasource)
        if not ds:
            raise AttributeError(f"datasource '{datasource}' does not exist")
        to_ds = self.get_datasource_metadata(linkto)
        if not to_ds:
            raise AttributeError(f"datasource for linkto '{linkto}' does not exist")
        links = ds.get("links")
        if not links:
            links = {}
            ds["links"] = links
        llink = links.get(linkto)
        if not llink:
            llink = {}
            links[linkto] = llink
        llink[linktype] = data
        self.set_datasource_metadata(ds)

    def add_rows_as_columns_link(
        self, ds_row: str, ds_col: str, column_name: str, name: str
    ):
        """
        Adds a link between two datasources, such that columns may be added to the `ds_row` datasource
        based on the values in the `ds_col` datasource dynamically at runtime. The values in the `column_name` column of the
        `ds_col` datasource will be used as the names for the columns added to the `ds_row` datasource.

        Args:
            ds_row (string): The name of the datasource into which the link will be added
            ds_col (string): The name of the datasource containing the columns
            column_name (string): The name of a column in the `ds_col` datasource, the row-value of which will be used
                as the column name for columns dynamically added to the `ds_row` datasource
            name (string): The name of the link that will appear in the interface to describe the nature of the data being added, e.g. `'Gene Expr'`
        """
        to_ds = self.get_datasource_metadata(ds_col)
        if not to_ds:
            raise AttributeError(f"datasource for ds_col '{ds_col}' does not exist")
        if column_name not in [c["name"] for c in to_ds["columns"]]:
            raise AttributeError(
                f"column '{column_name}' does not exist in datasource '{ds_col}'"
            )
        data = {"name_column": column_name, "name": name, "subgroups": {}}
        self.insert_link(ds_row, ds_col, "rows_as_columns", data)

    def add_rows_as_columns_subgroup(
        self,
        row_ds: str,
        col_ds: str,
        stub: str,
        data,
        name: Optional[str] = None,
        label: Optional[str] = None,
        sparse: Optional[bool] = None, # this should be inferred from the data
        chunk_data=False
    ):
        """Add rows as columns in a subgroup."""
        name = name if name else stub
        label = label if label else name
        h5 = self._get_h5_handle()
        ds = h5[row_ds]
        if not isinstance(ds, h5py.Group):
            raise AttributeError(f"{row_ds} is not a group")
        if name in ds:
            raise ValueError(f"Group '{name}' already exists in {row_ds}.")
        
        gr = ds.create_group(name)
        
        if sparse is None:
            # Infer if the data is sparse or dense unless specified
            sparse = scipy.sparse.issparse(data)

        if sparse:
            # Handle sparse matrix
            density = f"{len(data.data) / (data.shape[0] * data.shape[1]):.3f}"
            logger.info(f"Adding sparse matrix to {row_ds} with {len(data.data)} elements (density {density})")
            gr.create_dataset(
                "x", (len(data.data),), data=data.data, dtype=numpy.float32
            )
            gr.create_dataset(
                "i", (len(data.indices),), data=data.indices, dtype=numpy.uint32
            )
            gr.create_dataset("p", (len(data.indptr),), data=data.indptr)
        else:
            # Fallback to dense or convertible
            logger.info(f"Adding dense matrix to {row_ds}")
            try:
                #Requires a lot of RAM leads to memory errors on smaller machines
                if not chunk_data:
                    dense_data = data.toarray() if hasattr(data, 'toarray') else numpy.asarray(data)
                    total_len = dense_data.shape[0] * dense_data.shape[1]
                    gr.create_dataset(
                        "x", (total_len,),
                        data=dense_data.flatten(order="F"),
                        dtype=numpy.float32
                    )
                    gr["length"] = [dense_data.shape[0]]
                else:
                    # Create the dataset with chunking and compression - slow
                    num_rows, num_cols = data.shape
                    chunk_size = num_cols
                    total_len = num_rows * num_cols
                
                    dset = gr.create_dataset(
                        "x", (total_len,),
                        dtype=numpy.float32,
                        chunks=(chunk_size,),
                        compression="gzip"
                    )
                    gr.create_dataset("length", data=[num_rows])

                    # Process the data in chunks to avoid high memory usage
                    # A flat single array is not the ideal storage but in theory 
                    # only small arrays will be dense. However large arrays are common due to
                    # normalization creating (different) non zero values in each gene for 0 reads
                    # Transposing the array without loading into memmory would probably take the 
                    # same amount of time
                    # Adapt chunk_size so large row length won't consume too much memory.
                    chunk_size = self._get_optimal_chunk_size(num_rows, num_cols)
                    for i in range(0, num_cols,chunk_size):
                        # protect against out-of-bounds end_col here 
                        # - although in testing, no difference observed, because
                        # total_len of dset is the right size & both slices will truncate correctly
                        end_col = min(i + chunk_size, num_cols)
                        dset[i*num_rows:(end_col)*num_rows] = data[:,i:end_col].flatten("F")
            except Exception as e:
                raise TypeError(f"Unsupported data type for dense processing: {type(data)}. Original error: {e}")

        # Update metadata
        ds = self.get_datasource_metadata(row_ds)
        ds["links"][col_ds]["rows_as_columns"]["subgroups"][stub] = {
            "name": name,
            "label": label,
            "type": "sparse" if sparse else "dense",
        }
        self.set_datasource_metadata(ds)
        h5.close()

    def _get_optimal_chunk_size(self, rows: int, cols: int) -> int:
        """Determine optimal chunk size based on matrix dimensions and available memory."""
        try:
            import psutil
            available_memory_mb = psutil.virtual_memory().available / 1024 / 1024
        except ImportError:
            # Fallback if psutil is not available
            available_memory_mb = 1000  # Assume 1GB available
        
        # Estimate memory per element (float32 = 4 bytes)
        bytes_per_element = 4
        
        # Calculate how many elements we can process with available memory
        # Use 25% of available memory to be very safe for large datasets
        safe_memory_bytes = available_memory_mb * 1024 * 1024 * 0.25
        max_elements = safe_memory_bytes / bytes_per_element
        
        if rows * cols <= max_elements:
            return cols
        else:
            return max(1, int(max_elements / rows))

    def get_links(self, datasource, filter=None):
        ds = self.get_datasource_metadata(datasource)
        links = []
        lnks = ds.get("links")
        if lnks:
            for lnkto in lnks:
                lnk = lnks[lnkto]
                if filter is None or lnk.get(filter):
                    links.append({"datasource": lnkto, "link": lnk})
        return links

    def serve(self, **kwargs):
        from mdvtools.server import create_app

        create_app(self, **kwargs)
        

    def delete(self):
        # todo - remove from project routes, set a flag indicating it's been deleted
        shutil.rmtree(self.dir)

    def get_configs(self):
        config = {
            "datasources": self.datasources,
            "state": self.state,
        }
        # legacy
        hyperion_conf = join(self.dir, "hyperion_config.json")
        if os.path.exists(hyperion_conf):
            config["hyperion_config"] = get_json(hyperion_conf)
        # end
        return config

    def convert_to_static_page(self, outdir, include_sab_headers=True):
        fdir = split(os.path.abspath(__file__))[0]
        # consider adding an option to do a js build here
        tdir = join(fdir, "templates")
        # copy everything except the data (todo options for images etc)
        copytree(self.dir, outdir, ignore=ignore_patterns(*("*.h5", "*.ome.tiff")))
        # copy the js and images
        self.copy_images(outdir)
        copytree(join(fdir, "static"), join(outdir, "static"))
        # create the static binary files
        self.convert_data_to_binary(outdir)
        # write out the index file
        page = "static_page.html"
        template = join(tdir, page)
        page = open(template).read()
        # make sure the static files are referenced correctly
        page = page.replace("/static", "static")
        # call init with no route, will be interpreted as static page (at /)
        page = page.replace(
            "_mdvInit('{{route}}')", "_mdvInit()"
        )  # not relevant for build-flask-vite build
        # correct config
        conf = self.state
        # can't edit static page
        conf["permission"] = "view"
        # consider using this flag for determining front-end behaviour
        conf["static"] = True
        # throttle the dataloading so don't get network errors
        conf["dataloading"] = {"split": 5, "threads": 2}
        save_json(join(outdir, "state.json"), conf,self.safe_file_save)
        # add service worker for cross origin headers
        if include_sab_headers:
            page = page.replace("<!--sw-->", '<script src="serviceworker.js"></script>')
            copyfile(join(tdir, "serviceworker.js"), join(outdir, "serviceworker.js"))
        with open(join(outdir, "index.html"), "w") as o:
            o.write(page)

    def copy_images(self, outdir):
        for ds in self.datasources:
            name = ds["name"]
            if "images" not in ds:
                # print("no images for", name)
                continue
            image_metadata = ds["images"]
            dsdir = join(outdir, "images", name)
            if not os.path.exists(dsdir):
                os.makedirs(dsdir)
            for image_set_name in image_metadata:
                image_set = image_metadata[image_set_name]
                print("copying", image_set_name)
                original_folder = image_set["original_folder"]
                copytree(original_folder, join(outdir, image_set["base_url"]))
            # TODO also copy any linked avivator images

    def save_state(self, state):
        # update/add or view
        # view will be deleted if view is null
        if state.get("currentView"):
            self.set_view(state["currentView"], state["view"])
        ud = state.get("updatedColumns")
        # update/add/delete any columns
        if ud:
            for ds in ud:
                item = ud[ds]
                for data in item["colors_changed"]:
                    self.set_column_metadata(
                        ds, data["column"], "colors", data["colors"]
                    )
                for data in item["columns"]:
                    self.set_column_with_raw_data(ds, data["metadata"], data["data"])
                for col in item["removed"]:
                    self.remove_column(ds, col)
        # update any datasource metadata
        md = state.get("metadata")
        if md:
            for ds in md:
                datasource = self.get_datasource_metadata(ds)
                for param in md[ds]:
                    datasource[param] = md[ds][param]
                self.set_datasource_metadata(datasource)

    def add_image_set(self, datasource, setname, column, folder, type="png",large=False):
        """Adds a set of images to a datasource. The images should be in a folder, with the same name as the column
        Args:
            datasource (str): The name of the datasource.
            column (str): The name of the column describing the images. The folder
                should contain images with the same name as the values in this column
                minus the file extension (typically .png or .jpg).
            type (str, optional): The type of the images. Default is 
                'png'. Other options are 'jpg', 'jpeg', etc.
            large (bool, optional): If True, the images will be avialable to the Row Summmary Box
                where only a single image is shown and can be panned and zoomed
                if false (default) the images will be available in the Image Table and should
                be thumbnails of the same size
            setname (str): The name of the image set. More than one set of images can be associated
                with a datasource. The name should be unique within the datasource and is used tp 
                create a folder (with a sanitized name) in the images directory     
            folder (str): The path to the folder containing the images.
        """
        ds = self.get_datasource_metadata(datasource)
        # col = self.get_column_metadata(datasource, column)

        images = [x for x in os.listdir(folder) if x.endswith(type)]
        # create the image folder
        fname = secure_filename(setname)
        imdir = join(self.imagefolder, fname)
        if not exists(imdir):
            os.makedirs(imdir)
        # copy the images
        for im in images:
            copyfile(join(folder, im), join(imdir, im))
        # update the metadata
        imt = "large_images" if large else "images"
        if not ds.get(imt):
            ds[imt] = {}
        ds[imt][setname] = {
            "key_column": column,
            "type": type,
            "base_url": f"./images/{fname}/",
        }

        self.set_datasource_metadata(ds)

    def get_view(self, view):
        views = self.views
        return views.get(view)

    def set_view(self, name: str, view: Optional[Any], make_default=False):
        """Sets the view with the given name to the supplied view data.
        If the view is None, then the view will be deleted.
        """
        views = self.views
        # update or add the view
        if view:
            # clone, in case a calling script might get confused by the view being changed
            view2 = copy.deepcopy(view)
            # generate ids for the views if not present
            # may consider more robust id generation & other checks here
            initialCharts = view2["initialCharts"]
            for ds in initialCharts:
                # todo check that there is a ds with that name
                for c in initialCharts[ds]:
                    if "id" not in c:
                        c["id"] = str(
                            "".join(random.choices(string.ascii_letters, k=6))
                        )
            views[name] = view2
        # remove the view
        else:
            if views.get(name):
                del views[name]
        self.views = views

        state = self.state
        # add to list and make default
        if view:
            if name not in state["all_views"]:
                state["all_views"].append(name)
            if make_default:
                state["initial_view"] = name
        # delete from list
        else:
            state["all_views"].remove(name)
            iv = state.get("initial_view")
            # if the deleted view is the default view then
            # change the default view to the first view in the list
            if iv:
                state["initial_view"] = state["all_views"][0]
        self.state = state

    def convert_data_to_binary(self, outdir=None):
        if not outdir:
            outdir = self.dir
        h5 = h5py.File(self.h5file)
        dss = self.datasources
        for ds in dss:
            n = ds["name"]
            gr = h5[n]
            if not isinstance(gr, h5py.Group):
                raise TypeError("Expected 'gr' to be of type h5py.Group.")
            dfile = join(outdir, "{}.gz".format(n))
            o = open(dfile, "wb")
            index = {}
            current_pos = 0
            for c in ds["columns"]:
                dt = gr.get(c["field"])
                if not dt:
                    continue
                arr = numpy.array(dt)
                comp = gzip.compress(arr.tobytes())
                o.write(comp)
                new_pos = current_pos + len(comp)
                index[c["field"]] = [current_pos, new_pos - 1]
                current_pos = new_pos

            # add rows to columns gene score / tensors etc
            lnks = self.get_links(n, "rows_as_columns")
            for ln in lnks:
                rc = ln["link"]["rows_as_columns"]
                for sg in rc["subgroups"]:
                    info = rc["subgroups"][sg]
                    sgrp = gr[info["name"]]
                    sparse = info.get("type") == "sparse"
                    # get number of rows in linked datasource
                    plen = [x["size"] for x in dss if x["name"] == ln["datasource"]][0]
                    for i in range(0, plen):
                        comp = gzip.compress(get_subgroup_bytes(sgrp, i, sparse))
                        o.write(comp)
                        new_pos = current_pos + len(comp)
                        index[f"{sg}{i}"] = [current_pos, new_pos - 1]
                        current_pos = new_pos

            o.close()
            ifile = dfile[: dfile.rindex(".")] + ".json"
            i = open(ifile, "w")
            i.write(json.dumps(index, allow_nan=False))
            i.close()

    def get_byte_data(self, columns, group):
        h5 = h5py.File(self.h5file, "r")
        byte_list = []
        gr = h5[group]
        if not isinstance(gr, h5py.Group):
            raise TypeError("Expected 'gr' to be of type h5py.Group.")
        for column in columns:
            sg = column.get("subgroup")
            if sg:
                sgindex = int(column["sgindex"])
                byte_list.append(
                    get_subgroup_bytes(
                        gr[sg], sgindex, column.get("sgtype") == "sparse"
                    )
                )
            else:
                data = gr[column["field"]]
                byte_list.append(numpy.array(data).tobytes())
        h5.close()
        return b"".join(byte_list)

    def set_region_data(
        self,
        datasource,
        data,
        region_field="sample_id",
        default_color="annotations",
        position_fields=["x", "y"],
        scale_unit="µm",
        scale=1.0,
    ):
        md = self.get_datasource_metadata(datasource)
        cols = set([x["field"] for x in md["columns"]])
        missing = [
            x
            for x in [region_field] + [default_color] + position_fields
            if x not in cols
        ]
        if len(missing) > 0:
            raise AttributeError(
                f"setting region data on {datasource} but the specified columns({','.join(missing)}) are missing"
            )
        md["regions"] = {
            "position_fields": position_fields,
            "region_field": region_field,
            "default_color": default_color,
            "scale_unit": scale_unit,
            "scale": scale,
        }
        # convert to dict
        if not isinstance(data, dict):
            df = pandas.read_csv(data, sep="\t")
            df.set_index(df.columns[0], inplace=True)
            data = df.to_dict("index")
        all_regions = {}
        for k, v in data.items():
            x = v.get("x_offset", 0)
            y = v.get("y_offset", 0)
            all_regions[k] = {
                "roi": {
                    "min_x": x,
                    "min_y": y,
                    "max_y": v["height"] + y,
                    "max_x": v["width"] + x,
                },
                # "images": v.get("images", {}),
                "images": {},
            }
            if "json" in v:
                f = v["json"]
                assert isinstance(f, str)  # in future we may allow dict or list
                if exists(f):
                    # copy the json file to the project
                    name = os.path.basename(f)
                    rel = join(self.dir, "json", name)
                    Path(rel).parent.mkdir(parents=True, exist_ok=True)
                    try:
                        shutil.copyfile(f, rel)
                        all_regions[k]["json"] = join("json", name)
                    except Exception as e:
                        logger.warning(
                            f"Skipping json for region {k} because of error copying {f} to {rel}\n{repr(e)}"
                        )
                else:
                    raise FileNotFoundError(f"json file '{f}' not found")
        # maybe warn if replacing existing regions
        # or add to existing regions
        md["regions"]["all_regions"] = all_regions
        self.set_datasource_metadata(md)

    def add_region_images(self, datasource: DataSourceName, data):
        """Adds images to regions in a datasource.

        Args:
            datasource (str): The name of the datasource.
            data (dict|str): A dictionary containing data about which images should be associated with
        """
        imdir = join(self.dir, "images", "regions")
        if not exists(imdir):
            os.makedirs(imdir)
        md = self.get_datasource_metadata(datasource)

        md["regions"]["base_url"] = "images/regions/"
        # convert flat file to dict
        if not isinstance(data, dict):
            df = pandas.read_csv(data, sep="\t")
            df.set_index(df.columns[0], inplace=True)
            data = df.to_dict("index")
        all_regions = md["regions"]["all_regions"]
        for k, v in data.items():
            region = all_regions.get(k)
            if not region:
                raise AttributeError(
                    f"adding image to non existant region ({k}) in {datasource}"
                )
            roi = region["roi"]
            name = v.get("name")
            x = v.get("offset_x", roi["min_x"])
            y = v.get("offset_y", roi["min_y"])
            region["default_image"] = name
            reg = {
                "position": [x, y],
                "height": v.get("height", roi["max_y"] - roi["min_y"]),
                "width": v.get("width", roi["max_x"] - roi["min_x"]),
                "name": name,
            }
            # simple url
            if v["path"].startswith("http"):
                reg["url"] = v["path"]
            # local file - need to copy to images directory
            else:
                im = split(v["path"])[1]
                im_details = im.split(".")
                newname = get_random_string() + "." + im_details[1]
                shutil.copyfile(v["path"], join(imdir, newname))
                reg["file"] = newname
            all_regions[k]["images"][name] = reg
        self.set_datasource_metadata(md)

    def add_viv_viewer(self, datasource_name, default_channels):
        """Add a Viv viewer to the specified datasource with default channels."""
        try:
            md = self.get_datasource_metadata(datasource_name)
            reg = md.get("regions")
            if not reg:
                raise AttributeError(
                    f"Adding viv viewer to {datasource_name}, which does not contain regions"
                )

            # Create the directory for storing images if it doesn't exist
            imdir = join(self.dir, "images", "avivator")
            if not exists(imdir):
                os.makedirs(imdir)

            # Add avivator configuration to the regions
            reg["avivator"] = {
                "default_channels": default_channels,
                "base_url": "images/avivator/",
            }
            
            # Save the updated metadata
            self.set_datasource_metadata(md)

        except Exception as e:
            logger.error(f"Error in MDVProject.add_viv_viewer: {e}")
            raise  # Re-raise the exception after logging


    def add_viv_images(self, datasource, data, link_images=True):
        md = self.get_datasource_metadata(datasource)
        try:
            md["regions"]["avivator"]
        except Exception:
            raise AttributeError(
                "Adding viv images when viv viewer has not been specified"
            )
        all_regions = md["regions"]["all_regions"]
        imdir = join(self.dir, "images", "avivator")
        if not isinstance(data, dict):
            df = pandas.read_csv(data, sep="\t")
            df.set_index(df.columns[0], inplace=True)
            data = df.to_dict("index")
        for k, v in data.items():
            region = all_regions.get(k)
            if not region:
                raise AttributeError(
                    f"adding image to non existant region ({k}) in {datasource}"
                )
            if v["path"].startswith("http"):
                region["viv_image"] = {"url": v["path"]}
            # local file - default is to copy to images directory
            # or link if link_images is True
            # todo consider situations where the image is in a different volume etc and may not be linkable.
            else:
                if not link_images:
                    newname = get_random_string() + ".ome.tiff"
                    shutil.copyfile(v["path"], join(imdir, newname))
                    region["viv_image"] = {"file": newname}
                else:
                    try:
                        dest = join(imdir, os.path.basename(v["path"]))
                        # we might want to use the same image in multiple regions / datasources
                        # in which case, it will already be linked
                        # this assumes that having the same name means it is actually the same image...
                        if not os.path.exists(dest):
                            os.symlink(
                                os.path.abspath(v["path"]),
                                join(imdir, os.path.basename(v["path"])),
                            )
                    except Exception as e:
                        logger.error(
                            f"Cannot link viv image '{v['path']}' to '{datasource}'\n{repr(e)}"
                        )
                    region["viv_image"] = {
                        "file": os.path.basename(v["path"]),
                        "linked_file": True,
                        # "original_folder": os.path.dirname(v["path"])
                    }
        self.set_datasource_metadata(md)

    def get_interaction_matrix(
        self, datasource, group, interaction_metric, square_size=20
    ):
        """
        Args:
            datasource (str): The name of the datasource.
            group (str): The name of the group.
            interaction_metric (str): The name of the interaction metric.
        """
        md = self.get_datasource_metadata(datasource)
        im_info = self.get_column_metadata(datasource, interaction_metric)
        i = md.get("interactions")
        if not i:
            raise AttributeError(f"no interactions in {datasource}")
        icd = self.get_column_metadata(datasource, i["interaction_columns"][0])[
            "values"
        ]
        side = len(icd) * square_size
        chart = {
            "type": "single_heat_map",
            "param": i["interaction_columns"]
            + [interaction_metric]
            + [i["pivot_column"]],
            "category": group,
            "title": f"{group} - {im_info['name']}",
            "size": [side, side],
            "axis": {
                "x": {
                    "textSize": 13,
                    "label": "",
                    "size": 101,
                    "tickfont": 11,
                    "rotate_labels": True,
                },
                "y": {"textSize": 13, "label": "", "size": 94, "tickfont": 10},
            },
        }
        return chart

    def get_selection_dialog(self, datasource, selections):
        filters = {}
        for s in selections:
            sel = s.get("filter")
            if sel:
                col = self.get_column_metadata(datasource, s["column"])
                if col["datatype"] not in ["text", "text16", "multitext"]:
                    if sel[0] is None:
                        sel[0] = col["minMax"][0]
                    if sel[1] is None:
                        sel[1] = col["minMax"][1]
                else:
                    if isinstance(sel, list):
                        sel = {"category": sel}
                filters[s["column"]] = sel
        return {
            "type": "selection_dialog",
            "param": [x["column"] for x in selections],
            "filters": filters,
        }

    def get_image_plot(self, datsource, image_set):
        md = self.get_datasource_metadata(datsource)
        ims = md.get("images")
        if not ims:
            raise AttributeError(f"no images in {datsource}")
        img = ims.get(image_set)
        if not img:
            raise AttributeError(f"no image set {image_set} in {datsource}")

        return {
            "type": "image_table_chart",
            "title": image_set,
            "param": [img["key_column"]],
            "image_set": image_set,
        }

    def get_centroid_plot(
        self, datasource, region, background_image="_default", scale=0.5
    ):
        """
        Args:
            datasource (str): The name of the datasource.
            region (str): The name of the region.
            background_image (str, optional): The name of the background image. Default is '_default'
            scale (float, optional): The scale of the image. Default is 0.5

        Returns:
            dict: The chart specification.
        """
        md = self.get_datasource_metadata(datasource)
        regions = md.get("regions")
        if not regions:
            raise AttributeError("no regions in specifeid")
        r_info = regions["all_regions"].get(region)
        if not r_info:
            raise AttributeError(f"no region {region} in regions")
        chart = {
            "type": "image_scatter_plot",
            "param": regions["position_fields"] + [regions["default_color"]],
            "background_filter": {
                "column": regions["region_field"],
                "category": region,
            },
            "title": region,
            "radius": 3.5,
            "color_by": regions["default_color"],
            "color_legend": {"dsiplay": False},
            "region": region,
            "roi": r_info.get("roi"),
        }
        dims = r_info["roi"]
        mx = dims.get("min_x", 0)
        my = dims.get("min_y", 0)
        size = [dims["max_x"] - mx, dims["max_y"] - my]
        size = [x * scale for x in size]
        chart["size"] = size
        if background_image:
            if background_image == "_default":
                background_image = r_info["default_image"]
            chart["background_image"] = r_info["images"][background_image]

        return chart

<<<<<<< HEAD

    def log_chat_item(self, output: Any, prompt_template: str, response: str, conversation_id: str):
        """
        Log a chat interaction to the chat log file.
        
        Args:
            output: Result of invoke 'from langchain.chains import RetrievalQA'
            prompt_template: The template used for the prompt
            response: The response generated
            conversation_id: ID to group messages from the same conversation
        """
        if self.chat_logger is None:
           print("Chat logging is not available")
           return

        from mdvtools.llm.chatlog import log_chat
        from mdvtools.llm.chat_types import ChatLogItem
        log_chat(output, prompt_template, response)
        
        context_information = output['source_documents']#output['context']
        context_information_metadata = [context_information[i].metadata for i in range(len(context_information))]
        context_information_metadata_url = [context_information_metadata[i]['url'] for i in range(len(context_information_metadata))]
        context_information_metadata_name = [s[82:] for s in context_information_metadata_url]

        context = str(context_information_metadata_name)
        query = output['query']

        chat_item = ChatLogItem(
            context=context,
            query=query,
            prompt_template=prompt_template,
            response=response,
            timestamp=time.strftime("%Y-%m-%d %H:%M:%S"),
            conversation_id=conversation_id
        )
        
        self.chat_logger.log_chat(chat_item)

=======
>>>>>>> 41c1eb0d
def get_json(file):
    with open(file) as f:
        return json.load(f)


def save_json(file, data, safe= True):
    try:
        if safe:
            save_json_atomic(file, data)
        else:
            with open(file,"w") as f:
                json.dump(data,f,indent=2,allow_nan=False)
    except Exception as e:
        logger.error(
            f"Error saving json to '{file}': some data cleaning may be necessary... project likely to be in a bad state."
        )
        raise (e)

def save_json_atomic(path, data):
    """
    Save JSON data to a file atomically.
    Hopefully this will be safer - in certain situations we were ending up with truncated output files.
    This method was suggested by ChatGPT: https://chatgpt.com/share/6813337b-9acc-800b-a6cd-6d058f339cd5
    """
    dir_name = os.path.dirname(path)
    with tempfile.NamedTemporaryFile("w", dir=dir_name, delete=False) as tmp:
        json.dump(data, tmp, indent=2, allow_nan=False)
        tmp.flush()
        os.fsync(tmp.fileno())
        temp_name = tmp.name
    # potential issues particularly in Docker where the files are on a different volume
    # safest option is to sync like this before and after, but may be overkill
    # 'sync' will fail silently on windows
    os.system("sync")
    os.replace(temp_name, path)  # Atomic move on most OSes
    os.system("sync")
    #file is saved with restictive permissions (this may be intentional)
    #
    # this method is lower overhead than os.system("sync") 
    # but stress testing indicates it is less robust
    # dir_fd = os.open(dir_name, os.O_DIRECTORY)
    # os.fsync(dir_fd)
    # os.close(dir_fd)

def get_subgroup_bytes(grp, index, sparse=False):
    if sparse:
        offset = grp["p"][index : index + 2]
        _len = offset[1] - offset[0]
        _indexes = numpy.array(grp["i"][offset[0] : offset[1]])
        _values = numpy.array(grp["x"][offset[0] : offset[1]], numpy.float32)
        return (
            numpy.array([_len], numpy.uint32).tobytes()
            + numpy.array(_indexes).tobytes()
            + numpy.array(_values).tobytes()
        )
    else:
        _len = grp["length"][0]
        offset = index * _len
        return numpy.array(grp["x"][offset : offset + _len], numpy.float32).tobytes()


def add_column_to_group(
    col: dict,
    data: pandas.Series,
    group: h5py.Group,
    length: int,
    skip_column_clean: bool,
):
    """
    col (dict): The column metadata (may be modified e.g. to add values)
    data (pandas.Series): The data to add
    group (h5py.Group): The group to add the data to
    length (int): The length of the data
    """

    if (
        col["datatype"] == "text"
        or col["datatype"] == "unique"
        or col["datatype"] == "text16"
    ):
        #in pandas missing values are represented by NaN
        #which cause problems when co-ercing into text, therefore replace with ND
        if isinstance(data.dtype, pandas.CategoricalDtype):
            # Handle pandas Categorical data
            if "ND" not in data.cat.categories:
                # see test_categorical_missing_values_edge_cases()
                data = data.cat.add_categories("ND")
            data = data.fillna("ND")
        #no boolean datatype in MDV at the moment, have to co-erce to text
        elif is_bool_dtype(data):
            cat = data.apply(lambda x: "True" if x is True else "False" if x is False else "ND")
            assert isinstance(cat, pandas.Series)
            data = cat
        else:
            # may need to double-check this...
            data = data.fillna("ND")
        values = data.value_counts()

        if len(values) < 65537 and col["datatype"] != "unique":
            t8 = len(values) < 257
            col["datatype"] = "text" if t8 else "text16"
            dtype = numpy.ubyte if t8 else numpy.uint16
            if not col.get("values"):
                col["values"] = [x for x in values.index if values[x] != 0]
            vdict = {k: v for v, k in enumerate(col["values"])}
            group.create_dataset(
                col["field"],
                length,
                dtype=dtype,
                data=data.map(vdict),  # type: ignore
            )
            # convert to string
            col["values"] = [str(x) for x in col["values"]]

        else:
            max_len = max(data.str.len())
            utf8_type = h5py.string_dtype("utf-8", int(max_len))
            col["datatype"] = "unique"
            col["stringLength"] = max_len
            group.create_dataset(col["field"], length, data=data, dtype=utf8_type)

    elif col["datatype"] == "multitext":
        delim = col.get("delimiter", ",")
        value_set: set[str] = set()
        maxv = 0
        # first parse - get all possible values and max number
        # of values in a single field
        for v in data:
            if not isinstance(v, str):
                continue
            vs = v.split(delim)
            value_set.update([x.strip() for x in vs])
            maxv = max(maxv, len(vs))
        if "" in value_set:
            value_set.remove("")
        ndata = numpy.empty(shape=(length * maxv,), dtype=numpy.uint16)
        ndata.fill(65535)
        values = list(value_set)
        # dict more efficient than index list
        vmap = {k: v for v, k in enumerate(values)}
        for i in range(0, length):
            b = i * maxv
            try:
                v = data[i]  # may raise KeyError if data is None at this index
                if not isinstance(v, str) or v == "":
                    continue
                vs = v.split(delim)
                vs = [x.strip() for x in vs]
            except Exception:
                continue
            vs.sort()
            for n in range(0, len(vs)):
                ndata[b + n] = vmap[vs[n]]
        col["values"] = values
        col["stringLength"] = maxv
        group.create_dataset(
            col["field"], length * maxv, data=ndata, dtype=numpy.uint16
        )
    else:
        dt = numpy.int32 if col["datatype"] == "int32" else numpy.float32
        clean = (
            data
            if skip_column_clean
            #this is pretty fast now
            else
                pandas.to_numeric(
                    data.iloc[:, 0] if isinstance(data, pandas.DataFrame) else data,
                    errors="coerce"
                )
        )  # this is slooooow?
        # faster but non=numeric values have to be certain values
        # clean=data.replace("?",numpy.NaN).replace("ND",numpy.NaN).replace("None",numpy.NaN)
        ds = group.create_dataset(col["field"], length, data=clean, dtype=dt)
        # remove NaNs for min/max and quantiles - this needs to be tested with 'inf' as well.
        na = numpy.array(ds)
        na = na[numpy.isfinite(na)]
        col["minMax"] = [float(str(numpy.amin(na))), float(str(numpy.amax(na)))]
        quantiles = [0.001, 0.01, 0.05]
        col["quantiles"] = {}
        for q in quantiles:
            #quantiles must be of type float else won't serialise to json
            col["quantiles"][str(q)] = [
                float(numpy.percentile(na, 100 * q)),
                float(numpy.percentile(na, 100 * (1 - q))),
            ]

def get_column_info(columns, dataframe, supplied_columns_only):
    if columns:
        for col in columns:
            if not col.get("field"):
                col["field"] = col["name"]

    if not supplied_columns_only:
        cols = [
            {"datatype": datatype_mappings[d.name], "name": c, "field": c}
            for d, c in zip(dataframe.dtypes, dataframe.columns)
        ]
        # replace with user given column metadata
        if columns:
            col_map = {x["field"]: x for x in columns}
            cols = [col_map.get(x["field"], x) for x in cols]
        columns = cols
    return columns


def check_htslib():
    try:
        subprocess.run(["tabix", "--version"])
    except Exception:
        raise AttributeError(
            "htslib not found, needed for preparing genome browser data"
        )


##!! will not work in windows and requires htslib installed
def create_bed_gz_file(infile, outfile):
    # need to sort
    command = "sort -k1,1V -k2,2n -k3,3n {} > {}".format(
        shlex.quote(infile), shlex.quote(outfile)
    )
    os.system(command)
    subprocess.run(["bgzip", outfile])
    subprocess.run(["tabix", outfile + ".gz"])


def get_random_string(length=6):
    return "".join(
        random.choices(
            string.ascii_uppercase + string.ascii_lowercase + string.digits, k=length
        )
    )


if __name__ == "__main__":
    path = os.getcwd()
    if len(sys.argv) > 1:
        path = sys.argv[1]
    if os.path.exists(os.path.join(path, "datasources.json")):
        MDVProject(path).serve()<|MERGE_RESOLUTION|>--- conflicted
+++ resolved
@@ -26,13 +26,9 @@
 import tempfile
 from mdvtools.image_view_prototype import create_image_view_prototype
 from mdvtools.charts.table_plot import TablePlot
-<<<<<<< HEAD
-
-=======
 from mdvtools.logging_config import get_logger
 
 logger = get_logger(__name__)
->>>>>>> 41c1eb0d
 
 DataSourceName = str  # NewType("DataSourceName", str)
 ColumnName = str  # NewType("ColumnName", str)
@@ -99,15 +95,6 @@
         if not exists(self.statefile):
             with open(self.statefile, "w") as o:
                 o.write(json.dumps({"all_views": []}))
-<<<<<<< HEAD
-        try:
-            from mdvtools.llm.chat_types import ChatLogger
-            self.chat_logger = ChatLogger(self.chatfile)
-        except Exception as e:
-            print("Chat logger not available")
-            self.chat_logger = None
-=======
->>>>>>> 41c1eb0d
         self._lock = fasteners.InterProcessReaderWriterLock(join(dir, "lock"))
         self.backend_db = backend_db
 
@@ -1855,47 +1842,6 @@
 
         return chart
 
-<<<<<<< HEAD
-
-    def log_chat_item(self, output: Any, prompt_template: str, response: str, conversation_id: str):
-        """
-        Log a chat interaction to the chat log file.
-        
-        Args:
-            output: Result of invoke 'from langchain.chains import RetrievalQA'
-            prompt_template: The template used for the prompt
-            response: The response generated
-            conversation_id: ID to group messages from the same conversation
-        """
-        if self.chat_logger is None:
-           print("Chat logging is not available")
-           return
-
-        from mdvtools.llm.chatlog import log_chat
-        from mdvtools.llm.chat_types import ChatLogItem
-        log_chat(output, prompt_template, response)
-        
-        context_information = output['source_documents']#output['context']
-        context_information_metadata = [context_information[i].metadata for i in range(len(context_information))]
-        context_information_metadata_url = [context_information_metadata[i]['url'] for i in range(len(context_information_metadata))]
-        context_information_metadata_name = [s[82:] for s in context_information_metadata_url]
-
-        context = str(context_information_metadata_name)
-        query = output['query']
-
-        chat_item = ChatLogItem(
-            context=context,
-            query=query,
-            prompt_template=prompt_template,
-            response=response,
-            timestamp=time.strftime("%Y-%m-%d %H:%M:%S"),
-            conversation_id=conversation_id
-        )
-        
-        self.chat_logger.log_chat(chat_item)
-
-=======
->>>>>>> 41c1eb0d
 def get_json(file):
     with open(file) as f:
         return json.load(f)
