import os
import sys
import h5py
import numpy
import pandas
import json
import gzip
import shlex
import subprocess
import fasteners
import warnings
import shutil
import random
import string
from os.path import join, split, exists
from pathlib import Path
from werkzeug.utils import secure_filename
from shutil import copytree, ignore_patterns, copyfile
from typing import Optional, NewType, List, Union
import time

DataSourceName = str  # NewType("DataSourceName", str)
ColumnName = str  # NewType("ColumnName", str)
# List[ColumnName] gets tricky, `ColumnName | str` syntax needs python>=3.10
Cols = Union[List[str], NewType("Params", List[ColumnName])]

datatype_mappings = {
    "int64": "integer",
    "float64": "double",
    "float32": "double",
    "object": "text",
    "category": "text",
    "bool": "text",
    "int32": "double",
}

numpy_dtypes = {
    "text": numpy.ubyte,
    "multitext": numpy.uint16,
    "double": numpy.float32,
    "integer": numpy.float32,
    "int32": numpy.int32,
    # unique created in fly (depends on string length)
}


class MDVProject:
    def __init__(
        self,
        dir: str,
        id: Optional[str] = None,
        delete_existing=False,
        skip_column_clean=False,
    ):
        self.skip_column_clean = (
            skip_column_clean  # signficant speedup for large datasets
        )
        self.dir = dir
        self.id = id if id else os.path.basename(dir)
        if delete_existing and exists(dir):
            shutil.rmtree(dir)
        self.h5file = join(dir, "datafile.h5")
        self.datasourcesfile = join(dir, "datasources.json")
        self.statefile = join(dir, "state.json")
        self.viewsfile = join(dir, "views.json")
        self.imagefolder = join(dir, "images")
        self.trackfolder = join(dir, "tracks")
        if not exists(dir):
            os.mkdir(dir)
        if not exists(self.trackfolder):
            os.mkdir(self.trackfolder)
        if not exists(self.datasourcesfile):
            with open(self.datasourcesfile, "w") as o:
                o.write(json.dumps([]))
        if not exists(self.viewsfile):
            with open(self.viewsfile, "w") as o:
                o.write(json.dumps({}))
                o.close()
        if not exists(self.statefile):
            with open(self.statefile, "w") as o:
                o.write(json.dumps({"all_views": []}))
        self._lock = fasteners.InterProcessReaderWriterLock(join(dir, "lock"))

    @property
    def datasources(self):
        return get_json(self.datasourcesfile)

    @datasources.setter
    def datasources(self, value):
        save_json(self.datasourcesfile, value)

    @property
    def views(self):
        return get_json(self.viewsfile)

    @views.setter
    def views(self, value):
        save_json(self.viewsfile, value)

    @property
    def state(self):
        return get_json(self.statefile)

    @state.setter
    def state(self, value):
        save_json(self.statefile, value)

    def set_editable(self, edit):
        c = self.state
        c["permission"] = "edit" if edit else "view"
        self.state = c

    def lock(self, type="read"):
        return self._lock.read_lock() if type == "read" else self._lock.write_lock()

    def get_column_metadata(self, datasource, column):
        ds = self.get_datasource_metadata(datasource)
        col = [x for x in ds["columns"] if x["field"] == column]
        if len(col) == 0:
            raise AttributeError(
                f"column {column} not found in {datasource} datasource"
            )
        return col[0]

    def set_column_metadata(self, datasource, column, parameter, value):
        ds = self.get_datasource_metadata(datasource)
        col_index = [c for c, x in enumerate(ds["columns"]) if x["field"] == column]
        if len(col_index) == 0:
            raise AttributeError(
                f"column {column} not found in {datasource} datasource"
            )
        ds["columns"][col_index[0]][parameter] = value
        self.set_datasource_metadata(ds)

    def get_datasource_as_dataframe(self, datasource: str) -> pandas.DataFrame:
        ## nb, I'd quite like to have some 'DataSourceName' type alias so we know it's not just any string...
        ds = self.get_datasource_metadata(datasource)
        df = pandas.DataFrame()
        for c in ds["columns"]:
            data = self.get_column(datasource, c["field"])
            df[c["name"]] = data
        return df

    def check_columns_exist(self, datasource, columns):
        md = self.get_datasource_metadata(datasource)
        all_cols = set([x["field"] for x in md["columns"]])
        return [x for x in columns if x not in all_cols]

    def set_interactions(
        self,
        interaction_ds,
        parent_ds,
        pivot_column="sample_id",
        parent_column="annotation",
        is_single_region=True,
        interaction_columns=["Cell Type 1", "Cell Type 2"],
        default_parameter="Cross PCF gr20",
        node_size="cell 1 number",
        add_view=True,
    ):
        """
        See `spatialdata.md` for documentation...
        """
        # check columns exist in the appropriate data sets
        missing_cols = self.check_columns_exist(
            interaction_ds,
            [pivot_column, default_parameter, node_size] + interaction_columns,
        )
        if len(missing_cols) > 0:
            raise AttributeError(
                f'columns {",".join(missing_cols)} not found in {interaction_ds} datasource'
            )
        missing_cols = self.check_columns_exist(
            parent_ds, [pivot_column, parent_column]
        )
        if len(missing_cols) > 0:
            raise AttributeError(
                f'columns {",".join(missing_cols)} not found in {parent_ds} datasource'
            )
        # update the config
        md = self.get_datasource_metadata(interaction_ds)
        md["interactions"] = {
            "pivot_column": pivot_column,
            "is_single_region": is_single_region,
            "interaction_columns": interaction_columns,
            "spatial_connectivity_map": {
                "link_length": default_parameter,
                "link_thickness": default_parameter,
                "link_color": default_parameter,
                "node_size": node_size,
            },
            "cell_radial_chart": {"link_thickness": default_parameter},
        }
        self.set_datasource_metadata(md)
        # update the links between datasources
        self.insert_link(
            interaction_ds,
            parent_ds,
            "interactions",
            {
                "interaction_columns": interaction_columns + [parent_column],
                "pivot_column": pivot_column,
                "is_single_region": is_single_region,
            },
        )
        if add_view:
            # todo add stuff to the view
            self.set_view(
                interaction_ds, {"initialCharts": {parent_ds: [], interaction_ds: []}}
            )

    def get_datasource_metadata(self, name):
        ds = [x for x in self.datasources if x["name"] == name]
        if len(ds) == 0:
            raise AttributeError(f"{name} datasource not found")
        return ds[0]

    def set_datasource_metadata(self, ds):
        mds = self.datasources
        index = [c for c, x in enumerate(mds) if x["name"] == ds["name"]]
        if len(index) == 0:
            mds.append(ds)
        else:
            mds[index[0]] = ds
        self.datasources = mds

    def add_images_to_datasource(
        self,
        ds: str,
        image_folder: str,
        key_column: str,
        name="Images",
        image_type="png",
    ):
        """Adds images to a datasource.
        These will be copied as static assets with `convert_to_static_page()`,
        and served from their original location by `serve()`.
        Args:
            ds (str): The name of the datasource.
            image_folder (str): The folder containing the images.
            key_column (str): The name of the column in ds containing the image names.
            name (str, optional): The name of the image set. Defaults to "Images".
            image_type (str, optional): The image type. Defaults to "png".
        """
        ds_metadata = self.get_datasource_metadata(ds)
        if "images" not in ds_metadata:
            ds_metadata["images"] = {}
        image_meta = ds_metadata["images"]
        if name in image_meta:
            raise AttributeError(f"Image set {name} already exists in {ds} datasource")
        image_meta[name] = {
            "original_folder": image_folder,  # for convenience locally, maybe shouldn't be saved, may be useful
            "base_url": f"./images/{ds}/{name}/",
            "key_column": key_column,
            "type": image_type,
        }
        print(f"Added image set {name} to {ds} datasource")
        self.set_datasource_metadata(ds_metadata)

    def add_or_update_image_datasource(self, tiff_metadata, datasource_name):
        """Add or update an image datasource in datasources.json"""
        try:
            # Load current datasources
            datasources = self.datasources
            
            # Check if the datasource exists
            datasource = next((ds for ds in datasources if ds["name"] == datasource_name), None)
            
            if datasource:
                # Update the existing datasource and check the result
                update_success = self.update_datasource(datasource, tiff_metadata)
                if not update_success:
                    print(f"Failed to update datasource '{datasource_name}'.")
                    return False
            else:
                # Create a new datasource
                # Uncomment and implement the following line if needed
                # creation_success = self.create_new_datasource(tiff_metadata, datasource_name)
                print(f"Datasource '{datasource_name}' does not exist and creation is not implemented yet.")
                return False

            return True
        except Exception as e:
            print(f"Error updating or adding datasource '{datasource_name}': {e}")
            return False


    def update_datasource(self, datasource, tiff_metadata):
        """Update an existing datasource with new image metadata."""
        try:
            # Extract image metadata from tiff_metadata
            width = tiff_metadata['OME']['Image']['Pixels']['SizeX']
            height = tiff_metadata['OME']['Image']['Pixels']['SizeY']
            scale = tiff_metadata['OME']['Image']['Pixels']['PhysicalSizeX']
            scale_unit = tiff_metadata['OME']['Image']['Pixels'].get('PhysicalSizeUnit', 'µm')  # Default to µm if not present

            # Ensure datasource has a 'regions' field
            if "regions" not in datasource:
                datasource["regions"] = {"all_regions": {}}
            
            # Determine region name
            region_name = tiff_metadata.get('name', 'unknown')  # Default to 'unknown' if not present in metadata
            
            # Define new region with metadata
            new_region = {
                "roi": {
                    "min_x": 0,
                    "min_y": 0,
                    "max_x": width,
                    "max_y": height
                },
                "images": {},
                "json": f"json/{region_name}.tif.s1.json",
                "viv_image": {
                    "file": f"{region_name}.tiff",
                    "linked_file": True
                },
                'width': width,  # Adding width
                'height': height,  # Adding height
                'scale': scale,  # Adding scale
                'scale_unit': scale_unit  # Adding scale_unit
            }

            image_metadata = {
                'path': tiff_metadata['path']
            }

            # Update or add the region in the datasource
            datasource["regions"]["all_regions"][region_name] = new_region
            datasource['size'] = len(datasource['regions']['all_regions'])

            # Save the updated datasource
            self.set_datasource_metadata(datasource)

            # Update views and images
            self.add_viv_viewer(region_name, [{'name': 'DAPI'}])
            self.add_viv_images(region_name, image_metadata, link_images=True)

            print(f"Datasource '{datasource.get('name', 'unknown')}' updated successfully.")
            return True
        except Exception as e:
            print(f"Error updating datasource '{datasource.get('name', 'unknown')}': {e}")
            return False
    
    
        

    def get_image(self, path: str):
        """Gets the filename of an image."""
        # assume path is of the form <ds>/<name>/<filename>
        p = path.split("/")
        ds = p[0]
        filename = p[-1]
        ds_metadata = self.get_datasource_metadata(ds)
        image_meta = ds_metadata["images"][p[1]]
        return join(image_meta["original_folder"], filename)

    def _get_h5_handle(self, read_only=False, attempt=0) -> h5py.File:
        mode = "r"
        if not exists(self.h5file):
            mode = "w"
        elif not read_only:
            mode = "a"
        try:
            return h5py.File(self.h5file, mode)
        except Exception:
            # certain environments seem to have issues with the handle not being closed instantly
            # if there is a better way to do this, please change it
            # if there are multiple processes trying to access the file, this may also help
            # (although if they're trying to write, who knows what bad things may happen to the project in general)
            time.sleep(0.1)
            attempt += 1
            print(f"error opening h5 file, attempt {attempt}...")
            return self._get_h5_handle(read_only, attempt)

    def get_column(self, datasource: str, column, raw=False):
        cm = self.get_column_metadata(datasource, column)
        h5 = self._get_h5_handle()
        gr = h5[datasource]
        if not isinstance(gr, h5py.Group):
            h5.close()
            raise AttributeError(f"cannot open datasource '{datasource}' in h5 file")
        raw_data = numpy.array(gr[column])
        if raw:
            return raw_data
        dt = cm["datatype"]
        if dt == "text" or dt == "text16":
            data = [cm["values"][x] for x in raw_data]
        elif dt == "multitext":
            chunksize = raw_data.shape[0] / cm["stringLength"]
            arr = numpy.split(raw_data, chunksize)
            data = [",".join([cm["values"][x] for x in y if x != 65535]) for y in arr]
        elif dt == "unique":
            data = [x.decode() for x in raw_data]
        else:
            data = list(raw_data)
        h5.close()
        return data

    def set_column_with_raw_data(self, datasource, column, raw_data):
        """Adds or updates a column with raw data
        Args:
            datasource (str): The name of the datasource.
            column (dict): The complete metadata for the column
            raw_data (list|array): The raw binary data for the column
        """
        h5 = self._get_h5_handle()
        cid = column["field"]
        ds = h5[datasource]
        if not isinstance(ds, h5py.Group):
            raise AttributeError(f"{datasource} is not a group")
        if ds.get(cid):
            del ds[cid]
        dt = numpy_dtypes.get(column["datatype"])
        if not dt:
            dt = h5py.string_dtype("utf-8", column["stringLength"])
        ds.create_dataset(cid, len(raw_data), data=raw_data, dtype=dt)
        ds = self.get_datasource_metadata(datasource)
        cols = ds["columns"]
        ind = [c for c, x in enumerate(cols) if x["field"] == cid]
        if len(ind) == 0:
            cols.append(column)
        else:
            cols[ind[0]] = column
        self.set_datasource_metadata(ds)

    def set_column(self, datasource, column, data):
        """Adds (or replaces an existing column) with the data supplied

        Args:
            datasource (str): The name of the datasource.
            column (str|dict):  metadata for the column. Can be a string with the column's name,
                although datatype should also be included as the inferred datatype
                is not always correct
            raw_data (list|array): Anything that can be converted into a pandas Series
            The data should be in the correct order
        """
        if isinstance(column, str):
            column = {"name": column}
        if not column.get("field"):
            column["field"] = column["name"]
        ds = self.get_datasource_metadata(datasource)
        ind = [c for c, x in enumerate(ds["columns"]) if x["field"] == column["field"]]
        col_exists = len(ind) > 0
        li = pandas.Series(data)
        if not column.get("datatype"):
            column["datatype"] = datatype_mappings.get(str(li.dtype), "text")
        h5 = self._get_h5_handle()
        gr = h5[datasource]
        if not isinstance(gr, h5py.Group):
            raise AttributeError(f"{datasource} is not a group")
        if gr.get(column["field"]):
            del gr[column["field"]]
        add_column_to_group(column, li, gr, len(li), self.skip_column_clean)
        h5.close()
        if col_exists:
            ds["columns"][ind[0]] = column
        else:
            ds["columns"].append(column)
        self.set_datasource_metadata(ds)

    def remove_column(self, datasource, column):
        """Removes the specified column

        Args:
            datasource (str): The name of the data source.
            column (str): The id (field) of the column.
        """
        ds = self.get_datasource_metadata(datasource)
        cols = [x for x in ds["columns"] if x["field"] != column]
        if len(cols) == len(ds["columns"]):
            warnings.warn(f"deleting non existing column: {column} from {datasource}")
            return
        ds["columns"] = cols
        h5 = self._get_h5_handle()
        gr = h5[datasource]
        if not isinstance(gr, h5py.Group):
            raise AttributeError(f"{datasource} is not a group")
        del gr[column]
        self.set_datasource_metadata(ds)

    def add_annotations(
        self,
        datasource: str,
        data: pandas.DataFrame | str,
        separator="\t",
        missing_value="ND",
        columns=[],
        supplied_columns_only=False,
    ):
        """Adds annotations based on an existing column

        Args:
            datasource (str): The name of the data source.
            data (dataframe|str): Either a pandas dataframe or a text file. The first column
                should be the 'index' column and match a column in the datasource. The other columns should
                contain the annotations to add.
            separator (str,optional): The delimiter if a text file is supplied (tab by default)
            missing_value(str,optional): The value to put if the index value is missing in the input data.
                Default is 'ND'
        """
        if isinstance(data, str):
            data = pandas.read_csv(data, sep=separator)
        ds = self.get_datasource_metadata(datasource)
        index_col = data.columns[0]
        data = data.set_index(index_col)
        columns = get_column_info(columns, data, supplied_columns_only)
        col = [x for x in ds["columns"] if x["field"] == index_col]
        if len(col) == 0:
            raise AttributeError(
                f"index column {index_col} not found in {datasource} datasource"
            )
        # py-right: dictionary key must be hashable
        newdf = pandas.DataFrame({index_col: self.get_column(datasource, index_col)})  # type: ignore
        h5 = self._get_h5_handle()
        gr = h5[datasource]
        assert isinstance(gr, h5py.Group)
        for c in columns:
            d = {k: v for k, v in zip(data.index, data[c["field"]])}
            # v slow - needs improving
            # py-right: `Argument of type "Series | Unknown | DataFrame" cannot be assigned to parameter "data" of type "Series"`
            ncol = newdf.apply(lambda row: d.get(row[0], missing_value), axis=1)
            add_column_to_group(c, ncol, gr, len(ncol), self.skip_column_clean)
            ds["columns"].append(c)
        self.set_datasource_metadata(ds)
        h5.close()

    def set_column_group(self, datasource, groupname, columns):
        """Adds (or changes) a column group

        Args:
            datasource(string): The name of the datasource
            groupname(string): The name of the column group
            columns(list): The field names of columns in the group. If None, then the column
                group will be removed
        """
        ds = self.get_datasource_metadata(datasource)
        # check if columns exists
        if columns:
            colfields = set([x["field"] for x in ds["columns"]])
            missingcols = [x for x in columns if x not in colfields]
            if len(missingcols) > 0:
                raise AttributeError(f"adding non existent columns ({','.join(missingcols)}) to column group {groupname}\
                                    in datasource {datasource}")
        cg = ds.get("columnGroups")
        # create entry if absent
        if not cg:
            cg = []
            ds["columnGroups"] = cg
        # does group exist
        ind = [c for c, x in enumerate(cg) if x["name"] == groupname]
        # change (or delete) existing group
        if len(ind) == 1:
            if columns:
                cg[ind[0]]["columns"] = columns
            else:
                del cg[ind[0]]
        # add new group
        else:
            # no group to delete
            if not columns:
                raise AttributeError(f"removing non existent column group {groupname}\
                                    from datasource {datasource}")
            # add new group
            cg.append({"name": groupname, "columns": columns})
        self.set_datasource_metadata(ds)

    def delete_datasource(self, name, delete_views=True):
        h5 = self._get_h5_handle()
        del h5[name]
        h5.close()
        self.datasources = [x for x in self.datasources if x["name"] != name]
        # delete all views contining that datasource
        if delete_views:
            views = self.views
            for view in views:
                data = views[view]
                if data["initialCharts"].get(name):
                    self.set_view(view, None)

    def add_genome_browser(
        self,
        datasource,
        parameters=["chr", "start", "end"],
        name=None,
        extra_params=None,
        custom_track=None,
        overwrite=False,
    ):
        """
        args:
            datasource (string): The name of the datasource
            parameters (list, optional): The names of the columns containing the chromosome, start and end
                positions. Defaults to ["chr","start","end"]
            name (string, optional): The name of the genome browser track. Defaults to the datasource name.
        """
        try:
            check_htslib()  # will raise an error if htslib is not installed
        except Exception:
            raise Exception(
                "htslib not installed. This is not supported on Windows, other platforms will need to install e.g. via brew install htslib"
            )
        if len(parameters) != 3:
            raise AttributeError(
                "genome browser parameters should be a list of 3 column names"
            )
        if not name:
            name = datasource
        ds = self.get_datasource_metadata(datasource)
        if "genome_browser" in ds and not overwrite:
            raise AttributeError(
                f"genome browser track already exists for {datasource}"
            )
        if not custom_track:
            # get all the genome locations
            loc = [self.get_column(datasource, x) for x in parameters]
            # write to a bed file
            # nb - should check whether it actually improves anything adding {name} to filenames
            # bed = join(self.trackfolder, f"t_{name}.bed") # reverting to Martin's original
            bed = join(self.trackfolder, "t.bed")
            o = open(bed, "w")
            for c, (chr, start, end) in enumerate(zip(loc[0], loc[1], loc[2])):
                o.write(f"{chr}\t{start}\t{end}\t{c}\n")
            o.close()
            # indexed_bed = join(self.trackfolder, "loc_{name}.bed") # reverting to Martin's original
            indexed_bed = join(self.trackfolder, "loc.bed")
            create_bed_gz_file(bed, indexed_bed)
            os.remove(bed)
        else:
            custom_track["location"]
            # copy the custom track to the tracks folder
            shutil.copy(custom_track["location"], join(self.trackfolder, "loc.bed.gz"))
            # copy index file
            shutil.copy(
                custom_track["location"] + ".tbi",
                join(self.trackfolder, "loc.bed.gz.tbi"),
            )

        if not name:
            name = datasource
        gb = {
            "location_fields": parameters,
            # "default_track": {"url": "tracks/loc_{name}.bed.gz", "label": name}, # reverting to Martin's original
            "default_track": {"url": "tracks/loc.bed.gz", "label": name},
        }
        if custom_track:
            gb["default_track"]["type"] = custom_track["type"]
        if extra_params:
            gb.update(extra_params)
        ds = self.get_datasource_metadata(datasource)
        ds["genome_browser"] = gb
        self.set_datasource_metadata(ds)

    def get_genome_browser(self, datasource):
        ds = self.get_datasource_metadata(datasource)
        info = ds.get("genome_browser")
        gb = {
            "type": "genome_browser",
            "param": info["location_fields"],
            "tracks": [
                {
                    "short_label": info["default_track"]["label"],
                    "url": info["default_track"]["url"],
                    "track_id": "_base_track",
                    "decode_function": "generic",
                    "height": 15,
                    "displayMode": "EXPANDED",
                }
            ],
        }
        at = info.get("atac_bam_track")
        if at:
            gb["tracks"].append(
                {
                    "short_label": "Coverage",
                    "height": 400,
                    "track_id": "_atac_bam_track",
                    "url": at["url"],
                    "type": "bam_sca_track",
                }
            )
        dt = info.get("default_tracks")
        if dt:
            for t in dt:
                gb["tracks"].append(t)
        if info["default_parameters"]:
            gb.update(info["default_parameters"])
        return gb

    def add_refseq_track(self, datasource, genome):
        ds = self.get_datasource_metadata(datasource)
        gb = ds.get("genome_browser")
        if not gb:
            raise AttributeError(f"no genome browser for {datasource}")
        tdir = join(split(os.path.abspath(__file__))[0], "templates", "tracks")
        reft = join(tdir, f"{genome}.bed.gz")
        if not os.path.exists(reft):
            raise AttributeError(f"no refseq track for {genome}")
        dt = gb.get("default_tracks")
        if not dt:
            dt = gb["default_tracks"] = []
        # add to start of list
        dt.insert(
            0,
            {
                "short_label": "RefSeq",
                "height": 50,
                "displayMode": "EXPANDED",
                "decode_function": "decodeRefflat",
                "track_id": "_refseq_track",
                "url": f"tracks/{genome}.bed.gz",
            },
        )
        # copy to tracks folder
        shutil.copy(reft, join(self.trackfolder, f"{genome}.bed.gz"))
        shutil.copy(reft + ".tbi", join(self.trackfolder, f"{genome}.bed.gz.tbi"))
        self.set_datasource_metadata(ds)

    def add_datasource(
        self,
        name: str,
        dataframe: pandas.DataFrame | str,
        columns: Optional[list] = None,
        supplied_columns_only=False,
        replace_data=False,
        add_to_view: Optional[str] = "default",
        separator="\t",
    ) -> list[dict[str, str]]:
        """Adds a pandas dataframe to the project. Each column's datatype, will be deduced by the
        data it contains, but this is not always accurate. Hence, you can supply a list of column
        metadata, which will override the names/types deduced from the dataframe.

        Args:
            name (string): The name of datasource
            dataframe (dataframe|str): Either a pandas dataframe or the path of a text file
            columns (list, optional) : A list of objects containing the column name and datatype.
                e.g. [{"name":"column_1","datatype":"double"},]. If you want the column to have a
                different label, the object requires a field (the column name in the dataframe) and
                a name (the label seen by the user) e.g. {"field":"column_1","datatype":"double","name":"My Column 1"}
                In the case of "multitext" columns, you can also supply a "separator" field, otherwise it will
                default to a comma. <<< check this >>>
            supplied_columns_only(bool, optional): If True, only the the subset of columns in the columns argument
                will be added to the datasource. Default is False
            replace_data(bool, optional): If True, the existing datasource will be overwritten, Default is False,
                in which case, trying to add a datasource which already exists, will throw an error.
            add_to_view (string, optional): The datasource will be added to the specified view. The view will
                be created if it does not exist. The default is 'default'. If None, then it will not be added to
                a view.
            separator (str, optional): If a path to text file is supplied, then this should be the file's delimiter.
                Defaults to a tab.
        """
        if isinstance(dataframe, str):
            dataframe = pandas.read_csv(dataframe, sep=separator)
        # get the columns to add
        columns = get_column_info(columns, dataframe, supplied_columns_only)
        # does the datasource exist
        try:
            ds = self.get_datasource_metadata(name)
        except Exception:
            ds = None
        if ds:
            # delete the datasource
            if replace_data:
                self.delete_datasource(name)
            else:
                raise FileExistsError(
                    f"Trying to create {name} datasource, which already exits"
                )
        # create the h5 group
        h5 = self._get_h5_handle()
        gr = h5.create_group(name)
        size = len(dataframe)
        dodgy_columns = []
        if not columns:
            # we could set columns to an empty list, but it's probably better to throw an error
            # seems unlikely a user would want to add a datasource with no columns
            raise AttributeError("no columns to add")
        for col in columns:
            try:
                add_column_to_group(
                    col, dataframe[col["field"]], gr, size, self.skip_column_clean
                )
            except Exception as e:
                dodgy_columns.append(col["field"])
                warnings.warn(
                    f"cannot add column '{col['field']}' to datasource '{name}':\n{repr(e)}"
                )

        h5.close()
        columns = [x for x in columns if x["field"] not in dodgy_columns]
        # add the metadata
        ds = None
        ds = {"name": name, "columns": columns, "size": size}
        self.set_datasource_metadata(ds)
        # add it to the view
        if add_to_view:
            v = self.get_view(add_to_view)
            if not v:
                v = {"initialCharts": {}}
            v["initialCharts"][name] = []
            self.set_view(add_to_view, v)
        return dodgy_columns

    def insert_link(self, datasource, linkto, linktype, data):
        """
        Adds a link between two datasources.
        datasource is the name of the datasource to which the link will be added.
        linkto is the name of the datasource to which the link will point.
        linktype is the type of link to add.
        The data argument is a dictionary containing the data for the link,
        the format of which depends on the linktype.
        """
        ds = self.get_datasource_metadata(datasource)
        if not ds:
            raise AttributeError(f"datasource '{datasource}' does not exist")
        to_ds = self.get_datasource_metadata(linkto)
        if not to_ds:
            raise AttributeError(f"datasource for linkto '{linkto}' does not exist")
        links = ds.get("links")
        if not links:
            links = {}
            ds["links"] = links
        llink = links.get(linkto)
        if not llink:
            llink = {}
            links[linkto] = llink
        llink[linktype] = data
        self.set_datasource_metadata(ds)

    def add_rows_as_columns_link(
        self, ds_row: str, ds_col: str, column_name: str, name: str
    ):
        """
        Adds a link between two datasources, such that columns may be added to the `ds_row` datasource
        based on the values in the `ds_col` datasource dynamically at runtime. The values in the `column_name` column of the
        `ds_col` datasource will be used as the names for the columns added to the `ds_row` datasource.

        Args:
            ds_row (string): The name of the datasource into which the link will be added
            ds_col (string): The name of the datasource containing the columns
            column_name (string): The name of a column in the `ds_col` datasource, the row-value of which will be used
                as the column name for columns dynamically added to the `ds_row` datasource
            name (string): The name of the link that will appear in the interface to describe the nature of the data being added, e.g. `'Gene Expr'`
        """
        to_ds = self.get_datasource_metadata(ds_col)
        if not to_ds:
            raise AttributeError(f"datasource for ds_col '{ds_col}' does not exist")
        if column_name not in [c["name"] for c in to_ds["columns"]]:
            raise AttributeError(
                f"column '{column_name}' does not exist in datasource '{ds_col}'"
            )
        data = {"name_column": column_name, "name": name, "subgroups": {}}
        self.insert_link(ds_row, ds_col, "rows_as_columns", data)

    def add_rows_as_columns_subgroup(
        self,
        row_ds: str,
        col_ds: str,
        stub: str,
        data,
        name: Optional[str] = None,
        label: Optional[str] = None,
        sparse=False,
    ):
        """ """
        name = name if name else stub
        label = label if label else name
        h5 = self._get_h5_handle()
        ds = h5[row_ds]
        if not isinstance(ds, h5py.Group):
            raise AttributeError(f"{row_ds} is not a group")
        if name in ds:
            raise
        gr = ds.create_group(name)  # we could check for existing name first...
        # sparse is passed as an argument - maybe we should infer it automatically from the data
        # (isinstance of spmatrix)
        if sparse:
            gr.create_dataset(
                "x", (len(data.data),), data=data.data, dtype=numpy.float32
            )
            gr.create_dataset(
                "i", (len(data.indices),), data=data.indices, dtype=numpy.uint32
            )
            gr.create_dataset("p", (len(data.indptr),), data=data.indptr)
        else:
            length = data.shape[0]
            # we should assert and test that the shape dimensions correspond to number of rows in row_ds & col_ds
            total_len = data.shape[0] * data.shape[1]
            gr.create_dataset(
                "x", (total_len,), data=data.flatten("F"), dtype=numpy.float32
            )
            gr["length"] = [length]
        ds = self.get_datasource_metadata(row_ds)
        ds["links"][col_ds]["rows_as_columns"]["subgroups"][stub] = {
            "name": name,
            "label": label,
            "type": "sparse" if sparse else "dense",
        }
        self.set_datasource_metadata(ds)
        h5.close()

    def get_links(self, datasource, filter=None):
        ds = self.get_datasource_metadata(datasource)
        links = []
        lnks = ds.get("links")
        if lnks:
            for lnkto in lnks:
                lnk = lnks[lnkto]
                if filter is None or lnk.get(filter):
                    links.append({"datasource": lnkto, "link": lnk})
        return links

    def serve(self, **kwargs):
        from .server import create_app

        create_app(self, **kwargs)

    def delete(self):
        # todo - remove from project routes, set a flag indicating it's been deleted
        shutil.rmtree(self.dir)

    def get_configs(self):
        config = {
            "datasources": self.datasources,
            "state": self.state,
        }
        # legacy
        hyperion_conf = join(self.dir, "hyperion_config.json")
        if os.path.exists(hyperion_conf):
            config["hyperion_config"] = get_json(hyperion_conf)
        # end
        return config

    def convert_to_static_page(self, outdir, include_sab_headers=True):
        fdir = split(os.path.abspath(__file__))[0]
        # consider adding an option to do a js build here
        tdir = join(fdir, "templates")
        # copy everything except the data (todo options for images etc)
        copytree(self.dir, outdir, ignore=ignore_patterns(*("*.h5", "*.ome.tiff")))
        # copy the js and images
        self.copy_images(outdir)
        copytree(join(fdir, "static"), join(outdir, "static"))
        # create the static binary files
        self.convert_data_to_binary(outdir)
        # write out the index file
        page = "page.html"
        template = join(tdir, page)
        page = open(template).read()
        # make sure the static files are referenced correctly
        page = page.replace("/static", "static")
        # call init with no route, will be interpreted as static page (at /)
        page = page.replace(
            "_mdvInit('{{route}}')", "_mdvInit()"
        )  # not relevant for build-flask-vite build
        # correct config
        conf = self.state
        # can't edit static page
        conf["permission"] = "view"
        # consider using this flag for determining front-end behaviour
        conf["static"] = True
        # throttle the dataloading so don't get network errors
        conf["dataloading"] = {"split": 5, "threads": 2}
        save_json(join(outdir, "state.json"), conf)
        # add service worker for cross origin headers
        if include_sab_headers:
            page = page.replace("<!--sw-->", '<script src="serviceworker.js"></script>')
            copyfile(join(tdir, "serviceworker.js"), join(outdir, "serviceworker.js"))
        with open(join(outdir, "index.html"), "w") as o:
            o.write(page)

    def copy_images(self, outdir):
        for ds in self.datasources:
            name = ds["name"]
            if "images" not in ds:
                # print("no images for", name)
                continue
            image_metadata = ds["images"]
            dsdir = join(outdir, "images", name)
            if not os.path.exists(dsdir):
                os.makedirs(dsdir)
            for image_set_name in image_metadata:
                image_set = image_metadata[image_set_name]
                print("copying", image_set_name)
                original_folder = image_set["original_folder"]
                copytree(original_folder, join(outdir, image_set["base_url"]))
            # TODO also copy any linked avivator images

    def save_state(self, state):
        # update/add or view
        # view will be deleted if view is null
        if state.get("currentView"):
            self.set_view(state["currentView"], state["view"])
        ud = state.get("updatedColumns")
        # update/add/delete any columns
        if ud:
            for ds in ud:
                item = ud[ds]
                for data in item["colors_changed"]:
                    self.set_column_metadata(
                        ds, data["column"], "colors", data["colors"]
                    )
                for data in item["columns"]:
                    self.set_column_with_raw_data(ds, data["metadata"], data["data"])
                for col in item["removed"]:
                    self.remove_column(ds, col)
        # update any datasource metadata
        md = state.get("metadata")
        if md:
            for ds in md:
                datasource = self.get_datasource_metadata(ds)
                for param in md[ds]:
                    datasource[param] = md[ds][param]
                self.set_datasource_metadata(datasource)

    def add_image_set(self, datasource, setname, column, folder, type="png"):
        """Adds a set of images to a datasource. The images should be in a folder, with the same name as the column
        Args:
            datasource (str): The name of the datasource.
            column (str): The name of the column.
            folder (str): The path to the folder containing the images.
        """
        ds = self.get_datasource_metadata(datasource)
        # col = self.get_column_metadata(datasource, column)

        images = [x for x in os.listdir(folder) if x.endswith(type)]
        # create the image folder
        fname = secure_filename(setname)
        imdir = join(self.imagefolder, fname)
        if not exists(imdir):
            os.makedirs(imdir)
        # copy the images
        for im in images:
            copyfile(join(folder, im), join(imdir, im))
        # update the metadata
        if not ds.get("images"):
            ds["images"] = {}
        ds["images"][setname] = {
            "key_column": column,
            "type": type,
            "base_url": f"./images/{fname}/",
        }

        self.set_datasource_metadata(ds)

    def get_view(self, view):
        views = self.views
        return views.get(view)

    def set_view(self, name, view, make_default=False):
        views = self.views
        # update or add the view
        if view:
<<<<<<< HEAD
            views[name] = view
=======
            # clone, in case a calling script might get confused by the view being changed
            view2 = copy.deepcopy(view)
            # generate ids for the views if not present
            # may consider more robust id generation & other checks here
            initialCharts = view2["initialCharts"]
            for ds in initialCharts:
                # todo check that there is a ds with that name
                for c in initialCharts[ds]:
                    if "id" not in c:
                        c["id"] = str(
                            "".join(random.choices(string.ascii_letters, k=6))
                        )
            views[name] = view2
>>>>>>> 81554687
        # remove the view
        else:
            if views.get(name):
                del views[name]
        self.views = views

        state = self.state
        # add to list and make default
        if view:
            if name not in state["all_views"]:
                state["all_views"].append(name)
            if make_default:
                state["initial_view"] = name
        # delete from list
        else:
            state["all_views"].remove(name)
            iv = state.get("initial_view")
            # if the deleted view is the default view then
            # change the default view to the first view in the list
            if iv:
                state["initial_view"] = state["all_views"][0]
        self.state = state

    def convert_data_to_binary(self, outdir=None):
        if not outdir:
            outdir = self.dir
        h5 = h5py.File(self.h5file)
        dss = self.datasources
        for ds in dss:
            n = ds["name"]
            gr = h5[n]
            if not isinstance(gr, h5py.Group):
                raise TypeError("Expected 'gr' to be of type h5py.Group.")
            dfile = join(outdir, "{}.gz".format(n))
            o = open(dfile, "wb")
            index = {}
            current_pos = 0
            for c in ds["columns"]:
                dt = gr.get(c["field"])
                if not dt:
                    continue
                arr = numpy.array(dt)
                comp = gzip.compress(arr.tobytes())
                o.write(comp)
                new_pos = current_pos + len(comp)
                index[c["field"]] = [current_pos, new_pos - 1]
                current_pos = new_pos

            # add rows to columns gene score / tensors etc
            lnks = self.get_links(n, "rows_as_columns")
            for ln in lnks:
                rc = ln["link"]["rows_as_columns"]
                for sg in rc["subgroups"]:
                    info = rc["subgroups"][sg]
                    sgrp = gr[info["name"]]
                    sparse = info.get("type") == "sparse"
                    # get number of rows in linked datasource
                    plen = [x["size"] for x in dss if x["name"] == ln["datasource"]][0]
                    for i in range(0, plen):
                        comp = gzip.compress(get_subgroup_bytes(sgrp, i, sparse))
                        o.write(comp)
                        new_pos = current_pos + len(comp)
                        index[f"{sg}{i}"] = [current_pos, new_pos - 1]
                        current_pos = new_pos

            o.close()
            ifile = dfile[: dfile.rindex(".")] + ".json"
            i = open(ifile, "w")
            i.write(json.dumps(index, allow_nan=False))
            i.close()

    def get_byte_data(self, columns, group):
        h5 = h5py.File(self.h5file, "r")
        byte_list = []
        gr = h5[group]
        if not isinstance(gr, h5py.Group):
            raise TypeError("Expected 'gr' to be of type h5py.Group.")
        for column in columns:
            sg = column.get("subgroup")
            if sg:
                sgindex = int(column["sgindex"])
                byte_list.append(
                    get_subgroup_bytes(
                        gr[sg], sgindex, column.get("sgtype") == "sparse"
                    )
                )
            else:
                data = gr[column["field"]]
                byte_list.append(numpy.array(data).tobytes())
        h5.close()
        return b"".join(byte_list)

    def set_region_data(
        self,
        datasource,
        data,
        region_field="sample_id",
        default_color="annotations",
        position_fields=["x", "y"],
        scale_unit="µm",
        scale=1.0,
    ):
        md = self.get_datasource_metadata(datasource)
        cols = set([x["field"] for x in md["columns"]])
        missing = [
            x
            for x in [region_field] + [default_color] + position_fields
            if x not in cols
        ]
        if len(missing) > 0:
            raise AttributeError(
                f"setting region data on {datasource} but the specified columns({','.join(missing)}) are missing"
            )
        md["regions"] = {
            "position_fields": position_fields,
            "region_field": region_field,
            "default_color": default_color,
            "scale_unit": scale_unit,
            "scale": scale,
        }
        # convert to dict
        if not isinstance(data, dict):
            df = pandas.read_csv(data, sep="\t")
            df.set_index(df.columns[0], inplace=True)
            data = df.to_dict("index")
        all_regions = {}
        for k, v in data.items():
            x = v.get("x_offset", 0)
            y = v.get("y_offset", 0)
            all_regions[k] = {
                "roi": {
                    "min_x": x,
                    "min_y": y,
                    "max_y": v["height"] + y,
                    "max_x": v["width"] + x,
                },
                # "images": v.get("images", {}),
                "images": {},
            }
            if "json" in v:
                f = v["json"]
                assert isinstance(f, str)  # in future we may allow dict or list
                if exists(f):
                    # copy the json file to the project
                    name = os.path.basename(f)
                    rel = join(self.dir, "json", name)
                    Path(rel).parent.mkdir(parents=True, exist_ok=True)
                    try:
                        shutil.copyfile(f, rel)
                        all_regions[k]["json"] = join("json", name)
                    except Exception as e:
                        print(
                            f"Skipping json for region {k} because of error copying {f} to {rel}\n{repr(e)}"
                        )
                else:
                    raise FileNotFoundError(f"json file '{f}' not found")
        # maybe warn if replacing existing regions
        # or add to existing regions
        md["regions"]["all_regions"] = all_regions
        self.set_datasource_metadata(md)

    def add_region_images(self, datasource: DataSourceName, data):
        """Adds images to regions in a datasource.

        Args:
            datasource (str): The name of the datasource.
            data (dict|str): A dictionary containing data about which images should be associated with
        """
        imdir = join(self.dir, "images", "regions")
        if not exists(imdir):
            os.makedirs(imdir)
        md = self.get_datasource_metadata(datasource)

        md["regions"]["base_url"] = "images/regions/"
        # convert flat file to dict
        if not isinstance(data, dict):
            df = pandas.read_csv(data, sep="\t")
            df.set_index(df.columns[0], inplace=True)
            data = df.to_dict("index")
        all_regions = md["regions"]["all_regions"]
        for k, v in data.items():
            region = all_regions.get(k)
            if not region:
                raise AttributeError(
                    f"adding image to non existant region ({k}) in {datasource}"
                )
            roi = region["roi"]
            name = v.get("name")
            x = v.get("offset_x", roi["min_x"])
            y = v.get("offset_y", roi["min_y"])
            region["default_image"] = name
            reg = {
                "position": [x, y],
                "height": v.get("height", roi["max_y"] - roi["min_y"]),
                "width": v.get("width", roi["max_x"] - roi["min_x"]),
                "name": name,
            }
            # simple url
            if v["path"].startswith("http"):
                reg["url"] = v["path"]
            # local file - need to copy to images directory
            else:
                im = split(v["path"])[1]
                im_details = im.split(".")
                newname = get_random_string() + "." + im_details[1]
                shutil.copyfile(v["path"], join(imdir, newname))
                reg["file"] = newname
            all_regions[k]["images"][name] = reg
        self.set_datasource_metadata(md)

    def add_viv_viewer(self, datasource, default_channels):
        md = self.get_datasource_metadata(datasource)
        reg = md.get("regions")
        if not reg:
            raise AttributeError(
                f"Adding viv viewer to {datasource}, which does not contain regions"
            )
        imdir = join(self.dir, "images", "avivator")
        if not exists(imdir):
            os.makedirs(imdir)

        reg["avivator"] = {
            "default_channels": default_channels,
            "base_url": "images/avivator/",
        }
        self.set_datasource_metadata(md)

    def add_viv_images(self, datasource, data, link_images=True):
        md = self.get_datasource_metadata(datasource)
        try:
            md["regions"]["avivator"]
        except Exception:
            raise AttributeError(
                "Adding viv images when viv viewer has not been specified"
            )
        all_regions = md["regions"]["all_regions"]
        imdir = join(self.dir, "images", "avivator")
        if not isinstance(data, dict):
            df = pandas.read_csv(data, sep="\t")
            df.set_index(df.columns[0], inplace=True)
            data = df.to_dict("index")
        for k, v in data.items():
            region = all_regions.get(k)
            if not region:
                raise AttributeError(
                    f"adding image to non existant region ({k}) in {datasource}"
                )
            if v["path"].startswith("http"):
                region["viv_image"] = {"url": v["path"]}
            # local file - default is to copy to images directory
            # or link if link_images is True
            # todo consider situations where the image is in a different volume etc and may not be linkable.
            else:
                if not link_images:
                    newname = get_random_string() + ".ome.tiff"
                    shutil.copyfile(v["path"], join(imdir, newname))
                    region["viv_image"] = {"file": newname}
                else:
                    try:
                        dest = join(imdir, os.path.basename(v["path"]))
                        # we might want to use the same image in multiple regions / datasources
                        # in which case, it will already be linked
                        # this assumes that having the same name means it is actually the same image...
                        if not os.path.exists(dest):
                            os.symlink(
                                os.path.abspath(v["path"]),
                                join(imdir, os.path.basename(v["path"])),
                            )
                    except Exception as e:
                        print(
                            f"Cannot link viv image '{v['path']}' to '{datasource}'\n{repr(e)}"
                        )
                    region["viv_image"] = {
                        "file": os.path.basename(v["path"]),
                        "linked_file": True,
                        # "original_folder": os.path.dirname(v["path"])
                    }
        self.set_datasource_metadata(md)

    def get_interaction_matrix(
        self, datasource, group, interaction_metric, square_size=20
    ):
        """
        Args:
            datasource (str): The name of the datasource.
            group (str): The name of the group.
            interaction_metric (str): The name of the interaction metric.
        """
        md = self.get_datasource_metadata(datasource)
        im_info = self.get_column_metadata(datasource, interaction_metric)
        i = md.get("interactions")
        if not i:
            raise AttributeError(f"no interactions in {datasource}")
        icd = self.get_column_metadata(datasource, i["interaction_columns"][0])[
            "values"
        ]
        side = len(icd) * square_size
        chart = {
            "type": "single_heat_map",
            "param": i["interaction_columns"]
            + [interaction_metric]
            + [i["pivot_column"]],
            "category": group,
            "title": f"{group} - {im_info['name']}",
            "size": [side, side],
            "axis": {
                "x": {
                    "textSize": 13,
                    "label": "",
                    "size": 101,
                    "tickfont": 11,
                    "rotate_labels": True,
                },
                "y": {"textSize": 13, "label": "", "size": 94, "tickfont": 10},
            },
        }
        return chart

    def get_selection_dialog(self, datasource, selections):
        filters = {}
        for s in selections:
            sel = s.get("filter")
            if sel:
                col = self.get_column_metadata(datasource, s["column"])
                if col["datatype"] not in ["text", "text16", "multitext"]:
                    if sel[0] is None:
                        sel[0] = col["minMax"][0]
                    if sel[1] is None:
                        sel[1] = col["minMax"][1]
                else:
                    if isinstance(sel, list):
                        sel = {"category": sel}
                filters[s["column"]] = sel
        return {
            "type": "selection_dialog",
            "param": [x["column"] for x in selections],
            "filters": filters,
        }

    def get_image_plot(self, datsource, image_set):
        md = self.get_datasource_metadata(datsource)
        ims = md.get("images")
        if not ims:
            raise AttributeError(f"no images in {datsource}")
        img = ims.get(image_set)
        if not img:
            raise AttributeError(f"no image set {image_set} in {datsource}")

        return {
            "type": "image_table_chart",
            "title": image_set,
            "param": [img["key_column"]],
            "image_set": image_set,
        }

    def get_centroid_plot(
        self, datasource, region, background_image="_default", scale=0.5
    ):
        """
        Args:
            datasource (str): The name of the datasource.
            region (str): The name of the region.
            background_image (str, optional): The name of the background image. Default is '_default'
            scale (float, optional): The scale of the image. Default is 0.5

        Returns:
            dict: The chart specification.
        """
        md = self.get_datasource_metadata(datasource)
        regions = md.get("regions")
        if not regions:
            raise AttributeError("no regions in specifeid")
        r_info = regions["all_regions"].get(region)
        if not r_info:
            raise AttributeError(f"no region {region} in regions")
        chart = {
            "type": "image_scatter_plot",
            "param": regions["position_fields"] + [regions["default_color"]],
            "background_filter": {
                "column": regions["region_field"],
                "category": region,
            },
            "title": region,
            "radius": 3.5,
            "color_by": regions["default_color"],
            "color_legend": {"dsiplay": False},
            "region": region,
            "roi": r_info.get("roi"),
        }
        dims = r_info["roi"]
        mx = dims.get("min_x", 0)
        my = dims.get("min_y", 0)
        size = [dims["max_x"] - mx, dims["max_y"] - my]
        size = [x * scale for x in size]
        chart["size"] = size
        if background_image:
            if background_image == "_default":
                background_image = r_info["default_image"]
            chart["background_image"] = r_info["images"][background_image]

        return chart


def get_json(file):
    return json.loads(open(file).read())


def save_json(file, data):
    o = open(file, "w")
    try:
        o.write(json.dumps(data, indent=2, allow_nan=False))
    except Exception as e:
        print(
            f"Error saving json to '{file}': some data cleaning may be necessary... project likely to be in a bad state."
        )
        raise (e)
    o.close()


def get_subgroup_bytes(grp, index, sparse=False):
    if sparse:
        offset = grp["p"][index : index + 2]
        _len = offset[1] - offset[0]
        _indexes = numpy.array(grp["i"][offset[0] : offset[1]])
        _values = numpy.array(grp["x"][offset[0] : offset[1]], numpy.float32)
        return (
            numpy.array([_len], numpy.uint32).tobytes()
            + numpy.array(_indexes).tobytes()
            + numpy.array(_values).tobytes()
        )
    else:
        _len = grp["length"][0]
        offset = index * _len
        return numpy.array(grp["x"][offset : offset + _len], numpy.float32).tobytes()


def add_column_to_group(
    col: dict,
    data: pandas.Series | pandas.DataFrame,
    group: h5py.Group,
    length: int,
    skip_column_clean: bool,
):
    """
    col (dict): The column metadata (may be modified e.g. to add values)
    data (pandas.Series): The data to add
    group (h5py.Group): The group to add the data to
    length (int): The length of the data
    """

    if (
        col["datatype"] == "text"
        or col["datatype"] == "unique"
        or col["datatype"] == "text16"
    ):
        if data.dtype == "category":
            data = data.cat.add_categories("ND")
            data = data.fillna("ND")
        else:
            # may need to double-check this...
            data = data.fillna("NaN")
        values = data.value_counts()
        if len(values) < 65537 and col["datatype"] != "unique":
            t8 = len(values) < 257
            col["datatype"] = "text" if t8 else "text16"
            dtype = numpy.ubyte if t8 else numpy.uint16
            if not col.get("values"):
                col["values"] = [x for x in values.index if values[x] != 0]
            vdict = {k: v for v, k in enumerate(col["values"])}
            group.create_dataset(
                col["field"],
                length,
                dtype=dtype,
                data=data.map(vdict),  # type: ignore
            )
            # convert to string
            col["values"] = [str(x) for x in col["values"]]

        else:
            max_len = max(data.str.len())
            utf8_type = h5py.string_dtype("utf-8", int(max_len))
            col["datatype"] = "unique"
            col["stringLength"] = max_len
            group.create_dataset(col["field"], length, data=data, dtype=utf8_type)
    elif col["datatype"] == "multitext":
        delim = col.get("delimiter", ",")
        value_set: set[str] = set()
        maxv = 0
        # first parse - get all possible values and max number
        # of values in a single field
        for v in data:
            if not isinstance(v, str):
                continue
            vs = v.split(delim)
            value_set.update([x.strip() for x in vs])
            maxv = max(maxv, len(vs))

        if "" in value_set:
            value_set.remove("")
        ndata = numpy.empty(shape=(length * maxv,), dtype=numpy.uint16)
        ndata.fill(65535)
        values = list(value_set)
        # dict more efficient than index list
        vmap = {k: v for v, k in enumerate(values)}
        for i in range(0, length):
            b = i * maxv
            try:
                v = data[i]  # may raise KeyError if data is None at this index
                if v == "" or not isinstance(v, str):
                    continue
                vs = v.split(delim)
                vs = [x.strip() for x in vs]
            except Exception:
                continue
            vs.sort()
            for n in range(0, len(vs)):
                ndata[b + n] = vmap[vs[n]]
        col["values"] = values
        col["stringLength"] = maxv
        group.create_dataset(
            col["field"], length * maxv, data=ndata, dtype=numpy.uint16
        )

    else:
        dt = numpy.int32 if col["datatype"] == "int32" else numpy.float32
        clean = (
            data
            if skip_column_clean
            else data.apply(pandas.to_numeric, errors="coerce")
        )  # this is slooooow?
        # faster but non=numeric values have to be certain values
        # clean=data.replace("?",numpy.NaN).replace("ND",numpy.NaN).replace("None",numpy.NaN)
        ds = group.create_dataset(col["field"], length, data=clean, dtype=dt)
        # remove NaNs for min/max and quantiles - this needs to be tested with 'inf' as well.
        na = numpy.array(ds)
        na = na[numpy.isfinite(na)]
        col["minMax"] = [float(str(numpy.amin(na))), float(str(numpy.amax(na)))]
        quantiles = [0.001, 0.01, 0.05]
        col["quantiles"] = {}
        for q in quantiles:
            col["quantiles"][str(q)] = [
                numpy.percentile(na, 100 * q),
                numpy.percentile(na, 100 * (1 - q)),
            ]


def get_column_info(columns, dataframe, supplied_columns_only):
    if columns:
        for col in columns:
            if not col.get("field"):
                col["field"] = col["name"]

    if not supplied_columns_only:
        cols = [
            {"datatype": datatype_mappings[d.name], "name": c, "field": c}
            for d, c in zip(dataframe.dtypes, dataframe.columns)
        ]
        # replace with user given column metadata
        if columns:
            col_map = {x["field"]: x for x in columns}
            cols = [col_map.get(x["field"], x) for x in cols]
        columns = cols
    return columns


def check_htslib():
    try:
        subprocess.run(["tabix", "--version"])
    except Exception:
        raise AttributeError(
            "htslib not found, needed for preparing genome browser data"
        )


##!! will not work in windows and requires htslib installed
def create_bed_gz_file(infile, outfile):
    # need to sort
    command = "sort -k1,1V -k2,2n -k3,3n {} > {}".format(
        shlex.quote(infile), shlex.quote(outfile)
    )
    os.system(command)
    subprocess.run(["bgzip", outfile])
    subprocess.run(["tabix", outfile + ".gz"])


def get_random_string(length=6):
    return "".join(
        random.choices(
            string.ascii_uppercase + string.ascii_lowercase + string.digits, k=length
        )
    )


if __name__ == "__main__":
    path = os.getcwd()
    if len(sys.argv) > 1:
        path = sys.argv[1]
    if os.path.exists(os.path.join(path, "datasources.json")):
        MDVProject(path).serve()<|MERGE_RESOLUTION|>--- conflicted
+++ resolved
@@ -1050,9 +1050,6 @@
         views = self.views
         # update or add the view
         if view:
-<<<<<<< HEAD
-            views[name] = view
-=======
             # clone, in case a calling script might get confused by the view being changed
             view2 = copy.deepcopy(view)
             # generate ids for the views if not present
@@ -1066,7 +1063,6 @@
                             "".join(random.choices(string.ascii_letters, k=6))
                         )
             views[name] = view2
->>>>>>> 81554687
         # remove the view
         else:
             if views.get(name):
