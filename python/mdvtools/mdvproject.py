import os
import sys
import h5py
import numpy
import pandas
import json
import gzip
import shlex
import subprocess
import fasteners
import warnings
import shutil
import random
import string
from os.path import join, split, exists
from pathlib import Path
from werkzeug.utils import secure_filename
from shutil import copytree, ignore_patterns, copyfile
from typing import Optional, NewType, List, Union, Any
# from mdvtools.charts.view import View 
from mdvtools.llm.chatlog import log_chat
import time
import copy
import tempfile
from mdvtools.image_view_prototype import create_image_view_prototype
from mdvtools.charts.table_plot import TablePlot

DataSourceName = str  # NewType("DataSourceName", str)
ColumnName = str  # NewType("ColumnName", str)
# List[ColumnName] gets tricky, `ColumnName | str` syntax needs python>=3.10
Cols = Union[List[str], NewType("Params", List[ColumnName])]

datatype_mappings = {
    "int64": "integer",
    "float64": "double",
    "float32": "double",
    "object": "text",
    "category": "text",
    "bool": "text",
    "int32": "double",
}

numpy_dtypes = {
    "text": numpy.ubyte,
    "text16": numpy.uint16,
    "multitext": numpy.uint16,
    "double": numpy.float32,
    "integer": numpy.float32,
    "int32": numpy.int32,
    # unique created in fly (depends on string length)
}


class MDVProject:
    def __init__(
        self,
        dir: str,
        id: Optional[str] = None,
        delete_existing=False,
        skip_column_clean=True,
        backend_db = False
    ):
        self.skip_column_clean = (
            skip_column_clean  # signficant speedup for large datasets
        )
        self.dir = dir
        self.id = id if id else os.path.basename(dir)
        if delete_existing and exists(dir):
            shutil.rmtree(dir)
        self.h5file = join(dir, "datafile.h5")
        self.datasourcesfile = join(dir, "datasources.json")
        self.statefile = join(dir, "state.json")
        self.viewsfile = join(dir, "views.json")
        self.imagefolder = join(dir, "images")
        self.trackfolder = join(dir, "tracks")
        self.chatfile = join(dir, "chat_log.json")
        if not exists(dir):
            os.mkdir(dir)
        if not exists(self.trackfolder):
            os.mkdir(self.trackfolder)
        if not exists(self.datasourcesfile):
            with open(self.datasourcesfile, "w") as o:
                o.write(json.dumps([]))
        if not exists(self.viewsfile):
            with open(self.viewsfile, "w") as o:
                o.write(json.dumps({}))
                o.close()
        if not exists(self.statefile):
            with open(self.statefile, "w") as o:
                o.write(json.dumps({"all_views": []}))
        if not exists(self.chatfile):
            with open(self.chatfile, "w") as o:
                o.write(json.dumps([]))
        self.chat_log = get_json(self.chatfile) # could be heavy doing this in the constructor...
        self._lock = fasteners.InterProcessReaderWriterLock(join(dir, "lock"))
        self.backend_db = backend_db

    @property
    def datasources(self):
        return get_json(self.datasourcesfile)

    @datasources.setter
    def datasources(self, value):
        save_json(self.datasourcesfile, value)

    @property
    def views(self):
        return get_json(self.viewsfile)

    @views.setter
    def views(self, value):
        save_json(self.viewsfile, value)

    @property
    def state(self):
        return get_json(self.statefile)

    @state.setter
    def state(self, value):
        save_json(self.statefile, value)

    def set_editable(self, edit):
        c = self.state
        c["permission"] = "edit" if edit else "view"
        self.state = c

    def set_chat_enabled(self, chat_enabled=True):
        # would prefer not to be adding methods in this file, maybe it could be in chat_server_extension.py
        c = self.state
        c["chat_enabled"] = chat_enabled
        self.state = c

    def lock(self, type="read"):
        return self._lock.read_lock() if type == "read" else self._lock.write_lock()

    def get_column_metadata(self, datasource, column):
        ds = self.get_datasource_metadata(datasource)
        col = [x for x in ds["columns"] if x["field"] == column]
        if len(col) == 0:
            raise AttributeError(
                f"column {column} not found in {datasource} datasource"
            )
        return col[0]

    def set_column_metadata(self, datasource, column, parameter, value):
        ds = self.get_datasource_metadata(datasource)
        col_index = [c for c, x in enumerate(ds["columns"]) if x["field"] == column]
        if len(col_index) == 0:
            raise AttributeError(
                f"column {column} not found in {datasource} datasource"
            )
        ds["columns"][col_index[0]][parameter] = value
        self.set_datasource_metadata(ds)

    def get_datasource_as_dataframe(self, datasource: str) -> pandas.DataFrame:
        ## nb, I'd quite like to have some 'DataSourceName' type alias so we know it's not just any string...
        ds = self.get_datasource_metadata(datasource)
        df = pandas.DataFrame()
        for c in ds["columns"]:
            data = self.get_column(datasource, c["field"])
            df[c["name"]] = data
        return df

    def check_columns_exist(self, datasource, columns):
        md = self.get_datasource_metadata(datasource)
        all_cols = set([x["field"] for x in md["columns"]])
        return [x for x in columns if x not in all_cols]

    def get_datasource_names(self) -> list[str]:
        """
        Get a list of all datasource names in the project.
        
        Returns:
            list[str]: A list of datasource names
        """
        return [ds["name"] for ds in self.datasources]
    
    def set_interactions(
        self,
        interaction_ds,
        parent_ds,
        pivot_column="sample_id",
        parent_column="annotation",
        is_single_region=True,
        interaction_columns=["Cell Type 1", "Cell Type 2"],
        default_parameter="Cross PCF gr20",
        node_size="cell 1 number",
        add_view=True,
    ):
        """
        See `spatialdata.md` for documentation...
        """
        # check columns exist in the appropriate data sets
        missing_cols = self.check_columns_exist(
            interaction_ds,
            [pivot_column, default_parameter, node_size] + interaction_columns,
        )
        if len(missing_cols) > 0:
            raise AttributeError(
                f'columns {",".join(missing_cols)} not found in {interaction_ds} datasource'
            )
        missing_cols = self.check_columns_exist(
            parent_ds, [pivot_column, parent_column]
        )
        if len(missing_cols) > 0:
            raise AttributeError(
                f'columns {",".join(missing_cols)} not found in {parent_ds} datasource'
            )
        # update the config
        md = self.get_datasource_metadata(interaction_ds)
        md["interactions"] = {
            "pivot_column": pivot_column,
            "is_single_region": is_single_region,
            "interaction_columns": interaction_columns,
            "spatial_connectivity_map": {
                "link_length": default_parameter,
                "link_thickness": default_parameter,
                "link_color": default_parameter,
                "node_size": node_size,
            },
            "cell_radial_chart": {"link_thickness": default_parameter},
        }
        self.set_datasource_metadata(md)
        # update the links between datasources
        self.insert_link(
            interaction_ds,
            parent_ds,
            "interactions",
            {
                "interaction_columns": interaction_columns + [parent_column],
                "pivot_column": pivot_column,
                "is_single_region": is_single_region,
            },
        )
        if add_view:
            # todo add stuff to the view
            self.set_view(
                interaction_ds, {"initialCharts": {parent_ds: [], interaction_ds: []}}
            )

    def get_datasource_metadata(self, name):
        ds = [x for x in self.datasources if x["name"] == name]
        if len(ds) == 0:
            raise AttributeError(f"{name} datasource not found")
        return ds[0]

    def set_datasource_metadata(self, ds):
        mds = self.datasources
        index = [c for c, x in enumerate(mds) if x["name"] == ds["name"]]
        if len(index) == 0:
            mds.append(ds)
        else:
            mds[index[0]] = ds
        self.datasources = mds

    def add_images_to_datasource(
        self,
        ds: str,
        image_folder: str,
        key_column: str,
        name="Images",
        image_type="png",
    ):
        """Adds images to a datasource.
        These will be copied as static assets with `convert_to_static_page()`,
        and served from their original location by `serve()`.
        Args:
            ds (str): The name of the datasource.
            image_folder (str): The folder containing the images.
            key_column (str): The name of the column in ds containing the image names.
            name (str, optional): The name of the image set. Defaults to "Images".
            image_type (str, optional): The image type. Defaults to "png".
        """
        ds_metadata = self.get_datasource_metadata(ds)
        if "images" not in ds_metadata:
            ds_metadata["images"] = {}
        image_meta = ds_metadata["images"]
        if name in image_meta:
            raise AttributeError(f"Image set {name} already exists in {ds} datasource")
        image_meta[name] = {
            "original_folder": image_folder,  # for convenience locally, maybe shouldn't be saved, may be useful
            "base_url": f"./images/{ds}/{name}/",
            "key_column": key_column,
            "type": image_type,
        }
        print(f"Added image set {name} to {ds} datasource")
        self.set_datasource_metadata(ds_metadata)

    def add_or_update_image_datasource(self, tiff_metadata, datasource_name, file):
        """Add or update an image datasource in datasources.json
        returns the name of the added view so the user can navigate to it"""
        # Load current datasources
        datasources = self.datasources
        # Check if the datasource exists
        datasource = next((ds for ds in datasources if ds["name"] == datasource_name), None)
        datasource_backup = None
        
        is_new_datasource = False

        target_folder = os.path.join(self.imagefolder, 'avivator')
        if not os.path.exists(target_folder):
            os.makedirs(target_folder)
        original_filename = file.filename
        upload_file_path = os.path.join(target_folder, original_filename)
        view_name = None
        try:
            
            # Step 1: Update or create datasource
            if datasource:
                 # Create a backup of the existing datasource before updating
                datasource_backup = datasource.copy()
                view_name = self.update_datasource_for_tiff(datasource, datasource_name, tiff_metadata, original_filename)
            else:
                is_new_datasource = True
                datasource_name = "default" if not datasource_name else datasource_name

                # Check if the default datasource exists
                datasource = next((ds for ds in datasources if ds["name"] == datasource_name), None)

                view_name = self.update_datasource_for_tiff(datasource, datasource_name, tiff_metadata, original_filename)
            
            # Step 2: Upload the image
            self.upload_image_file(file, upload_file_path)
            
            # Step 3: Add database entry (exception will propagate up if it fails)
            if self.backend_db:
                from mdvtools.dbutils.dbservice import ProjectService, FileService

                FileService.add_or_update_file_in_project(
                    file_name=file.filename,
                    file_path=upload_file_path,  # Adjust as necessary for actual file path
                    project_id=self.id
                )
                
                ProjectService.set_project_update_timestamp(self.id)
            # Print success message
            print(f"Datasource '{datasource_name}' updated, TIFF file uploaded, and database entry created successfully.")

        except Exception as e:
            print(f"Error in MDVProject.add_or_update_image_datasource: {e}")
            
            # Attempt rollback actions
            try:
                # Rollback the file upload
                if os.path.exists(upload_file_path):  # Check the existence of the file at the upload path
                    print("Reverting file upload...")
                    self.delete_uploaded_image(upload_file_path) 
                
                # Rollback datasource creation if it was new
                if is_new_datasource and any(ds['name'] == datasource_name for ds in self.datasources):
                    print("Reverting new datasource creation...")
                    self.datasources = [x for x in self.datasources if x["name"] != datasource_name]
                    #self.delete_datasource(datasource_name, False)
                elif datasource:
                    print("Reverting datasource update...")
                    self.restore_datasource(datasource_backup)  # This method may need to be implemented for updates
            except Exception as rollback_error:
                print(f"Error during rollback in MDVProject.add_or_update_image_datasource: {rollback_error}")
            
            # Re-raise the original exception for the caller to handle
            raise
        return view_name
    def upload_image_file(self, file, upload_file_path):
        """Upload the TIFF file to the imagefolder, saving it with the original filename."""
        try:
            # Save the file to the /images/avivator folder
            file.save(upload_file_path)
            print(f"File uploaded successfully to {upload_file_path}")

        except Exception as e:
            print(f"Error in MDVProject.upload_image_file: Failed to upload file to '{upload_file_path}': {e}")
            raise
    
    def delete_uploaded_image(self, file_path):
        """Delete the uploaded image file at the specified path."""
        try:
            if os.path.exists(file_path):
                os.remove(file_path)
                print(f"Deleted uploaded image at: {file_path}")
            else:
                print(f"File does not exist at: {file_path}")
        except Exception as e:
            print(f"Error in MDVProject.delete_uploaded_image: Error deleting file at {file_path}: {e}")
            raise 
    
    def restore_datasource(self, datasource_backup):
        """Restore the datasource from the backup."""
        try:
            # Find the existing datasource by name
            existing_datasource = next(
                (ds for ds in self.datasources if ds["name"] == datasource_backup["name"]), 
                None
            )

            if existing_datasource:
                # Overwrite the existing datasource with the backup values
                existing_datasource.update(datasource_backup)  
                print(f"Restored datasource '{datasource_backup['name']}' from backup. ")

                # Save the updated datasources to the JSON file
                self.datasources = self.datasources  # This will call the setter and save the data
            else:
                print(f"Warning: Could not find datasource '{datasource_backup['name']}' to restore.")
        
        except Exception as e:
            print(f"Error in MDVProject.restore_datasource: {str(e)}")
            raise
    

    def update_datasource_for_tiff(self, datasource, datasource_name, tiff_metadata, region_name: str):
        """Update an existing datasource with new image metadata."""
        try:
            # Find the existing datasource by name
            existing_datasource = next((ds for ds in self.datasources if ds["name"] == datasource_name), None)

            print("In update_datasource_for_tiff")
            print(datasource_name)
            # print(existing_datasource)
            # print(datasource)
            #datasources empty template
            # If the datasource doesn't exist, create a new one
            if (existing_datasource is None):
                print("In update_datasource_for_tiff: existing_datasource is None")
                datasource = self.create_datasource_template(datasource_name)
                self.datasources.append(datasource)  # Add the new datasource to the list
                print(f"In MDVProject.update_datasource: Created new datasource template for '{datasource_name}'.")
                
                #adding default columns for new empty ds
                filename = 'mdvtools/dbutils/emptyds.csv'
                df_default = pandas.read_csv(filename)
                # self.add_datasource(project_id, datasource_name, df_default, add_to_view=None)
                self.add_datasource(datasource_name, df_default, add_to_view=None)
                datasource = self.get_datasource_metadata(datasource_name)
            
            
            #datasources-> regions section
            # Ensure datasource has a 'regions' field
            if "regions" not in datasource:
               datasource["regions"] = {}
            

            # Corrected path to access size and scale information
            pixels_data = tiff_metadata['Pixels']
            width = pixels_data['SizeX']
            height = pixels_data['SizeY']
            scale = pixels_data.get('PhysicalSizeX', 1.0)
            scale_unit = pixels_data.get('PhysicalSizeXUnit', 'µm')  # Default to µm if not present

            # Call ensure_regions_fields to ensure the required fields and values are set
            datasource['regions'] = self.ensure_regions_fields(
                datasource['regions'],  # Existing regions dictionary
                scale_unit=scale_unit,  # Pass the scale unit
                scale=scale             # Pass the scale
            )
            
            
            #datasources-> regions -> all_regions-> new entry section
            # Determine region name
            # full_name = tiff_metadata.get('Name', 'unknown')
            # region_name = full_name.split(".ome")[0] if ".ome" in full_name else full_name  # Use 'Name' from metadata or 'unknown'
            
            # Define new region with metadata
            new_region = {
                "roi": {
                    "min_x": 0,
                    "min_y": 0,
                    "max_x": width,
                    "max_y": height
                },
                "images": {},
                "viv_image": {
                    "file": region_name,
                    "linked_file": True
                }
            }

            # Update or add the region in the datasource
            datasource["regions"]["all_regions"][region_name] = new_region
            #datasource['size'] = len(datasource['regions']['all_regions'])

            # Save the updated datasource
            self.set_datasource_metadata(datasource)

            #add empty default columns
            
            # Update views and image            
            region_view_json = create_image_view_prototype(datasource_name, region_name)

            #views = self.views

            #if views and "default" in views:
            #    view_name = region_name  # If "default" exists, set view_name to region_name
            #else:
            #    view_name = "default"
            view_name = region_name
            print(view_name)
            self.set_view(view_name, region_view_json)
            
            #self.add_viv_images(region_name, image_metadata, link_images=True)
            return view_name
        
        except Exception as e:
            print(f"Error in MDVProject.update_datasource :  Error updating datasource '{datasource_name}': {e}")
            raise
    
    def create_datasource_template(self, datasource_name: str) -> dict:
        """Create a new datasource template with the basic structure."""
        try:
            template = {
                "name": datasource_name,
                "columns": [],          # Initialize empty columns
                "size": 0,              # Start size at 0
                "regions": {},            # Initialize regions as an empty dictionary,
                "columnGroups": []
            }
            print(f"Created new datasource template '{datasource_name}'.")
            return template
        
        except Exception as e:
            print(f"In MDVProject.create_datasource_template: Error creating datasource template '{datasource_name}': {e}")
            raise  # Re-raises the caught exception

    def ensure_regions_fields(self, 
                          regions, 
                          position_fields=['x', 'y'], 
                          region_field='sample_id', 
                          default_color='leiden', 
                          scale_unit='µm', 
                          scale=1.0):
        try:
            
            # Ensure that required fields exist with default values
            regions["position_fields"] = regions.get("position_fields", position_fields)
            regions["region_field"] = regions.get("region_field", region_field)
            regions["default_color"] = regions.get("default_color", default_color)
            regions["scale_unit"] = regions.get("scale_unit", scale_unit)
            regions["scale"] = regions.get("scale", scale)
            
            # Initialize regions structure if needed
            if "all_regions" not in regions:
                regions["all_regions"] = {}

            # Check if 'avivator' field is present, if not, add default settings
            if "avivator" not in regions:
                default_channels = [{'name': 'DAPI'}]
                regions["avivator"] = {
                    "default_channels": default_channels,
                    "base_url": "images/avivator/",
                }

            return regions
        
        except Exception as e:
            print(f"In MDVProject.ensure_regions_fields: Error in ensure_regions_fields: {e}")
            raise  # Re-raises the caught exception

    
    def get_image(self, path: str):
        """Gets the filename of an image."""
        # assume path is of the form <ds>/<name>/<filename>
        p = path.split("/")
        ds = p[0]
        filename = p[-1]
        ds_metadata = self.get_datasource_metadata(ds)
        image_meta = ds_metadata["images"][p[1]]
        return join(image_meta["original_folder"], filename)

    def _get_h5_handle(self, read_only=False, attempt=0) -> h5py.File:
        mode = "r"
        if not exists(self.h5file):
            mode = "w"
        elif not read_only:
            mode = "a"
        try:
            return h5py.File(self.h5file, mode)
        except Exception:
            # certain environments seem to have issues with the handle not being closed instantly
            # if there is a better way to do this, please change it
            # if there are multiple processes trying to access the file, this may also help
            # (although if they're trying to write, who knows what bad things may happen to the project in general)
            time.sleep(0.1)
            attempt += 1
            print(f"error opening h5 file, attempt {attempt}...")
            return self._get_h5_handle(read_only, attempt)

    def get_column(self, datasource: str, column, raw=False):
        cm = self.get_column_metadata(datasource, column)
        h5 = self._get_h5_handle()
        gr = h5[datasource]
        if not isinstance(gr, h5py.Group):
            h5.close()
            raise AttributeError(f"cannot open datasource '{datasource}' in h5 file")
        raw_data = numpy.array(gr[column])
        if raw:
            return raw_data
        dt = cm["datatype"]
        if dt == "text" or dt == "text16":
            data = [cm["values"][x] for x in raw_data]
        elif dt == "multitext":
            chunksize = raw_data.shape[0] / cm["stringLength"]
            arr = numpy.split(raw_data, chunksize)
            data = [",".join([cm["values"][x] for x in y if x != 65535]) for y in arr]
        elif dt == "unique":
            data = [x.decode() for x in raw_data]
        else:
            data = list(raw_data)
        h5.close()
        return data

    def set_column_with_raw_data(self, datasource, column, raw_data):
        """Adds or updates a column with raw data
        Args:
            datasource (str): The name of the datasource.
            column (dict): The complete metadata for the column
            raw_data (list|array): The raw binary data for the column
        """
        h5 = self._get_h5_handle()
        cid = column["field"]
        ds = h5[datasource]
        if not isinstance(ds, h5py.Group):
            raise AttributeError(f"{datasource} is not a group")
        if ds.get(cid):
            del ds[cid]
        dt = numpy_dtypes.get(column["datatype"])
        if not dt:
            dt = h5py.string_dtype("utf-8", column["stringLength"])
        ds.create_dataset(cid, len(raw_data), data=raw_data, dtype=dt)
        ds = self.get_datasource_metadata(datasource)
        cols = ds["columns"]
        ind = [c for c, x in enumerate(cols) if x["field"] == cid]
        if len(ind) == 0:
            cols.append(column)
        else:
            cols[ind[0]] = column
        self.set_datasource_metadata(ds)

    def set_column(self, datasource, column, data):
        """Adds (or replaces an existing column) with the data supplied

        Args:
            datasource (str): The name of the datasource.
            column (str|dict):  metadata for the column. Can be a string with the column's name,
                although datatype should also be included as the inferred datatype
                is not always correct
            raw_data (list|array): Anything that can be converted into a pandas Series
            The data should be in the correct order
        """
        if isinstance(column, str):
            column = {"name": column}
        if not column.get("field"):
            column["field"] = column["name"]
        ds = self.get_datasource_metadata(datasource)
        ind = [c for c, x in enumerate(ds["columns"]) if x["field"] == column["field"]]
        col_exists = len(ind) > 0
        li = pandas.Series(data)
        if not column.get("datatype"):
            column["datatype"] = datatype_mappings.get(str(li.dtype), "text")
        h5 = self._get_h5_handle()
        gr = h5[datasource]
        if not isinstance(gr, h5py.Group):
            raise AttributeError(f"{datasource} is not a group")
        if gr.get(column["field"]):
            del gr[column["field"]]
        add_column_to_group(column, li, gr, len(li), self.skip_column_clean)
        h5.close()
        if col_exists:
            ds["columns"][ind[0]] = column
        else:
            ds["columns"].append(column)
        self.set_datasource_metadata(ds)

    def remove_column(self, datasource, column):
        """Removes the specified column

        Args:
            datasource (str): The name of the data source.
            column (str): The id (field) of the column.
        """
        ds = self.get_datasource_metadata(datasource)
        cols = [x for x in ds["columns"] if x["field"] != column]
        if len(cols) == len(ds["columns"]):
            warnings.warn(f"deleting non existing column: {column} from {datasource}")
            return
        ds["columns"] = cols
        h5 = self._get_h5_handle()
        gr = h5[datasource]
        if not isinstance(gr, h5py.Group):
            raise AttributeError(f"{datasource} is not a group")
        del gr[column]
        self.set_datasource_metadata(ds)

    def add_annotations(
        self,
        datasource: str,
        data: pandas.DataFrame | str,
        separator="\t",
        missing_value="ND",
        columns=[],
        supplied_columns_only=False,
    ):
        """Adds annotations based on an existing column

        Args:
            datasource (str): The name of the data source.
            data (dataframe|str): Either a pandas dataframe or a text file. The first column
                should be the 'index' column and match a column in the datasource. The other columns should
                contain the annotations to add.
            separator (str,optional): The delimiter if a text file is supplied (tab by default)
            missing_value(str,optional): The value to put if the index value is missing in the input data.
                Default is 'ND'
        """
        if isinstance(data, str):
            data = pandas.read_csv(data, sep=separator)
        assert(isinstance(data, pandas.DataFrame))
        ds = self.get_datasource_metadata(datasource)
        index_col = data.columns[0]
        data = data.set_index(index_col)
        columns = get_column_info(columns, data, supplied_columns_only)
        col = [x for x in ds["columns"] if x["field"] == index_col]
        if len(col) == 0:
            raise AttributeError(
                f"index column {index_col} not found in {datasource} datasource"
            )
        # py-right: dictionary key must be hashable
        newdf = pandas.DataFrame({index_col: self.get_column(datasource, index_col)})  # type: ignore
        h5 = self._get_h5_handle()
        gr = h5[datasource]
        assert isinstance(gr, h5py.Group)
        for c in columns:
            d = {k: v for k, v in zip(data.index, data[c["field"]])}
            # v slow - needs improving
            # py-right: `Argument of type "Series | Unknown | DataFrame" cannot be assigned to parameter "data" of type "Series"`
            ncol = newdf.apply(lambda row: d.get(row[0], missing_value), axis=1)
            add_column_to_group(c, ncol, gr, len(ncol), self.skip_column_clean)
            ds["columns"].append(c)
        self.set_datasource_metadata(ds)
        h5.close()

    def set_column_group(self, datasource, groupname, columns):
        """Adds (or changes) a column group

        Args:
            datasource(string): The name of the datasource
            groupname(string): The name of the column group
            columns(list): The field names of columns in the group. If None, then the column
                group will be removed
        """
        ds = self.get_datasource_metadata(datasource)
        # check if columns exists
        if columns:
            colfields = set([x["field"] for x in ds["columns"]])
            missingcols = [x for x in columns if x not in colfields]
            if len(missingcols) > 0:
                raise AttributeError(f"adding non existent columns ({','.join(missingcols)}) to column group {groupname}\
                                    in datasource {datasource}")
        cg = ds.get("columnGroups")
        # create entry if absent
        if not cg:
            cg = []
            ds["columnGroups"] = cg
        # does group exist
        ind = [c for c, x in enumerate(cg) if x["name"] == groupname]
        # change (or delete) existing group
        if len(ind) == 1:
            if columns:
                cg[ind[0]]["columns"] = columns
            else:
                del cg[ind[0]]
        # add new group
        else:
            # no group to delete
            if not columns:
                raise AttributeError(f"removing non existent column group {groupname}\
                                    from datasource {datasource}")
            # add new group
            cg.append({"name": groupname, "columns": columns})
        self.set_datasource_metadata(ds)

    def delete_datasource(self, name, delete_views=True):
        print("in delete -1 ")
        h5 = self._get_h5_handle()
        del h5[name]
        h5.close()
        print("in delete -2 ")
        self.datasources = [x for x in self.datasources if x["name"] != name]
        print("in delete -3 ")
        # delete all views contining that datasource
        if delete_views:
            print("in delete -4 ")
            views = self.views
            for view in views:
                data = views[view]
                if data["initialCharts"].get(name):
                    self.set_view(view, None)

    def add_genome_browser(
        self,
        datasource,
        parameters=["chr", "start", "end"],
        name=None,
        extra_params=None,
        custom_track=None,
        overwrite=False,
    ):
        """
        args:
            datasource (string): The name of the datasource
            parameters (list, optional): The names of the columns containing the chromosome, start and end
                positions. Defaults to ["chr","start","end"]
            name (string, optional): The name of the genome browser track. Defaults to the datasource name.
        """
        try:
            check_htslib()  # will raise an error if htslib is not installed
        except Exception:
            raise Exception(
                "htslib not installed. This is not supported on Windows, other platforms will need to install e.g. via brew install htslib"
            )
        if len(parameters) != 3:
            raise AttributeError(
                "genome browser parameters should be a list of 3 column names"
            )
        if not name:
            name = datasource
        ds = self.get_datasource_metadata(datasource)
        if "genome_browser" in ds and not overwrite:
            raise AttributeError(
                f"genome browser track already exists for {datasource}"
            )
        track_name = f"{secure_filename(datasource)}.bed"
        if not custom_track:
            # get all the genome locations
            loc = [self.get_column(datasource, x) for x in parameters]
            # write to a bed file
            # nb - should check whether it actually improves anything adding {name} to filenames
            # bed = join(self.trackfolder, f"t_{name}.bed") # reverting to Martin's original
            bed = join(self.trackfolder, "t.bed")
            o = open(bed, "w")
            for c, (chr, start, end) in enumerate(zip(loc[0], loc[1], loc[2])):
                o.write(f"{chr}\t{start}\t{end}\t{c}\n")
            o.close()
            # indexed_bed = join(self.trackfolder, "loc_{name}.bed") # reverting to Martin's original
            indexed_bed = join(self.trackfolder, track_name)
            create_bed_gz_file(bed, indexed_bed)
            os.remove(bed)
        else:
            # copy the custom track to the tracks folder
            shutil.copy(custom_track["location"], join(self.trackfolder, f"{track_name}.gz"))
            # copy index file
            shutil.copy(
                custom_track["location"] + ".tbi",
                join(self.trackfolder, f"{track_name}.gz.tbi"),
            )

        if not name:
            name = datasource
        gb = {
            "location_fields": parameters,
            # "default_track": {"url": "tracks/loc_{name}.bed.gz", "label": name}, # reverting to Martin's original
            "default_track": {"url": f"tracks/{track_name}.gz", "label": name},
        }
        if custom_track:
            gb["default_track"]["type"] = custom_track["type"]
        if extra_params:
            gb.update(extra_params)
        ds = self.get_datasource_metadata(datasource)
        ds["genome_browser"] = gb
        self.set_datasource_metadata(ds)

    def get_genome_browser(self, datasource):
        ds = self.get_datasource_metadata(datasource)
        info = ds.get("genome_browser")
        gb = {
            "type": "genome_browser",
            "param": info["location_fields"],
            "tracks": [
                {
                    "short_label": info["default_track"]["label"],
                    "url": info["default_track"]["url"],
                    "track_id": "_base_track",
                    "decode_function": "generic",
                    "height": 15,
                    "displayMode": "EXPANDED",
                }
            ],
        }
        at = info.get("atac_bam_track")
        if at:
            gb["tracks"].append(
                {
                    "short_label": "Coverage",
                    "height": 400,
                    "track_id": "_atac_bam_track",
                    "url": at["url"],
                    "type": "bam_sca_track",
                }
            )
        dt = info.get("default_tracks")
        if dt:
            for t in dt:
                gb["tracks"].append(t)
        if info["default_parameters"]:
            gb.update(info["default_parameters"])
        return gb

    def add_refseq_track(self, datasource, genome):
        ds = self.get_datasource_metadata(datasource)
        gb = ds.get("genome_browser")
        if not gb:
            raise AttributeError(f"no genome browser for {datasource}")
        tdir = join(split(os.path.abspath(__file__))[0], "templates", "tracks")
        reft = join(tdir, f"{genome}.bed.gz")
        if not os.path.exists(reft):
            raise AttributeError(f"no refseq track for {genome}")
        dt = gb.get("default_tracks")
        if not dt:
            dt = gb["default_tracks"] = []
        # add to start of list
        dt.insert(
            0,
            {
                "short_label": "RefSeq",
                "height": 50,
                "displayMode": "EXPANDED",
                "decode_function": "decodeRefflat",
                "track_id": "_refseq_track",
                "url": f"tracks/{genome}.bed.gz",
            },
        )
        # copy to tracks folder
        shutil.copy(reft, join(self.trackfolder, f"{genome}.bed.gz"))
        shutil.copy(reft + ".tbi", join(self.trackfolder, f"{genome}.bed.gz.tbi"))
        self.set_datasource_metadata(ds)

    def add_datasource(
        self,
        # project_id: str,
        name: str,
        dataframe: pandas.DataFrame | str,
        columns: Optional[list] = None,
        supplied_columns_only=False,
        replace_data=False,
        add_to_view: Optional[str] = "default",
        separator="\t"
    ) -> list[dict[str, str]]:
        """Adds a pandas dataframe to the project. Each column's datatype, will be deduced by the
        data it contains, but this is not always accurate. Hence, you can supply a list of column
        metadata, which will override the names/types deduced from the dataframe.
        
        Args:
            name (string): The name of datasource
            dataframe (dataframe|str): Either a pandas dataframe or the path of a text file
            columns (list, optional) : A list of objects containing the column name and datatype.
            supplied_columns_only (bool, optional): If True, only the the subset of columns in the columns argument
            replace_data (bool, optional): If True, the existing datasource will be overwritten, Default is False,
            add_to_view (string, optional): The datasource will be added to the specified view.
            separator (str, optional): If a path to text file is supplied, then this should be the file's delimiter.
        """
        dodgy_columns = []  # To hold any columns that can't be added
        gr = None  # Initialize the group variable
        h5 = None
        
        try:
            print("starting add_datasource")
            if isinstance(dataframe, str):
                dataframe = pandas.read_csv(dataframe, sep=separator)
            
            # Get columns to add
            columns = get_column_info(columns, dataframe, supplied_columns_only)
            
            # Check if the datasource already exists
            try:
                ds = self.get_datasource_metadata(name)
            except Exception:
                ds = None

            print(f"is ds None? {ds}")

            if ds:
                # Delete the existing datasource if replace_data is True
                if replace_data:
                    self.delete_datasource(name)
                else:
                    raise FileExistsError(
                        f"Attempt to create datasource '{name}' failed because it already exists."
                    )
            
            print("got passed the ds check")
            # Open HDF5 file and handle group creation
            try:
                h5 = self._get_h5_handle()
                
                # Print current groups for visibility
                for group_name in h5.keys():
                    print(group_name)
                    
                # Check for and delete existing group with this name
                if name in h5:
                    del h5[name]
                    print(f"Deleted existing group '{name}' in HDF5 file.")
                
                
                gr = h5.create_group(name)
            except Exception as e:
                raise RuntimeError(f"Error managing HDF5 groups for datasource '{name}': {e}")
            
            print("created h5 group without error")
            # Verify columns are provided
            if not columns:
                raise AttributeError("No columns to add. Please provide valid columns metadata.")
            
            # Add columns to the HDF5 group
            dodgy_columns = []
            for col in columns:
                try:
                    print(f"- adding column '{col['field']}' to datasource '{name}'")
                    add_column_to_group(col, dataframe[col["field"]], gr, len(dataframe), self.skip_column_clean)
                except Exception as e:
                    print(f" ++++++ DODGY COLUMN: {col['field']}")
                    dodgy_columns.append(col["field"])
                    warnings.warn(
                        f"Failed to add column '{col['field']}' to datasource '{name}': {repr(e)}"
                    )
            
            h5.close()  # Close HDF5 file
            columns = [x for x in columns if x["field"] not in dodgy_columns]
            print(f" - non-dodgy columns: {columns}")
            
            # Update datasource metadata
            ds = {"name": name, "columns": columns, "size": len(dataframe)}
            print(f'--- setting datasource metadata: {ds}')
            self.set_datasource_metadata(ds)
            
            print("Updated datasource metadata")
            # Add to view if specified
            if add_to_view:
                # TablePlot parameters
                title=name,
                #params = ["leiden", "ARVCF", "DOK3", "FAM210B", "GBGT1", "NFE2L2", "UBE2D4", "YPEL2"]
                params = dataframe.columns.to_list()
                size = [792, 472]
                position = [10, 10]
            
                # Create plot
                table_plot = self.create_table_plot(title, params, size, position)
                
                # Convert plot to JSON and set view
                table_plot_json = self.convert_plot_to_json(table_plot)
                
                v = self.get_view(add_to_view)
                if not v:
                    v = {"initialCharts": {}}

                # Check if the initialCharts already has entries for `name`
                if name not in v["initialCharts"] or not v["initialCharts"][name]:
                    # If empty, initialize with [table_plot_json]
                    v["initialCharts"][name] = [table_plot_json]
                else:
                    # If not empty, append table_plot_json to the existing list
                    v["initialCharts"][name].append(table_plot_json)
                    
                self.set_view(add_to_view, v)
            
            
            # Update the project's update timestamp using the dedicated method
            if self.backend_db:
                from mdvtools.dbutils.dbservice import ProjectService
                ProjectService.set_project_update_timestamp(self.id)
            
            
            print(f"In MDVProject.add_datasource: Added datasource successfully '{name}'")
            return dodgy_columns

        except Exception as e:
            print(f"Error in MDVProject.add_datasource : Error adding datasource '{name}': {e}")
            raise  # Re-raise the exception to propagate it to the caller

    def create_table_plot(self, title, params, size, position):
        """Create and configure a TablePlot instance with the given parameters."""
        plot = TablePlot(
            title=title,
            params=params,
            size=size,
            position=position
        )
        
        return plot
    
    def convert_plot_to_json(self, plot):
        """Convert plot data to JSON format."""
        return json.loads(json.dumps(plot.plot_data, indent=2).replace("\\\\", ""))

    def insert_link(self, datasource: str, linkto: str, linktype: str, data):
        """
        Adds a link between two datasources.
        datasource is the name of the datasource to which the link will be added.
        linkto is the name of the datasource to which the link will point.
        linktype is the type of link to add.
        The data argument is a dictionary containing the data for the link,
        the format of which depends on the linktype.
        """
        ds = self.get_datasource_metadata(datasource)
        if not ds:
            raise AttributeError(f"datasource '{datasource}' does not exist")
        to_ds = self.get_datasource_metadata(linkto)
        if not to_ds:
            raise AttributeError(f"datasource for linkto '{linkto}' does not exist")
        links = ds.get("links")
        if not links:
            links = {}
            ds["links"] = links
        llink = links.get(linkto)
        if not llink:
            llink = {}
            links[linkto] = llink
        llink[linktype] = data
        self.set_datasource_metadata(ds)

    def add_rows_as_columns_link(
        self, ds_row: str, ds_col: str, column_name: str, name: str
    ):
        """
        Adds a link between two datasources, such that columns may be added to the `ds_row` datasource
        based on the values in the `ds_col` datasource dynamically at runtime. The values in the `column_name` column of the
        `ds_col` datasource will be used as the names for the columns added to the `ds_row` datasource.

        Args:
            ds_row (string): The name of the datasource into which the link will be added
            ds_col (string): The name of the datasource containing the columns
            column_name (string): The name of a column in the `ds_col` datasource, the row-value of which will be used
                as the column name for columns dynamically added to the `ds_row` datasource
            name (string): The name of the link that will appear in the interface to describe the nature of the data being added, e.g. `'Gene Expr'`
        """
        to_ds = self.get_datasource_metadata(ds_col)
        if not to_ds:
            raise AttributeError(f"datasource for ds_col '{ds_col}' does not exist")
        if column_name not in [c["name"] for c in to_ds["columns"]]:
            raise AttributeError(
                f"column '{column_name}' does not exist in datasource '{ds_col}'"
            )
        data = {"name_column": column_name, "name": name, "subgroups": {}}
        self.insert_link(ds_row, ds_col, "rows_as_columns", data)

    def add_rows_as_columns_subgroup(
        self,
        row_ds: str,
        col_ds: str,
        stub: str,
        data,
        name: Optional[str] = None,
        label: Optional[str] = None,
        sparse=False,
        chunk_data=False
    ):
        """Add rows as columns in a subgroup."""
        name = name if name else stub
        label = label if label else name
        h5 = self._get_h5_handle()
        ds = h5[row_ds]
        if not isinstance(ds, h5py.Group):
            raise AttributeError(f"{row_ds} is not a group")
        if name in ds:
            raise ValueError(f"Group '{name}' already exists in {row_ds}.")
        
        gr = ds.create_group(name)
        
        if sparse:
            # Handle sparse matrix
            gr.create_dataset(
                "x", (len(data.data),), data=data.data, dtype=numpy.float32
            )
            gr.create_dataset(
                "i", (len(data.indices),), data=data.indices, dtype=numpy.uint32
            )
            gr.create_dataset("p", (len(data.indptr),), data=data.indptr)
        else:
            # Fallback to dense or convertible
            try:
                #Requires a lot of RAM leads to memory errors on smaller machines
                if not chunk_data:
                    dense_data = data.toarray() if hasattr(data, 'toarray') else numpy.asarray(data)
                    total_len = dense_data.shape[0] * dense_data.shape[1]
                    gr.create_dataset(
                        "x", (total_len,),
                        data=dense_data.flatten(order="F"),
                        dtype=numpy.float32
                    )
                    gr["length"] = [dense_data.shape[0]]
                else:
                    # Create the dataset with chunking and compression - slow
                    num_rows, num_cols = data.shape
                    chunk_size = num_cols
                    total_len = num_rows * num_cols
                
                    dset = gr.create_dataset(
                        "x", (total_len,),
                        dtype=numpy.float32,
                        chunks=(chunk_size,),
                        compression="gzip"
                    )
                    gr.create_dataset("length", data=[num_rows])

                    # Process the data in chunks to avoid high memory usage
                    # A flat single array is not the ideal storage but in theory 
                    # only small arrays will be dense. However large arrays are common due to
                    # normalization creating (different) non zero values in each gene for 0 reads
                    # Transposing the array without loading into memmory would probably take the 
                    # same amount of time
                    for i in range(0, num_cols,1000):
                        dset[i*num_rows:(i+1000)*num_rows] = data[:,i:i+1000].flatten("F")

            except Exception as e:
                raise TypeError(f"Unsupported data type for dense processing: {type(data)}. Original error: {e}")

        # Update metadata
        ds = self.get_datasource_metadata(row_ds)
        ds["links"][col_ds]["rows_as_columns"]["subgroups"][stub] = {
            "name": name,
            "label": label,
            "type": "sparse" if sparse else "dense",
        }
        self.set_datasource_metadata(ds)
        h5.close()

    def get_links(self, datasource, filter=None):
        ds = self.get_datasource_metadata(datasource)
        links = []
        lnks = ds.get("links")
        if lnks:
            for lnkto in lnks:
                lnk = lnks[lnkto]
                if filter is None or lnk.get(filter):
                    links.append({"datasource": lnkto, "link": lnk})
        return links

    def serve(self, **kwargs):
        from mdvtools.server import create_app

        create_app(self, **kwargs)

    def delete(self):
        # todo - remove from project routes, set a flag indicating it's been deleted
        shutil.rmtree(self.dir)

    def get_configs(self):
        config = {
            "datasources": self.datasources,
            "state": self.state,
        }
        # legacy
        hyperion_conf = join(self.dir, "hyperion_config.json")
        if os.path.exists(hyperion_conf):
            config["hyperion_config"] = get_json(hyperion_conf)
        # end
        return config

    def convert_to_static_page(self, outdir, include_sab_headers=True):
        fdir = split(os.path.abspath(__file__))[0]
        # consider adding an option to do a js build here
        tdir = join(fdir, "templates")
        # copy everything except the data (todo options for images etc)
        copytree(self.dir, outdir, ignore=ignore_patterns(*("*.h5", "*.ome.tiff")))
        # copy the js and images
        self.copy_images(outdir)
        copytree(join(fdir, "static"), join(outdir, "static"))
        # create the static binary files
        self.convert_data_to_binary(outdir)
        # write out the index file
        page = "static_page.html"
        template = join(tdir, page)
        page = open(template).read()
        # make sure the static files are referenced correctly
        page = page.replace("/static", "static")
        # call init with no route, will be interpreted as static page (at /)
        page = page.replace(
            "_mdvInit('{{route}}')", "_mdvInit()"
        )  # not relevant for build-flask-vite build
        # correct config
        conf = self.state
        # can't edit static page
        conf["permission"] = "view"
        # consider using this flag for determining front-end behaviour
        conf["static"] = True
        # throttle the dataloading so don't get network errors
        conf["dataloading"] = {"split": 5, "threads": 2}
        save_json(join(outdir, "state.json"), conf)
        # add service worker for cross origin headers
        if include_sab_headers:
            page = page.replace("<!--sw-->", '<script src="serviceworker.js"></script>')
            copyfile(join(tdir, "serviceworker.js"), join(outdir, "serviceworker.js"))
        with open(join(outdir, "index.html"), "w") as o:
            o.write(page)

    def copy_images(self, outdir):
        for ds in self.datasources:
            name = ds["name"]
            if "images" not in ds:
                # print("no images for", name)
                continue
            image_metadata = ds["images"]
            dsdir = join(outdir, "images", name)
            if not os.path.exists(dsdir):
                os.makedirs(dsdir)
            for image_set_name in image_metadata:
                image_set = image_metadata[image_set_name]
                print("copying", image_set_name)
                original_folder = image_set["original_folder"]
                copytree(original_folder, join(outdir, image_set["base_url"]))
            # TODO also copy any linked avivator images

    def save_state(self, state):
        # update/add or view
        # view will be deleted if view is null
        if state.get("currentView"):
            self.set_view(state["currentView"], state["view"])
        ud = state.get("updatedColumns")
        # update/add/delete any columns
        if ud:
            for ds in ud:
                item = ud[ds]
                for data in item["colors_changed"]:
                    self.set_column_metadata(
                        ds, data["column"], "colors", data["colors"]
                    )
                for data in item["columns"]:
                    self.set_column_with_raw_data(ds, data["metadata"], data["data"])
                for col in item["removed"]:
                    self.remove_column(ds, col)
        # update any datasource metadata
        md = state.get("metadata")
        if md:
            for ds in md:
                datasource = self.get_datasource_metadata(ds)
                for param in md[ds]:
                    datasource[param] = md[ds][param]
                self.set_datasource_metadata(datasource)

    def add_image_set(self, datasource, setname, column, folder, type="png"):
        """Adds a set of images to a datasource. The images should be in a folder, with the same name as the column
        Args:
            datasource (str): The name of the datasource.
            column (str): The name of the column.
            folder (str): The path to the folder containing the images.
        """
        ds = self.get_datasource_metadata(datasource)
        # col = self.get_column_metadata(datasource, column)

        images = [x for x in os.listdir(folder) if x.endswith(type)]
        # create the image folder
        fname = secure_filename(setname)
        imdir = join(self.imagefolder, fname)
        if not exists(imdir):
            os.makedirs(imdir)
        # copy the images
        for im in images:
            copyfile(join(folder, im), join(imdir, im))
        # update the metadata
        if not ds.get("images"):
            ds["images"] = {}
        ds["images"][setname] = {
            "key_column": column,
            "type": type,
            "base_url": f"./images/{fname}/",
        }

        self.set_datasource_metadata(ds)

    def get_view(self, view):
        views = self.views
        return views.get(view)

    def set_view(self, name: str, view: Optional[Any], make_default=False):
        """Sets the view with the given name to the supplied view data.
        If the view is None, then the view will be deleted.
        """
        print("In set_view")
        print(name)
        
        views = self.views
        # update or add the view
        if view:
            # clone, in case a calling script might get confused by the view being changed
            view2 = copy.deepcopy(view)
            # generate ids for the views if not present
            # may consider more robust id generation & other checks here
            initialCharts = view2["initialCharts"]
            for ds in initialCharts:
                # todo check that there is a ds with that name
                for c in initialCharts[ds]:
                    if "id" not in c:
                        c["id"] = str(
                            "".join(random.choices(string.ascii_letters, k=6))
                        )
            views[name] = view2
        # remove the view
        else:
            if views.get(name):
                del views[name]
        self.views = views

        state = self.state
        # add to list and make default
        if view:
            if name not in state["all_views"]:
                state["all_views"].append(name)
            if make_default:
                state["initial_view"] = name
        # delete from list
        else:
            state["all_views"].remove(name)
            iv = state.get("initial_view")
            # if the deleted view is the default view then
            # change the default view to the first view in the list
            if iv:
                state["initial_view"] = state["all_views"][0]
        self.state = state

    def convert_data_to_binary(self, outdir=None):
        if not outdir:
            outdir = self.dir
        h5 = h5py.File(self.h5file)
        dss = self.datasources
        for ds in dss:
            n = ds["name"]
            gr = h5[n]
            if not isinstance(gr, h5py.Group):
                raise TypeError("Expected 'gr' to be of type h5py.Group.")
            dfile = join(outdir, "{}.gz".format(n))
            o = open(dfile, "wb")
            index = {}
            current_pos = 0
            for c in ds["columns"]:
                dt = gr.get(c["field"])
                if not dt:
                    continue
                arr = numpy.array(dt)
                comp = gzip.compress(arr.tobytes())
                o.write(comp)
                new_pos = current_pos + len(comp)
                index[c["field"]] = [current_pos, new_pos - 1]
                current_pos = new_pos

            # add rows to columns gene score / tensors etc
            lnks = self.get_links(n, "rows_as_columns")
            for ln in lnks:
                rc = ln["link"]["rows_as_columns"]
                for sg in rc["subgroups"]:
                    info = rc["subgroups"][sg]
                    sgrp = gr[info["name"]]
                    sparse = info.get("type") == "sparse"
                    # get number of rows in linked datasource
                    plen = [x["size"] for x in dss if x["name"] == ln["datasource"]][0]
                    for i in range(0, plen):
                        comp = gzip.compress(get_subgroup_bytes(sgrp, i, sparse))
                        o.write(comp)
                        new_pos = current_pos + len(comp)
                        index[f"{sg}{i}"] = [current_pos, new_pos - 1]
                        current_pos = new_pos

            o.close()
            ifile = dfile[: dfile.rindex(".")] + ".json"
            i = open(ifile, "w")
            i.write(json.dumps(index, allow_nan=False))
            i.close()

    def get_byte_data(self, columns, group):
        h5 = h5py.File(self.h5file, "r")
        byte_list = []
        gr = h5[group]
        if not isinstance(gr, h5py.Group):
            raise TypeError("Expected 'gr' to be of type h5py.Group.")
        for column in columns:
            sg = column.get("subgroup")
            if sg:
                sgindex = int(column["sgindex"])
                byte_list.append(
                    get_subgroup_bytes(
                        gr[sg], sgindex, column.get("sgtype") == "sparse"
                    )
                )
            else:
                data = gr[column["field"]]
                byte_list.append(numpy.array(data).tobytes())
        h5.close()
        return b"".join(byte_list)

    def set_region_data(
        self,
        datasource,
        data,
        region_field="sample_id",
        default_color="annotations",
        position_fields=["x", "y"],
        scale_unit="µm",
        scale=1.0,
    ):
        md = self.get_datasource_metadata(datasource)
        cols = set([x["field"] for x in md["columns"]])
        missing = [
            x
            for x in [region_field] + [default_color] + position_fields
            if x not in cols
        ]
        if len(missing) > 0:
            raise AttributeError(
                f"setting region data on {datasource} but the specified columns({','.join(missing)}) are missing"
            )
        md["regions"] = {
            "position_fields": position_fields,
            "region_field": region_field,
            "default_color": default_color,
            "scale_unit": scale_unit,
            "scale": scale,
        }
        # convert to dict
        if not isinstance(data, dict):
            df = pandas.read_csv(data, sep="\t")
            df.set_index(df.columns[0], inplace=True)
            data = df.to_dict("index")
        all_regions = {}
        for k, v in data.items():
            x = v.get("x_offset", 0)
            y = v.get("y_offset", 0)
            all_regions[k] = {
                "roi": {
                    "min_x": x,
                    "min_y": y,
                    "max_y": v["height"] + y,
                    "max_x": v["width"] + x,
                },
                # "images": v.get("images", {}),
                "images": {},
            }
            if "json" in v:
                f = v["json"]
                assert isinstance(f, str)  # in future we may allow dict or list
                if exists(f):
                    # copy the json file to the project
                    name = os.path.basename(f)
                    rel = join(self.dir, "json", name)
                    Path(rel).parent.mkdir(parents=True, exist_ok=True)
                    try:
                        shutil.copyfile(f, rel)
                        all_regions[k]["json"] = join("json", name)
                    except Exception as e:
                        print(
                            f"Skipping json for region {k} because of error copying {f} to {rel}\n{repr(e)}"
                        )
                else:
                    raise FileNotFoundError(f"json file '{f}' not found")
        # maybe warn if replacing existing regions
        # or add to existing regions
        md["regions"]["all_regions"] = all_regions
        self.set_datasource_metadata(md)

    def add_region_images(self, datasource: DataSourceName, data):
        """Adds images to regions in a datasource.

        Args:
            datasource (str): The name of the datasource.
            data (dict|str): A dictionary containing data about which images should be associated with
        """
        imdir = join(self.dir, "images", "regions")
        if not exists(imdir):
            os.makedirs(imdir)
        md = self.get_datasource_metadata(datasource)

        md["regions"]["base_url"] = "images/regions/"
        # convert flat file to dict
        if not isinstance(data, dict):
            df = pandas.read_csv(data, sep="\t")
            df.set_index(df.columns[0], inplace=True)
            data = df.to_dict("index")
        all_regions = md["regions"]["all_regions"]
        for k, v in data.items():
            region = all_regions.get(k)
            if not region:
                raise AttributeError(
                    f"adding image to non existant region ({k}) in {datasource}"
                )
            roi = region["roi"]
            name = v.get("name")
            x = v.get("offset_x", roi["min_x"])
            y = v.get("offset_y", roi["min_y"])
            region["default_image"] = name
            reg = {
                "position": [x, y],
                "height": v.get("height", roi["max_y"] - roi["min_y"]),
                "width": v.get("width", roi["max_x"] - roi["min_x"]),
                "name": name,
            }
            # simple url
            if v["path"].startswith("http"):
                reg["url"] = v["path"]
            # local file - need to copy to images directory
            else:
                im = split(v["path"])[1]
                im_details = im.split(".")
                newname = get_random_string() + "." + im_details[1]
                shutil.copyfile(v["path"], join(imdir, newname))
                reg["file"] = newname
            all_regions[k]["images"][name] = reg
        self.set_datasource_metadata(md)

    def add_viv_viewer(self, datasource_name, default_channels):
        """Add a Viv viewer to the specified datasource with default channels."""
        try:
            md = self.get_datasource_metadata(datasource_name)
            reg = md.get("regions")
            if not reg:
                raise AttributeError(
                    f"Adding viv viewer to {datasource_name}, which does not contain regions"
                )

            # Create the directory for storing images if it doesn't exist
            imdir = join(self.dir, "images", "avivator")
            if not exists(imdir):
                os.makedirs(imdir)

            # Add avivator configuration to the regions
            reg["avivator"] = {
                "default_channels": default_channels,
                "base_url": "images/avivator/",
            }
            
            # Save the updated metadata
            self.set_datasource_metadata(md)

        except Exception as e:
            print(f"Error in MDVProject.add_viv_viewer: {e}")
            raise  # Re-raise the exception after logging


    def add_viv_images(self, datasource, data, link_images=True):
        md = self.get_datasource_metadata(datasource)
        try:
            md["regions"]["avivator"]
        except Exception:
            raise AttributeError(
                "Adding viv images when viv viewer has not been specified"
            )
        all_regions = md["regions"]["all_regions"]
        imdir = join(self.dir, "images", "avivator")
        if not isinstance(data, dict):
            df = pandas.read_csv(data, sep="\t")
            df.set_index(df.columns[0], inplace=True)
            data = df.to_dict("index")
        for k, v in data.items():
            region = all_regions.get(k)
            if not region:
                raise AttributeError(
                    f"adding image to non existant region ({k}) in {datasource}"
                )
            if v["path"].startswith("http"):
                region["viv_image"] = {"url": v["path"]}
            # local file - default is to copy to images directory
            # or link if link_images is True
            # todo consider situations where the image is in a different volume etc and may not be linkable.
            else:
                if not link_images:
                    newname = get_random_string() + ".ome.tiff"
                    shutil.copyfile(v["path"], join(imdir, newname))
                    region["viv_image"] = {"file": newname}
                else:
                    try:
                        dest = join(imdir, os.path.basename(v["path"]))
                        # we might want to use the same image in multiple regions / datasources
                        # in which case, it will already be linked
                        # this assumes that having the same name means it is actually the same image...
                        if not os.path.exists(dest):
                            os.symlink(
                                os.path.abspath(v["path"]),
                                join(imdir, os.path.basename(v["path"])),
                            )
                    except Exception as e:
                        print(
                            f"Cannot link viv image '{v['path']}' to '{datasource}'\n{repr(e)}"
                        )
                    region["viv_image"] = {
                        "file": os.path.basename(v["path"]),
                        "linked_file": True,
                        # "original_folder": os.path.dirname(v["path"])
                    }
        self.set_datasource_metadata(md)

    def get_interaction_matrix(
        self, datasource, group, interaction_metric, square_size=20
    ):
        """
        Args:
            datasource (str): The name of the datasource.
            group (str): The name of the group.
            interaction_metric (str): The name of the interaction metric.
        """
        md = self.get_datasource_metadata(datasource)
        im_info = self.get_column_metadata(datasource, interaction_metric)
        i = md.get("interactions")
        if not i:
            raise AttributeError(f"no interactions in {datasource}")
        icd = self.get_column_metadata(datasource, i["interaction_columns"][0])[
            "values"
        ]
        side = len(icd) * square_size
        chart = {
            "type": "single_heat_map",
            "param": i["interaction_columns"]
            + [interaction_metric]
            + [i["pivot_column"]],
            "category": group,
            "title": f"{group} - {im_info['name']}",
            "size": [side, side],
            "axis": {
                "x": {
                    "textSize": 13,
                    "label": "",
                    "size": 101,
                    "tickfont": 11,
                    "rotate_labels": True,
                },
                "y": {"textSize": 13, "label": "", "size": 94, "tickfont": 10},
            },
        }
        return chart

    def get_selection_dialog(self, datasource, selections):
        filters = {}
        for s in selections:
            sel = s.get("filter")
            if sel:
                col = self.get_column_metadata(datasource, s["column"])
                if col["datatype"] not in ["text", "text16", "multitext"]:
                    if sel[0] is None:
                        sel[0] = col["minMax"][0]
                    if sel[1] is None:
                        sel[1] = col["minMax"][1]
                else:
                    if isinstance(sel, list):
                        sel = {"category": sel}
                filters[s["column"]] = sel
        return {
            "type": "selection_dialog",
            "param": [x["column"] for x in selections],
            "filters": filters,
        }

    def get_image_plot(self, datsource, image_set):
        md = self.get_datasource_metadata(datsource)
        ims = md.get("images")
        if not ims:
            raise AttributeError(f"no images in {datsource}")
        img = ims.get(image_set)
        if not img:
            raise AttributeError(f"no image set {image_set} in {datsource}")

        return {
            "type": "image_table_chart",
            "title": image_set,
            "param": [img["key_column"]],
            "image_set": image_set,
        }

    def get_centroid_plot(
        self, datasource, region, background_image="_default", scale=0.5
    ):
        """
        Args:
            datasource (str): The name of the datasource.
            region (str): The name of the region.
            background_image (str, optional): The name of the background image. Default is '_default'
            scale (float, optional): The scale of the image. Default is 0.5

        Returns:
            dict: The chart specification.
        """
        md = self.get_datasource_metadata(datasource)
        regions = md.get("regions")
        if not regions:
            raise AttributeError("no regions in specifeid")
        r_info = regions["all_regions"].get(region)
        if not r_info:
            raise AttributeError(f"no region {region} in regions")
        chart = {
            "type": "image_scatter_plot",
            "param": regions["position_fields"] + [regions["default_color"]],
            "background_filter": {
                "column": regions["region_field"],
                "category": region,
            },
            "title": region,
            "radius": 3.5,
            "color_by": regions["default_color"],
            "color_legend": {"dsiplay": False},
            "region": region,
            "roi": r_info.get("roi"),
        }
        dims = r_info["roi"]
        mx = dims.get("min_x", 0)
        my = dims.get("min_y", 0)
        size = [dims["max_x"] - mx, dims["max_y"] - my]
        size = [x * scale for x in size]
        chart["size"] = size
        if background_image:
            if background_image == "_default":
                background_image = r_info["default_image"]
            chart["background_image"] = r_info["images"][background_image]

        return chart


<<<<<<< HEAD
    def log_chat_item(self, output: Any, prompt_template: str, response: str, conversation_id: str = None):
=======
    def log_chat_item(self, output: Any, prompt_template: str, response: str):
>>>>>>> 0ab29e7b
        """
        Initially the idea was to use a similar structure to "Jobs" in the db
        Current version is designed to capture similar info to Maria's Google Sheet log
        # todo refactor logging & probably change the structure of the chat log etc...
        also maybe restructure more of this class to be more modular
        send chat logs over websocket, to a database, etc...
        Args:
            output: result of invoke 'from langchain.chains import RetrievalQA'
<<<<<<< HEAD
            conversation_id: Optional ID to group messages from the same conversation
        """
        log_chat(output, prompt_template, response)
        
        context_information = output['source_documents']
=======
        """
        log_chat(output, prompt_template, response)
        
        context_information = output['source_documents']#output['context']
>>>>>>> 0ab29e7b
        context_information_metadata = [context_information[i].metadata for i in range(len(context_information))]
        context_information_metadata_url = [context_information_metadata[i]['url'] for i in range(len(context_information_metadata))]
        context_information_metadata_name = [s[82:] for s in context_information_metadata_url]

<<<<<<< HEAD
        context = str(context_information_metadata_name)
        query = output['query']

        # Create a new chat log entry with conversation ID
        chat_entry = {
            "context": context,
            "query": query,
            "prompt_template": prompt_template,
            "response": response,
            "timestamp": time.strftime("%Y-%m-%d %H:%M:%S"),
        }
        
        if conversation_id:
            chat_entry["conversation_id"] = conversation_id

        self.chat_log.append(chat_entry)
=======

        context = str(context_information_metadata_name)
        query = output['query']

        # context = str(context_information_metadata_url)
        # query = output['question']

        # this is NOT the format we want to save the chat log in long term
        self.chat_log.append(
            {
                "context": context,
                "query": query,
                "prompt_template": prompt_template,
                "response": response,
            }
        )
        # this version tries to jsonify VectorDatabases & god knows what else
        # self.chat_log.append(
        #     {
        #         "output": json.dumps(output),
        #         "prompt_template": prompt_template,
        #         "response": json.dumps(response),
        #     }
        # )
>>>>>>> 0ab29e7b
        save_json(join(self.dir, "chat_log.json"), self.chat_log)

def get_json(file):
    return json.loads(open(file).read())


def save_json(file, data):
    try:
        save_json_atomic(file, data)
    except Exception as e:
        print(
            f"Error saving json to '{file}': some data cleaning may be necessary... project likely to be in a bad state."
        )
        raise (e)

def save_json_atomic(path, data):
    """
    Save JSON data to a file atomically.
    Hopefully this will be safer - in certain situations we were ending up with truncated output files.
    This method was suggested by ChatGPT: https://chatgpt.com/share/6813337b-9acc-800b-a6cd-6d058f339cd5
    """
    dir_name = os.path.dirname(path)
    with tempfile.NamedTemporaryFile("w", dir=dir_name, delete=False) as tmp:
        json.dump(data, tmp, indent=2, allow_nan=False)
        tmp.flush()
        os.fsync(tmp.fileno())
        temp_name = tmp.name
    # potential issues particularly in Docker where the files are on a different volume
    # safest option is to sync like this before and after, but may be overkill
    os.system("sync")
    os.replace(temp_name, path)  # Atomic move on most OSes
    os.system("sync")
    # this method is lower overhead than os.system("sync") 
    # but stress testing indicates it is less robust
    # dir_fd = os.open(dir_name, os.O_DIRECTORY)
    # os.fsync(dir_fd)
    # os.close(dir_fd)

def get_subgroup_bytes(grp, index, sparse=False):
    if sparse:
        offset = grp["p"][index : index + 2]
        _len = offset[1] - offset[0]
        _indexes = numpy.array(grp["i"][offset[0] : offset[1]])
        _values = numpy.array(grp["x"][offset[0] : offset[1]], numpy.float32)
        return (
            numpy.array([_len], numpy.uint32).tobytes()
            + numpy.array(_indexes).tobytes()
            + numpy.array(_values).tobytes()
        )
    else:
        _len = grp["length"][0]
        offset = index * _len
        return numpy.array(grp["x"][offset : offset + _len], numpy.float32).tobytes()


def add_column_to_group(
    col: dict,
    data: pandas.Series | pandas.DataFrame,
    group: h5py.Group,
    length: int,
    skip_column_clean: bool,
):
    """
    col (dict): The column metadata (may be modified e.g. to add values)
    data (pandas.Series): The data to add
    group (h5py.Group): The group to add the data to
    length (int): The length of the data
    """

    if (
        col["datatype"] == "text"
        or col["datatype"] == "unique"
        or col["datatype"] == "text16"
    ):
        
        if data.dtype == "category": # type: ignore not sure what's best here
            data = data.cat.add_categories("ND")
            data = data.fillna("ND")
        else:
            # may need to double-check this...
            data = data.fillna("NaN")
        values = data.value_counts()

        if len(values) < 65537 and col["datatype"] != "unique":
            t8 = len(values) < 257
            col["datatype"] = "text" if t8 else "text16"
            dtype = numpy.ubyte if t8 else numpy.uint16
            if not col.get("values"):
                col["values"] = [x for x in values.index if values[x] != 0]
            vdict = {k: v for v, k in enumerate(col["values"])}
            group.create_dataset(
                col["field"],
                length,
                dtype=dtype,
                data=data.map(vdict),  # type: ignore
            )
            # convert to string
            col["values"] = [str(x) for x in col["values"]]

        else:
            max_len = max(data.str.len())
            utf8_type = h5py.string_dtype("utf-8", int(max_len))
            col["datatype"] = "unique"
            col["stringLength"] = max_len
            group.create_dataset(col["field"], length, data=data, dtype=utf8_type)

    elif col["datatype"] == "multitext":
        delim = col.get("delimiter", ",")
        value_set: set[str] = set()
        maxv = 0
        # first parse - get all possible values and max number
        # of values in a single field
        for v in data:
            if not isinstance(v, str):
                continue
            vs = v.split(delim)
            value_set.update([x.strip() for x in vs])
            maxv = max(maxv, len(vs))
        if "" in value_set:
            value_set.remove("")
        ndata = numpy.empty(shape=(length * maxv,), dtype=numpy.uint16)
        ndata.fill(65535)
        values = list(value_set)
        # dict more efficient than index list
        vmap = {k: v for v, k in enumerate(values)}
        for i in range(0, length):
            b = i * maxv
            try:
                v = data[i]  # may raise KeyError if data is None at this index
                if not isinstance(v, str) or v == "":
                    continue
                vs = v.split(delim)
                vs = [x.strip() for x in vs]
            except Exception:
                continue
            vs.sort()
            for n in range(0, len(vs)):
                ndata[b + n] = vmap[vs[n]]
        col["values"] = values
        col["stringLength"] = maxv
        group.create_dataset(
            col["field"], length * maxv, data=ndata, dtype=numpy.uint16
        )
    else:
        dt = numpy.int32 if col["datatype"] == "int32" else numpy.float32
        clean = (
            data
            if skip_column_clean
            else data.apply(pandas.to_numeric, errors="coerce")
        )  # this is slooooow?
        # faster but non=numeric values have to be certain values
        # clean=data.replace("?",numpy.NaN).replace("ND",numpy.NaN).replace("None",numpy.NaN)
        ds = group.create_dataset(col["field"], length, data=clean, dtype=dt)
        # remove NaNs for min/max and quantiles - this needs to be tested with 'inf' as well.
        na = numpy.array(ds)
        na = na[numpy.isfinite(na)]
        col["minMax"] = [float(str(numpy.amin(na))), float(str(numpy.amax(na)))]
        quantiles = [0.001, 0.01, 0.05]
        col["quantiles"] = {}
        for q in quantiles:
            #quantiles must be of type float else won't serialise to json
            col["quantiles"][str(q)] = [
                float(numpy.percentile(na, 100 * q)),
                float(numpy.percentile(na, 100 * (1 - q))),
            ]

def get_column_info(columns, dataframe, supplied_columns_only):
    if columns:
        for col in columns:
            if not col.get("field"):
                col["field"] = col["name"]

    if not supplied_columns_only:
        cols = [
            {"datatype": datatype_mappings[d.name], "name": c, "field": c}
            for d, c in zip(dataframe.dtypes, dataframe.columns)
        ]
        # replace with user given column metadata
        if columns:
            col_map = {x["field"]: x for x in columns}
            cols = [col_map.get(x["field"], x) for x in cols]
        columns = cols
    return columns


def check_htslib():
    try:
        subprocess.run(["tabix", "--version"])
    except Exception:
        raise AttributeError(
            "htslib not found, needed for preparing genome browser data"
        )


##!! will not work in windows and requires htslib installed
def create_bed_gz_file(infile, outfile):
    # need to sort
    command = "sort -k1,1V -k2,2n -k3,3n {} > {}".format(
        shlex.quote(infile), shlex.quote(outfile)
    )
    os.system(command)
    subprocess.run(["bgzip", outfile])
    subprocess.run(["tabix", outfile + ".gz"])


def get_random_string(length=6):
    return "".join(
        random.choices(
            string.ascii_uppercase + string.ascii_lowercase + string.digits, k=length
        )
    )


if __name__ == "__main__":
    path = os.getcwd()
    if len(sys.argv) > 1:
        path = sys.argv[1]
    if os.path.exists(os.path.join(path, "datasources.json")):
        MDVProject(path).serve()<|MERGE_RESOLUTION|>--- conflicted
+++ resolved
@@ -1806,11 +1806,7 @@
         return chart
 
 
-<<<<<<< HEAD
     def log_chat_item(self, output: Any, prompt_template: str, response: str, conversation_id: str = None):
-=======
-    def log_chat_item(self, output: Any, prompt_template: str, response: str):
->>>>>>> 0ab29e7b
         """
         Initially the idea was to use a similar structure to "Jobs" in the db
         Current version is designed to capture similar info to Maria's Google Sheet log
@@ -1819,23 +1815,15 @@
         send chat logs over websocket, to a database, etc...
         Args:
             output: result of invoke 'from langchain.chains import RetrievalQA'
-<<<<<<< HEAD
             conversation_id: Optional ID to group messages from the same conversation
         """
         log_chat(output, prompt_template, response)
         
         context_information = output['source_documents']
-=======
-        """
-        log_chat(output, prompt_template, response)
-        
-        context_information = output['source_documents']#output['context']
->>>>>>> 0ab29e7b
         context_information_metadata = [context_information[i].metadata for i in range(len(context_information))]
         context_information_metadata_url = [context_information_metadata[i]['url'] for i in range(len(context_information_metadata))]
         context_information_metadata_name = [s[82:] for s in context_information_metadata_url]
 
-<<<<<<< HEAD
         context = str(context_information_metadata_name)
         query = output['query']
 
@@ -1852,32 +1840,6 @@
             chat_entry["conversation_id"] = conversation_id
 
         self.chat_log.append(chat_entry)
-=======
-
-        context = str(context_information_metadata_name)
-        query = output['query']
-
-        # context = str(context_information_metadata_url)
-        # query = output['question']
-
-        # this is NOT the format we want to save the chat log in long term
-        self.chat_log.append(
-            {
-                "context": context,
-                "query": query,
-                "prompt_template": prompt_template,
-                "response": response,
-            }
-        )
-        # this version tries to jsonify VectorDatabases & god knows what else
-        # self.chat_log.append(
-        #     {
-        #         "output": json.dumps(output),
-        #         "prompt_template": prompt_template,
-        #         "response": json.dumps(response),
-        #     }
-        # )
->>>>>>> 0ab29e7b
         save_json(join(self.dir, "chat_log.json"), self.chat_log)
 
 def get_json(file):
