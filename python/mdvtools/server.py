from flask import Flask, Blueprint, render_template,request,make_response,send_file,Response,jsonify
from flask_socketio import SocketIO
import webbrowser
import mimetypes
import json
import sys
import re
from werkzeug.utils import safe_join
from .websocket import mdv_socketio
import os

routes = set()
# consider using flask_cors...
def add_safe_headers(resp):
    #headers required for web workers
    resp.headers["Cross-Origin-Opener-Policy"]= "same-origin"
    resp.headers["Cross-Origin-Embedder-Policy"]="require-corp"
<<<<<<< HEAD
    resp.headers["Access-Control-Allow-Origin"]="*"
=======
    #headers required if serving endpoints for another server e,g dev server
    resp.headers["Access-Control-Allow-Origin"]="*"
    resp.headers["Access-Control-Allow-Headers"]="Content-Type"
>>>>>>> 412b4b1c
    return resp

#flask send_file can't always cope with relative paths
#sets the cwd to the python path for some reason
def _send_file(f):
    if not os.path.isabs(f):
        f = os.path.join(os.getcwd(),f)
    return send_file(f)


def get_range(file_name,range_header):
    file =open(file_name,"rb")
    size = sys.getsizeof(file_name)
    byte1, byte2 = 0, None

    m = re.search('(\d+)-(\d*)', range_header)
    g = m.groups()

    if g[0]:
        byte1 = int(g[0])
    if g[1]:
        byte2 = int(g[1])

    length = size - byte1
    if byte2 is not None:
        length = byte2 - byte1 + 1

    file.seek(byte1)
    data = file.read(length)
    rv = Response(data,
                206,
                mimetype=mimetypes.guess_type(file_name)[0],
                direct_passthrough=True)
    rv.headers.add('Content-Range', 'bytes {0}-{1}/{2}'.format(byte1, byte1 + length - 1, size))
    rv.headers.add('Accept-Ranges', 'bytes')
    file.close()
    return rv

def create_app(project, open_browser = True, port = 5050, websocket = False, app:Flask = None):
    if app is None:
        route = ""
        # route = "/project/" + project.name # for testing new API with simple app...
        app=Flask(__name__)
        #add headers to allow web workers
        app.after_request(add_safe_headers)
        project_bp = app
        multi_project = False
        # nb, may make this default to False again soon.
        ### 'MEW' in Unity is using IWeb PostMessage, not WebSockets.
        ### but this will be used for local testing in short-term, and potentially other things later.
        if websocket:
            mdv_socketio(app)
    else:
        # add routes for this project to existing app
        # set the route prefix to the project name, derived from the dir name.
        # this is to allow multiple projects to be served from the same server.
        multi_project = True
        route = "/project/" + project.name + "/"
        project_bp = Blueprint(project.name, __name__, url_prefix=route)
    if route in routes:
        raise Exception("Route already exists - can't have two projects with the same name")
    routes.add(route)

    @project_bp.route("/")
    def project_index():
        # `_mdvInit('{{route}}')` in template...
        return render_template("page.html", route=route)
    
    @project_bp.route("/<file>.b")
    def get_binary_file(file):
        # should this now b '.gz'?
        file_name = safe_join(project.dir, file+".b")
        range_header = request.headers.get('Range', None) 
        return get_range(file_name,range_header)
    
    # duplicate of above, but for .gz files in case that's needed.
    # (there was some reason for changing to this, but I can't fully remember the status
    # so maybe better to support both for now)
    @project_bp.route("/<file>.gz")
    def get_binary_file_gz(file):
        file_name = safe_join(project.dir, file+".gz")
        range_header = request.headers.get('Range', None) 
        return get_range(file_name,range_header)


    @project_bp.route("/<file>.json")
    def get_json_file(file):
        return send_file(safe_join(project.dir,file+".json"))
    
    #empty page to put popout content
    @project_bp.route("/popout.html")
    def popout():
        return "<!DOCTYPE html><html><head></head><body></body></html>"
    
    #gets the raw byte data and packages it in the correct response
    @project_bp.route("/get_data", methods=["POST"])
    def get_data():
        try:
            data = request.json
            bytes_ = project.get_byte_data(data["columns"],data["data_source"])
            response=make_response(bytes_)
            response.headers.set('Content-Type', 'application/octet-stream')
            return response
        except Exception as e:
            print(e) 
            return "Problem handling request",400
    
    #images contained in the project
    @project_bp.route("/images/<path:path>")
    def images(path):
        try:
            return _send_file(project.get_image(path))
        except:
            return _send_file(safe_join(project.imagefolder, path))

    #All the project's metadata
    @project_bp.route("/get_configs", methods=["GET","POST"])
    def get_configs():
        return jsonify(project.get_configs())

    #gets a particular view
    @project_bp.route("/get_view", methods=["POST"])
    def get_view():
        data=request.json
        return jsonify(project.get_view(data["view"]))
    
    #get any custom row data
    @project_bp.route("/get_row_data", methods=["POST"])
    def get_row_data():
        req=request.json
        try:
            with open( safe_join(project.dir,"rowdata",req["datasource"],f"{req['index']}.json")) as f:
                data = f.read()
        except Exception as e:
            data=json.dumps({"data":None})
        return data
    
    #get arbitrary data
    @project_bp.route("/get_binary_data", methods=["POST"])
    def get_binary_data():
        req=request.json
        try:
            with open( safe_join(project.dir,"binarydata",req["datasource"],f"{req['name']}.b"),"rb") as f:
                data = f.read()
        except Exception as e:
            data=None
        return data

    # only the specified region of track files (bam,bigbed,tabix)
    # needs to be returned 
    @project_bp.route("/tracks/<path:path>")
    def send_track(path):
        file_name =safe_join(project.trackfolder,path)
        range_header = request.headers.get('Range', None)  
        if not range_header:
            return _send_file(file_name)
        return get_range(file_name,range_header)
    
    @project_bp.route("/save_state", methods = ["POST"])
    def save_data():
        success=True
        try:
            state=request.json
            project.save_state(state)
        except Exception as e:
            success=False

        return jsonify({"success":success})

    if open_browser:
        webbrowser.open(f"http://localhost:{port}/{route}")
          
    if multi_project:
        print(f"Adding project {project.name} to existing app")
        app.register_blueprint(project_bp)
    else:
        app.run(port=port)


  
<|MERGE_RESOLUTION|>--- conflicted
+++ resolved
@@ -15,13 +15,9 @@
     #headers required for web workers
     resp.headers["Cross-Origin-Opener-Policy"]= "same-origin"
     resp.headers["Cross-Origin-Embedder-Policy"]="require-corp"
-<<<<<<< HEAD
-    resp.headers["Access-Control-Allow-Origin"]="*"
-=======
     #headers required if serving endpoints for another server e,g dev server
     resp.headers["Access-Control-Allow-Origin"]="*"
     resp.headers["Access-Control-Allow-Headers"]="Content-Type"
->>>>>>> 412b4b1c
     return resp
 
 #flask send_file can't always cope with relative paths
