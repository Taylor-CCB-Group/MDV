--- conflicted
+++ resolved
@@ -281,12 +281,7 @@
                 supplied_columns_only=supplied_only,
                 replace_data=replace,
             )
-<<<<<<< HEAD
             if "backend" in request.form:
-=======
-            backend = request.form["backend"]
-            if backend:
->>>>>>> d9bd4084
                 response = add_datasource_backend(project,view)
                 return response
         except Exception as e:
@@ -307,12 +302,8 @@
         print(f"Adding project {project.name} to existing app")
         app.register_blueprint(project_bp)
     else:
-<<<<<<< HEAD
-        app.run(host="0.0.0.0", port=port, debug=True)
-=======
         # user_reloader=False, allows the server to work within jupyter
         app.run(host="0.0.0.0", port=port, debug=True, use_reloader=False)
->>>>>>> d9bd4084
 
 def add_datasource_backend(project,view):
     from mdvtools.dbutils.dbmodels import db, Project, File, User
@@ -344,11 +335,7 @@
             else:
                 
                 # Create a new file entry
-<<<<<<< HEAD
                 new_file = File(name=os.path.basename(file), file_path=None, project=project_db) # type: ignore
-=======
-                new_file = File(name=os.path.basename(file), file_path=None, project=project_db)
->>>>>>> d9bd4084
                 db.session.add(new_file)
                 
         db.session.commit()
