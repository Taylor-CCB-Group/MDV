from flask import (
    Flask,
    # Blueprint,
    render_template,
    request,
    make_response,
    send_file,
    Response,
    jsonify,
    current_app
)
import webbrowser
import mimetypes
import json
import sys
import re
from mdvtools.llm.code_manipulation import parse_view_name
from werkzeug.security import safe_join
from mdvtools.websocket import mdv_socketio, get_socket_logger
import logging
from mdvtools.mdvproject import MDVProject
from mdvtools.project_router import (
    ProjectBlueprint as Blueprint,
    SingleProjectShim
)
import os
import pandas as pd
<<<<<<< HEAD
from typing import Optional, Callable, Any
from datetime import datetime, timedelta
=======
from datetime import datetime
from typing import Optional
>>>>>>> fdae8b2d
import threading
import scanpy as sc
from mdvtools.conversions import convert_scanpy_to_mdv
from mdvtools.llm.chat_protocol import ProjectChatProtocol, ProjectChat

routes = set()


# consider using flask_cors...
def add_safe_headers(resp):
    # headers required for web workers
    resp.headers["Cross-Origin-Opener-Policy"] = "same-origin"
    resp.headers["Cross-Origin-Embedder-Policy"] = "require-corp"
    # headers required if serving endpoints for another server e,g dev server
    resp.headers["Access-Control-Allow-Origin"] = "*"
    resp.headers["Access-Control-Allow-Headers"] = "Content-Type"
    return resp


# flask send_file can't always cope with relative paths
# sets the cwd to the python path for some reason
def _send_file(f):
    if not os.path.isabs(f):
        f = os.path.join(os.getcwd(), f)
    return send_file(f)


def get_range(file_name, range_header):
    file = open(file_name, "rb")
    size = sys.getsizeof(file_name)
    byte1, byte2 = 0, None

    m = re.search(r"(\d+)-(\d*)", range_header)
    if not m:
        raise Exception("Invalid Range Header")
    g = m.groups()

    if g[0]:
        byte1 = int(g[0])
    if g[1]:
        byte2 = int(g[1])

    length = size - byte1
    if byte2 is not None:
        length = byte2 - byte1 + 1

    file.seek(byte1)
    data = file.read(length)
    rv = Response(
        data, 206, mimetype=mimetypes.guess_type(file_name)[0], direct_passthrough=True
    )
    rv.headers.add(
        "Content-Range", "bytes {0}-{1}/{2}".format(byte1, byte1 + length - 1, size)
    )
    rv.headers.add("Accept-Ranges", "bytes")
    file.close()
    return rv


def create_app(
    project: MDVProject,
    open_browser=True,
    port=5050,
    websocket=True, # todo - pass something back to client in `state.json` that indicates whether this is enabled.
    use_reloader=False,
    app: Optional[Flask] = None,
    backend_db=False,
):
    if app is None:
        route = ""
        # route = "/project/" + project.name # for testing new API with simple app...
        app = Flask(__name__)
        print(f"created Flask {app}")
        # add headers to allow web workers
        app.after_request(add_safe_headers)
        project_bp = SingleProjectShim(app)
        multi_project = False
        if websocket:
            # reviewing this... thinking about hooking up to ProjectChat logger...
            # nb - we're in 'single project' mode here.
            #! if we only want one SocketIO for the whole app, we probably initialise that elsewhere.
            mdv_socketio(app)
    else:
        ## nb - previous use of flask.Blueprint was not allowing new projects at runtime
        ## we substitute this with our own ProjectBlueprint class, which is a drop-in replacement
        ## but we should add more tests to ensure it behaves as expected...
        # add routes for this project to existing app
        # set the route prefix to the project name, derived from the dir name.
        # this is to allow multiple projects to be served from the same server.
        multi_project = True
        route = "/project/" + project.id + "/"
        

        if backend_db:
            from mdvtools.project_router import ProjectBlueprint_v2 as Blueprint_v2
            print("backend_db is True")
            project_bp = Blueprint_v2(project.id, __name__, url_prefix=route)
        else:
            project_bp = Blueprint(project.id, __name__, url_prefix=route)
        if websocket:
            print("todo: websocket for multi-project")

    # if route in routes:
    #     raise Exception(
    #         "Route already exists - can't have two projects with the same name"
    #     )
    routes.add(route)

    if websocket:
        """
        current prototype using 'websocket' as a flag that we interpret as 'enable chatMDV' for now.
        """
        bot: Optional[ProjectChatProtocol] = None
        print(f"websocket/chat enabled for {route}")
        # what if we make `log` a thing that streams to the client via websocket?
        @project_bp.route("/chat_init", methods=["POST"])
        def chat_init():
            print("chat_init")
            # logger.info("chat_init")
            nonlocal bot
            if bot is None:
                bot = ProjectChat(project)
            return {"message": bot.welcome}
        @project_bp.route("/chat", methods=["POST"])
        def chat():
            nonlocal bot
            if not request.json:
                return {"error": "No JSON data in request"}, 500
            message = request.json.get("message")
            id = request.json.get("id")
            try:
                if bot is None:
                    bot = ProjectChat(project)
                # we need to know view_name as well as message - but also maybe there won't be one, if there's an error etc.
                # probably want to change the return type of this function, but for now we do some string parsing here.
                final_code = bot.ask_question(message, id)
                try:
                    # this can give a confusing error if we don't explicitly catch it...
                    view_name = parse_view_name(final_code)
                    if view_name is None:
                        raise Exception(final_code)
                    bot.log(f"view_name: {view_name}")
                    return {"message": final_code, "view": view_name, "id": id}
                except Exception as e:
                    bot.log(f"final_code returned by bot.ask_question is bad, probably an earlier error: {e}")
                    # final_code is probably an error message, at this point.
                    return {"message": final_code}
            except Exception as e:
                print(e)
                return {"message": str(e)}
            return {"message": f"bleep bloop I'm a robot, you said: {message}"}

    @project_bp.route("/")
    def project_index():
        print("recieved request to project_index")
        # the backend page currently needs to be different to workaround a server config issue
        # some requests were being downgraded to http, which caused problems with the backend
        # but if we always add the header it messes up localhost development.
        # todo if necessary, apply equivalent change to index.html / any other pages we might have
        return render_template("page.html", route=route, backend=backend_db)

    @project_bp.route("/<file>.b")
    def get_binary_file(file):
        # should this now b '.gz'?
        file_name = safe_join(project.dir, file + ".b")
        range_header = request.headers.get("Range", None)
        return get_range(file_name, range_header)

    # duplicate of above, but for .gz files in case that's needed.
    # (there was some reason for changing to this, but I can't fully remember the status
    # so maybe better to support both for now)
    @project_bp.route("/<file>.gz")
    def get_binary_file_gz(file):
        file_name = safe_join(project.dir, file + ".gz")
        range_header = request.headers.get("Range", None)
        return get_range(file_name, range_header)

    @project_bp.route("/<file>.json")
    def get_json_file(file: str):
        if project.dir is None:
            return "Project directory not found", 404
        path = safe_join(project.dir, file + ".json")
        # print(f"get_json_file: '{path}' for project {project.id}")

        
        if path is None or not os.path.exists(path):
            return "File not found", 404
        if file == "state":
            with open(path) as f:
                try:
                    state = json.load(f)
                    state["websocket"] = websocket
                    return state
                except Exception as e:
                    return f"Problem parsing state file: {e}", 500
        return _send_file(path)

    # gets the raw byte data and packages it in the correct response
    @project_bp.route("/get_data", methods=["POST"])
    def get_data():
        try:
            data = request.json
            if not data or "columns" not in data or "data_source" not in data:
                raise Exception(
                    "Request must contain JSON with 'columns' and 'data_source'"
                )
            bytes_ = project.get_byte_data(data["columns"], data["data_source"])
            response = make_response(bytes_)
            response.headers.set("Content-Type", "application/octet-stream")
            return response
        except Exception as e:
            print(e)
            return "Problem handling request", 400

    # images contained in the project
    @project_bp.route("/images/<path:path>")
    def images(path):
        try:
            return _send_file(project.get_image(path))
        except Exception:
            return _send_file(safe_join(project.imagefolder, path))

    # All the project's metadata
    @project_bp.route("/get_configs", methods=["GET", "POST"])
    def get_configs():
        return jsonify(project.get_configs())

    # gets a particular view
    @project_bp.route("/get_view", methods=["POST"])
    def get_view():
        data = request.json
        if not data or "view" not in data:
            return "Request must contain JSON with 'view'", 400
        return jsonify(project.get_view(data["view"]))

    # get any custom row data
    @project_bp.route("/get_row_data", methods=["POST"])
    def get_row_data():
        req = request.json
        if req is None:
            return json.dumps({"data": None})
        path = safe_join(
            project.dir, "rowdata", req["datasource"], f"{req['index']}.json"
        )
        if path is None or not os.path.exists(path):
            return json.dumps({"data": None})
        with open(path) as f:
            if f is None:
                return json.dumps({"data": None})
            return f.read()

    # get arbitrary data
    @project_bp.route("/get_binary_data", methods=["POST"])
    def get_binary_data():
        req = request.json
        try:
            if req is None or "datasource" not in req or "name" not in req:
                return "Request must contain JSON with 'datasource' and 'name'", 400
            if project.dir is None or not os.path.exists(project.dir):
                return "Project directory not found", 404
            path = safe_join(
                project.dir, "binarydata", req["datasource"], f"{req['name']}.gz"
            )
            if path is None or not os.path.exists(path):
                return "Binary data not found", 404
            with open(path, "rb") as f:
                data = f.read()
        except Exception:
            # data='' # satisfy type checker - was None, haven't tested if this is better or worse.
            # probably better to return an error.
            return "Problem getting binary data", 500
        return data

    # only the specified region of track files (bam,bigbed,tabix)
    # needs to be returned
    @project_bp.route("/tracks/<path:path>")
    def send_track(path):
        file_name = safe_join(project.trackfolder, path)
        range_header = request.headers.get("Range", None)
        if not range_header:
            return _send_file(file_name)
        return get_range(file_name, range_header)

    @project_bp.route("/save_state", access_level='editable', methods=["POST"])
    def save_data():
        success = True
        try:
            state = request.json
            project.save_state(state)
        except Exception:
            success = False

        return jsonify({"success": success})

    # Utility Functions
    def create_temp_folder(base_path):
        """
        Create a temporary folder with a timestamp-based name.

        Creates a new directory within the specified base path using a timestamp-based naming
        convention for temporary AnnData file storage. The folder name follows the pattern
        'temp_anndata_YYYYMMDD_HHMMSS'.

        Args:
            base_path (str): The parent directory where the temporary folder will be created

        Returns:
            str: Absolute path to the created temporary folder

        Notes:
            - The folder is created with exist_ok=True to handle potential race conditions
            - Timestamp format used: YYYYMMDD_HHMMSS (e.g., temp_anndata_20250129_143022)
            - This function is typically used in conjunction with cleanup_folder() for
            temporary file handling during AnnData uploads

        Example:
            >>> temp_path = create_temp_folder('/path/to/project')
            >>> print(temp_path)
            '/path/to/project/temp_anndata_20250129_143022'
        """
        timestamp = datetime.now().strftime('%Y%m%d_%H%M%S')
        temp_folder_name = f"temp_anndata_{timestamp}"
        temp_folder_path = os.path.join(base_path, temp_folder_name)
        os.makedirs(temp_folder_path, exist_ok=True)
        return temp_folder_path

    def cleanup_folder(folder_path):
        """
        Recursively delete a folder and all its contents.

        Safely removes all files within the specified folder and then removes the folder
        itself. Any errors during the cleanup process are logged but do not raise exceptions
        to the caller.

        Args:
            folder_path (str): Absolute path to the folder that needs to be cleaned up

        Notes:
            - First removes all files within the folder, then removes the empty folder
            - Handles non-existent paths safely
            - Logs errors to current_app.logger but does not propagate exceptions
            - Only removes files (not subdirectories) within the specified folder
            - Typically used to clean up temporary folders created by create_temp_folder()

        Example:
            >>> cleanup_folder('/path/to/temp/folder')
            # Folder and its contents are deleted if they exist
            # Any errors are logged but not raised
        """
        try:
            if os.path.exists(folder_path):
                for file in os.listdir(folder_path):
                    file_path = os.path.join(folder_path, file)
                    if os.path.isfile(file_path):
                        os.remove(file_path)
                os.rmdir(folder_path)
        except Exception as e:
            current_app.logger.error(f"Error cleaning up folder {folder_path}: {e}")

    @project_bp.route("/add_anndata", access_level='editable', methods=["POST"])
    def add_anndata():
        """
        Upload and process an AnnData file (.h5ad) for the project.

        This endpoint handles the upload ofa single file in AnnData format,
        converts it to MDV format, and saves it to the project directory. If a file already exists,
        it will be saved to a temporary location that expires after 5 minutes.

        HTTP Methods:
            POST

        Request Parameters:
            file (FileStorage): The .h5ad file to be uploaded (multipart/form-data)

        Returns:
            tuple: A tuple containing:
                - JSON response with status and message
                - HTTP status code

            Success Response (200):
                {
                    'status': 'success',
                    'message': 'Anndata added successfully'
                }

            Error Responses:
                400:
                    - No file in request:
                        {
                            'status': 'error',
                            'message': 'No file part in the request'
                        }
                    - No file selected:
                        {
                            'status': 'error',
                            'message': 'No file selected'
                        }
                    - Invalid file type:
                        {
                            'status': 'error',
                            'message': 'Invalid file type. Only .h5ad files are allowed'
                        }
                409:
                    - File exists conflict:
                        {
                            'status': 'conflict',
                            'message': 'File already exists',
                            'temp_folder': '/path/to/temp/folder'
                        }

        Notes:
            - The function creates a temporary folder for conflict resolution that is automatically
            cleaned up after 5 minutes (300 seconds)
            - Only .h5ad file extensions are accepted
            - Successful upload will trigger conversion from Scanpy AnnData to MDV format
        """
        try:
            if 'file' not in request.files:
                return jsonify({'status': 'error', 'message': 'No file part in the request'}), 400

            file = request.files['file']
            if not file or not file.filename:
                return jsonify({'status': 'error', 'message': 'No file selected'}), 400

            if not file.filename.endswith('.h5ad'):
                return jsonify({'status': 'error', 'message': 'Invalid file type. Only .h5ad files are allowed'}), 400

            target_path = os.path.join(project.dir, "anndata.h5ad")
            if os.path.exists(target_path):
                temp_folder = create_temp_folder(project.dir)
                temp_path = os.path.join(temp_folder, "anndata.h5ad")
                file.save(temp_path)

                threading.Timer(300, cleanup_folder, args=[temp_folder]).start()
                return jsonify({
                    'status': 'conflict',
                    'message': 'File already exists',
                    'temp_folder': temp_folder
                }), 409

            # Save file and process
            file.save(target_path)
            anndata = sc.read(target_path)
            convert_scanpy_to_mdv(project.dir, anndata)
            return jsonify({'status': 'success', 'message': 'Anndata added successfully'}), 200

        except Exception as e:
            current_app.logger.error(f"Unexpected error: {str(e)}")
            return jsonify({'status': 'error', 'message': str(e)}), 500

    @project_bp.route("/combine_anndata", access_level='editable', methods=["PATCH"])
    def combine_anndata():
        """
        Combine a temporary AnnData file with an existing project file.

        This endpoint handles the resolution of file conflicts when uploading AnnData files.
        It can either combine the temporary file with the existing project file (adding a label prefix
        to distinguish the data) or cancel the operation and clean up the temporary files.

        HTTP Methods:
            PATCH

        Request Parameters:
            temp_folder (str): Path to the temporary folder containing the AnnData file
            combine (bool): Whether to combine the files (true) or cancel the operation (false)
            label (str): Prefix label to distinguish the new data when combining files

        Returns:
            tuple: A tuple containing:
                - JSON response with status and message
                - HTTP status code

            Success Responses:
                200:
                    - Successful merge:
                        {
                            'status': 'success',
                            'message': 'File merged successfully'
                        }
                    - Operation cancelled:
                        {
                            'status': 'success',
                            'message': 'Operation cancelled'
                        }

            Error Responses:
                400:
                    - Missing label:
                        {
                            'status': 'error',
                            'message': 'Label field not found'
                        }
                    - Missing temporary file:
                        {
                            'status': 'error',
                            'message': 'Temporary file not found'
                        }
                408:
                    - Timeout:
                        {
                            'status': 'error',
                            'message': 'Request timed out, please try uploading again'
                        }
                500:
                    - Label generation error:
                        {
                            'status': 'error',
                            'message': '<specific ValueError message>'
                        }
                    - Other errors:
                        {
                            'status': 'error',
                            'message': '<specific error message>'
                        }

        Notes:
            - This endpoint is typically called after a conflict is detected in the /add_anndata endpoint
            - The temporary folder is cleaned up regardless of whether the operation succeeds or fails
            - When combining files, the new data is prefixed with the provided label followed by an underscore
            - The combined file maintains the original filename 'anndata.h5ad' in the project directory
        """
        try:
            temp_folder = request.form.get('temp_folder')
            combine = request.form.get('combine') == 'true'
            label = request.form.get('label')

            if not temp_folder or not os.path.exists(temp_folder):
                return jsonify({'status': 'error', 'message': 'Request timed out, please try uploading again'}), 408

            if not combine:
                cleanup_folder(temp_folder)
                return jsonify({'status': 'success', 'message': 'Operation cancelled'}), 200
            
            if not label:
                cleanup_folder(temp_folder)
                return jsonify({'status': 'error', 'message': 'Label field not found'}), 400

            temp_path = os.path.join(temp_folder, "anndata.h5ad")
            if not os.path.exists(temp_path):
                return jsonify({'status': 'error', 'message': 'Temporary file not found'}), 400


            # Process and combine the file
            new_anndata = sc.read(temp_path)
            convert_scanpy_to_mdv(project.dir, new_anndata, delete_existing=False, label=f"{label}_")
            new_anndata.write(os.path.join(project.dir, "anndata.h5ad")) # type: ignore - str output from os.path.join should be reliably PathLike
            cleanup_folder(temp_folder)

            return jsonify({'status': 'success', 'message': 'File merged successfully'}), 200

        except ValueError as ve:
            current_app.logger.error(f"Label generation error: {str(ve)}")
            return jsonify({'status': 'error', 'message': str(ve)}), 500
        except Exception as e:
            current_app.logger.error(f"Unexpected error: {str(e)}")
            return jsonify({'status': 'error', 'message': str(e)}), 500
    
    @project_bp.route("/add_or_update_image_datasource", access_level='editable', methods=["POST"])
    def add_or_update_image_datasource():
        try:
            # Check if request has a file part
            if 'file' not in request.files:
                return "No file part in the request", 400

            # Get the file from the request
            file = request.files['file']
            
            # Get the text fields from the request form
            datasource_name = request.form.get('datasourceName') # ""
            tiff_metadata = request.form.get('tiffMetadata')
            # Validate the presence of required fields
            if not file or not tiff_metadata:
                return "Missing file or tiffMetadata", 400
            # If tiff_metadata is sent as JSON string, deserialize it
            try:
                tiff_metadata = json.loads(tiff_metadata)
            except Exception as e:
                return jsonify({"status": "error", "message": f"Invalid JSON format for tiffMetadata: {e}"}), 400
            
            # Call the method to add or update the image datasource
            view_name = project.add_or_update_image_datasource(tiff_metadata, datasource_name, file)
            
            # If no exception is raised, the operation was successful. let the client know which view will show the image.
            print(f">>> notify client that image datasource updated and file uploaded successfully, view: {view_name}")
            return jsonify({"status": "success", "message": "Image datasource updated and file uploaded successfully", "view": view_name}), 200

        except Exception as e:
            return jsonify({"status": "error", "message": str(e)}), 500


    @project_bp.route("/add_datasource", access_level='editable', methods=["POST"])
    def add_datasource():
        # we shouldn't be passing "backend" in request.form, the logic should only be on server
        #if backend:
        #    response = add_datasource_backend(project)
        #    return response

        if (
            "permission" not in project.state
            or not project.state["permission"] == "edit"
        ):
            return "Project is read-only", 400
        success = True
        try:
            name = request.form["name"]

            print("In server.py add_datasource")

            if not name:
                return "Request must contain 'name'", 400
            # xxx - not how column metadata should be passed, todo fix
            # cols = (
            #     request.form["columns"].split(",")
            #     if "columns" in request.form
            #     else None
            # )

            # I'm not sure we really want to add to default view by default - could mess up existing views in a project with multiple datasources
            # but probably ok for now (famous last words)
            view = request.form["view"] if "view" in request.form else "default"
            # replace = True if "replace" in request.form else False
            replace = False
            if not replace and name in [ds["name"] for ds in project.datasources]:
                return (
                    f"Datasource '{name}' already exists, and 'replace' was not set in request",
                    400,
                )
            if "file" not in request.files:
                return "No 'file' provided in request form data", 400
            file = request.files["file"]
            supplied_only = True if "supplied_only" in request.form else False
            if not file or file.mimetype != "text/csv":
                return "File must be a CSV", 400
            file.seek(0)
            # will this work? can we return progress to the client?
            file_name = project.dir + "/table.csv"
            file.save(file_name)
            #df = pd.read_csv(file.stream)
            df = pd.read_csv(file_name)
            print("In server.py add_datasource- df created")
            print("df is ready, calling project.add_datasource")
            project.add_datasource(
                #project.id,
                name,
                df,
                # cols,
                add_to_view=view,
                supplied_columns_only=supplied_only,
                replace_data=replace
                )
            print("added df - project.add_datasource completed")
        except Exception as e:
            # success = False
            return str(e), 400

        metadata = project.get_datasource_metadata(name)
        return jsonify({"success": success, "metadata": metadata})

    if open_browser:
        webbrowser.open(f"http://localhost:{port}/{route}")

    if multi_project:
        if not isinstance(app, Flask):
            raise Exception(
                "assert: serving single project should have made a Flask app instance by now"
            )
        if route in app.blueprints:
            print(f"there is already a blueprint at {route}")
        print(f"Adding project {project.id} to existing app")
        ## nb - uncomment this if not using ProjectBlueprint refactor...
        # app.register_blueprint(project_bp)
    else:
        # user_reloader=False, allows the server to work within jupyter
        app.run(host="0.0.0.0", port=port, debug=True, use_reloader=use_reloader)

<|MERGE_RESOLUTION|>--- conflicted
+++ resolved
@@ -25,13 +25,8 @@
 )
 import os
 import pandas as pd
-<<<<<<< HEAD
-from typing import Optional, Callable, Any
-from datetime import datetime, timedelta
-=======
 from datetime import datetime
 from typing import Optional
->>>>>>> fdae8b2d
 import threading
 import scanpy as sc
 from mdvtools.conversions import convert_scanpy_to_mdv
