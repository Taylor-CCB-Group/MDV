--- conflicted
+++ resolved
@@ -256,19 +256,30 @@
 
         return jsonify({"success": success})
     
-<<<<<<< HEAD
-    @project_bp.route("/add_or_update_image_datasource", access_level='editable', methods=["POST"])
-    def add_or_update_image_datasource():
-=======
     @project_bp.route("/add_anndata", access_level='editable', methods=["POST"])
     def add_anndata():
         from mdvtools.conversions import convert_scanpy_to_mdv
->>>>>>> d3abc9dc
         try:
             # Check if request has a file part
             if 'file' not in request.files:
                 return "No file part in the request", 400
-<<<<<<< HEAD
+            file = request.files['file']
+            import scanpy as sc
+            # "argument should be a str or an os.PathLike object where __fspath__ returns a str, not 'FileStorage'"
+            file_name = project.dir + "/anndata.h5ad"
+            file.save(file_name)
+            anndata = sc.read(file_name)
+            convert_scanpy_to_mdv(project.dir, anndata)
+            return "Anndata added successfully", 200
+        except Exception as e:
+            return str(e), 500
+
+    @project_bp.route("/add_or_update_image_datasource", access_level='editable', methods=["POST"])
+    def add_or_update_image_datasource():
+        try:
+            # Check if request has a file part
+            if 'file' not in request.files:
+                return "No file part in the request", 400
 
             # Get the file from the request
             file = request.files['file']
@@ -292,56 +303,10 @@
             print(f">>> notify client that image datasource updated and file uploaded successfully, view: {view_name}")
             return jsonify({"status": "success", "message": "Image datasource updated and file uploaded successfully", "view": view_name}), 200
 
-=======
-            file = request.files['file']
-            import scanpy as sc
-            # "argument should be a str or an os.PathLike object where __fspath__ returns a str, not 'FileStorage'"
-            file_name = project.dir + "/anndata.h5ad"
-            file.save(file_name)
-            anndata = sc.read(file_name)
-            convert_scanpy_to_mdv(project.dir, anndata)
-            return "Anndata added successfully", 200
->>>>>>> d3abc9dc
         except Exception as e:
             return jsonify({"status": "error", "message": str(e)}), 500
 
 
-<<<<<<< HEAD
-=======
-    @project_bp.route("/add_or_update_image_datasource", access_level='editable', methods=["POST"])
-    def add_or_update_image_datasource():
-        try:
-            # Check if request has a file part
-            if 'file' not in request.files:
-                return "No file part in the request", 400
-
-            # Get the file from the request
-            file = request.files['file']
-            
-            # Get the text fields from the request form
-            datasource_name = request.form.get('datasourceName') # ""
-            tiff_metadata = request.form.get('tiffMetadata')
-            # Validate the presence of required fields
-            if not file or not tiff_metadata:
-                return "Missing file or tiffMetadata", 400
-            # If tiff_metadata is sent as JSON string, deserialize it
-            try:
-                tiff_metadata = json.loads(tiff_metadata)
-            except Exception as e:
-                return jsonify({"status": "error", "message": f"Invalid JSON format for tiffMetadata: {e}"}), 400
-            
-            # Call the method to add or update the image datasource
-            view_name = project.add_or_update_image_datasource(tiff_metadata, datasource_name, file)
-            
-            # If no exception is raised, the operation was successful. let the client know which view will show the image.
-            print(f">>> notify client that image datasource updated and file uploaded successfully, view: {view_name}")
-            return jsonify({"status": "success", "message": "Image datasource updated and file uploaded successfully", "view": view_name}), 200
-
-        except Exception as e:
-            return jsonify({"status": "error", "message": str(e)}), 500
-
-
->>>>>>> d3abc9dc
     @project_bp.route("/add_datasource", access_level='editable', methods=["POST"])
     def add_datasource():
         # we shouldn't be passing "backend" in request.form, the logic should only be on server
