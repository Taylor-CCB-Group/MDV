--- conflicted
+++ resolved
@@ -30,69 +30,11 @@
 import threading
 import scanpy as sc
 from mdvtools.conversions import convert_scanpy_to_mdv
-<<<<<<< HEAD
-#from mdvtools.llm.chat_protocol import ProjectChatProtocol, ProjectChat
-=======
->>>>>>> e9402362
 from mdvtools.llm.chat_server_extension import chat_extension
 routes = set()
 
 
-<<<<<<< HEAD
-
-=======
-# consider using flask_cors...
-def add_safe_headers(resp):
-    # headers required for web workers
-    resp.headers["Cross-Origin-Opener-Policy"] = "same-origin"
-    resp.headers["Cross-Origin-Embedder-Policy"] = "require-corp"
-    # headers required if serving endpoints for another server e,g dev server
-    resp.headers["Access-Control-Allow-Origin"] = "*"
-    resp.headers["Access-Control-Allow-Headers"] = "Content-Type"
-    #required for vite dev
-    resp.headers["Cross-Origin-Resource-Policy"] ="cross-origin"
-    return resp
-
-
-# flask send_file can't always cope with relative paths
-# sets the cwd to the python path for some reason
-def _send_file(f):
-    if not os.path.isabs(f):
-        f = os.path.join(os.getcwd(), f)
-    return send_file(f)
-
-
-def get_range(file_name, range_header):
-    file = open(file_name, "rb")
-    size = sys.getsizeof(file_name)
-    byte1, byte2 = 0, None
-
-    m = re.search(r"(\d+)-(\d*)", range_header)
-    if not m:
-        raise Exception("Invalid Range Header")
-    g = m.groups()
-
-    if g[0]:
-        byte1 = int(g[0])
-    if g[1]:
-        byte2 = int(g[1])
-
-    length = size - byte1
-    if byte2 is not None:
-        length = byte2 - byte1 + 1
-
-    file.seek(byte1)
-    data = file.read(length)
-    rv = Response(
-        data, 206, mimetype=mimetypes.guess_type(file_name)[0], direct_passthrough=True
-    )
-    rv.headers.add(
-        "Content-Range", "bytes {0}-{1}/{2}".format(byte1, byte1 + length - 1, size)
-    )
-    rv.headers.add("Accept-Ranges", "bytes")
-    file.close()
-    return rv
->>>>>>> e9402362
+
 
 
 def create_app(
@@ -230,18 +172,9 @@
     @project_bp.route("/images/<path:path>")
     def images(path):
         try:
-<<<<<<< HEAD
             return send_file(project.get_image(path))
         except Exception:
             return send_file(safe_join(project.imagefolder, path))
-=======
-            response= make_response(_send_file(project.get_image(path)))
-        except Exception:
-            response =  make_response(_send_file(safe_join(project.imagefolder, path)))
-        #make sure images are cached
-        response.headers['Cache-Control'] = 'public, max-age=31536000'  # Cache for 1 year
-        return response
->>>>>>> e9402362
 
     # All the project's metadata
     @project_bp.route("/get_configs", methods=["GET", "POST"])
