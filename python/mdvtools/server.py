from flask import (
    Flask,
    # Blueprint,
    render_template,
    request,
    make_response,
    send_file,
    Response,
    jsonify,
)
import webbrowser
import mimetypes
import json
import sys
import re
from werkzeug.security import safe_join
from mdvtools.websocket import mdv_socketio
from mdvtools.mdvproject import MDVProject
from mdvtools.project_router import (
    ProjectBlueprint as Blueprint,
    SingleProjectShim
)
import os
import pandas as pd
from typing import Optional, Callable, Any
from datetime import datetime
from mdvtools.llm.langchain_mdv import ProjectChat
routes = set()


# consider using flask_cors...
def add_safe_headers(resp):
    # headers required for web workers
    resp.headers["Cross-Origin-Opener-Policy"] = "same-origin"
    resp.headers["Cross-Origin-Embedder-Policy"] = "require-corp"
    # headers required if serving endpoints for another server e,g dev server
    resp.headers["Access-Control-Allow-Origin"] = "*"
    resp.headers["Access-Control-Allow-Headers"] = "Content-Type"
    return resp


# flask send_file can't always cope with relative paths
# sets the cwd to the python path for some reason
def _send_file(f):
    if not os.path.isabs(f):
        f = os.path.join(os.getcwd(), f)
    return send_file(f)


def get_range(file_name, range_header):
    file = open(file_name, "rb")
    size = sys.getsizeof(file_name)
    byte1, byte2 = 0, None

    m = re.search(r"(\d+)-(\d*)", range_header)
    if not m:
        raise Exception("Invalid Range Header")
    g = m.groups()

    if g[0]:
        byte1 = int(g[0])
    if g[1]:
        byte2 = int(g[1])

    length = size - byte1
    if byte2 is not None:
        length = byte2 - byte1 + 1

    file.seek(byte1)
    data = file.read(length)
    rv = Response(
        data, 206, mimetype=mimetypes.guess_type(file_name)[0], direct_passthrough=True
    )
    rv.headers.add(
        "Content-Range", "bytes {0}-{1}/{2}".format(byte1, byte1 + length - 1, size)
    )
    rv.headers.add("Accept-Ranges", "bytes")
    file.close()
    return rv


def create_app(
    project: MDVProject,
    open_browser=True,
    port=5050,
    websocket=True, # todo - pass something back to client in `state.json` that indicates whether this is enabled.
    use_reloader=False,
    app: Optional[Flask] = None,
<<<<<<< HEAD
    chat_fn: Optional[Callable[[str], str]]=None,
    chat_welcome: Optional[str]=None,
=======
    backend_db=False,
>>>>>>> 38fb3a57
):
    if app is None:
        route = ""
        # route = "/project/" + project.name # for testing new API with simple app...
        app = Flask(__name__)
        print(f"created Flask {app}")
        # add headers to allow web workers
        app.after_request(add_safe_headers)
        project_bp = SingleProjectShim(app)
        multi_project = False
        ### 'MEW' in Unity is using IWeb PostMessage, not WebSockets.
        ### but this will be used for local testing in short-term, and potentially other things later.
        if websocket:
            mdv_socketio(app)
    else:
        ## nb - previous use of flask.Blueprint was not allowing new projects at runtime
        ## we substitute this with our own ProjectBlueprint class, which is a drop-in replacement
        ## but we should add more tests to ensure it behaves as expected...
        # add routes for this project to existing app
        # set the route prefix to the project name, derived from the dir name.
        # this is to allow multiple projects to be served from the same server.
        multi_project = True
        route = "/project/" + project.id + "/"
<<<<<<< HEAD
        project_bp = Blueprint(project.id, __name__, url_prefix=route)
        if websocket:
            print('todo: websocket for multi-project')
=======
        

        if backend_db:
            from mdvtools.project_router import ProjectBlueprint_v2 as Blueprint_v2
            print("backend_db is True")
            project_bp = Blueprint_v2(project.id, __name__, url_prefix=route)
        else:
            project_bp = Blueprint(project.id, __name__, url_prefix=route)

    # if route in routes:
    #     raise Exception(
    #         "Route already exists - can't have two projects with the same name"
    #     )
>>>>>>> 38fb3a57
    routes.add(route)

    if websocket:
        """
        current prototype using 'websocket' as a flag that we interpret as 'enable chatMDV' for now.
        """
        bot: Optional[ProjectChat] = None
        print(f"websocket/chat enabled for {route}")
        @project_bp.route("/chat_init", methods=["POST"])
        def chat_init():
            print("chat_init")
            nonlocal bot, chat_welcome
            if chat_welcome is not None:
                return {"message": chat_welcome}
            if bot is None:
                bot = ProjectChat(project, log=lambda x: print(f'[llm {project.id}] {x}'))
            chat_welcome = "Hello, I'm an AI assistant that has access to the data in this project and is designed to help build views for visualising it. What can I help you with?"
            return {"message": chat_welcome}
        @project_bp.route("/chat", methods=["POST"])
        def chat():
            nonlocal bot
            if not request.json:
                return {"error": "No JSON data in request"}, 500
            message = request.json.get("message")
            if chat_fn is not None:
                response = chat_fn(message)
                return {"message": response}
            try:
                if bot is None:
                    bot = ProjectChat(project, log=lambda x: print(f'[llm {project.id}] {x}'))
                return {"message": bot.ask_question(message)}
            except Exception as e:
                print(e)
            return {"message": f"bleep bloop I'm a robot, you said: {message}"}

    @project_bp.route("/")
    def project_index():
        print("recieved request to project_index")
        # the backend page currently needs to be different to workaround a server config issue
        # some requests were being downgraded to http, which caused problems with the backend
        # but if we always add the header it messes up localhost development.
        # todo if necessary, apply equivalent change to index.html / any other pages we might have
        return render_template("page.html", route=route, backend=backend_db)

    @project_bp.route("/<file>.b")
    def get_binary_file(file):
        # should this now b '.gz'?
        file_name = safe_join(project.dir, file + ".b")
        range_header = request.headers.get("Range", None)
        return get_range(file_name, range_header)

    # duplicate of above, but for .gz files in case that's needed.
    # (there was some reason for changing to this, but I can't fully remember the status
    # so maybe better to support both for now)
    @project_bp.route("/<file>.gz")
    def get_binary_file_gz(file):
        file_name = safe_join(project.dir, file + ".gz")
        range_header = request.headers.get("Range", None)
        return get_range(file_name, range_header)

    @project_bp.route("/<file>.json")
    def get_json_file(file: str):
        if project.dir is None:
            return "Project directory not found", 404
        path = safe_join(project.dir, file + ".json")
        if path is None or not os.path.exists(path):
            return "File not found", 404
<<<<<<< HEAD
        if file == "state":
            with open(path) as f:
                print("processing state response. websocket:", websocket)
                state = json.load(f)
                state["websocket"] = websocket
                return state
        return send_file(path)
=======
        return _send_file(path)
>>>>>>> 38fb3a57

    # gets the raw byte data and packages it in the correct response
    @project_bp.route("/get_data", methods=["POST"])
    def get_data():
        try:
            data = request.json
            if not data or "columns" not in data or "data_source" not in data:
                raise Exception(
                    "Request must contain JSON with 'columns' and 'data_source'"
                )
            bytes_ = project.get_byte_data(data["columns"], data["data_source"])
            response = make_response(bytes_)
            response.headers.set("Content-Type", "application/octet-stream")
            return response
        except Exception as e:
            print(e)
            return "Problem handling request", 400

    # images contained in the project
    @project_bp.route("/images/<path:path>")
    def images(path):
        try:
            return _send_file(project.get_image(path))
        except Exception:
            return _send_file(safe_join(project.imagefolder, path))

    # All the project's metadata
    @project_bp.route("/get_configs", methods=["GET", "POST"])
    def get_configs():
        return jsonify(project.get_configs())

    # gets a particular view
    @project_bp.route("/get_view", methods=["POST"])
    def get_view():
        data = request.json
        if not data or "view" not in data:
            return "Request must contain JSON with 'view'", 400
        return jsonify(project.get_view(data["view"]))

    # get any custom row data
    @project_bp.route("/get_row_data", methods=["POST"])
    def get_row_data():
        req = request.json
        if req is None:
            return json.dumps({"data": None})
        path = safe_join(
            project.dir, "rowdata", req["datasource"], f"{req['index']}.json"
        )
        if path is None or not os.path.exists(path):
            return json.dumps({"data": None})
        with open(path) as f:
            if f is None:
                return json.dumps({"data": None})
            return f.read()

    # get arbitrary data
    @project_bp.route("/get_binary_data", methods=["POST"])
    def get_binary_data():
        req = request.json
        try:
            if req is None or "datasource" not in req or "name" not in req:
                return "Request must contain JSON with 'datasource' and 'name'", 400
            if project.dir is None or not os.path.exists(project.dir):
                return "Project directory not found", 404
            path = safe_join(
                project.dir, "binarydata", req["datasource"], f"{req['name']}.gz"
            )
            if path is None or not os.path.exists(path):
                return "Binary data not found", 404
            with open(path, "rb") as f:
                data = f.read()
        except Exception:
            # data='' # satisfy type checker - was None, haven't tested if this is better or worse.
            # probably better to return an error.
            return "Problem getting binary data", 500
        return data

    # only the specified region of track files (bam,bigbed,tabix)
    # needs to be returned
    @project_bp.route("/tracks/<path:path>")
    def send_track(path):
        file_name = safe_join(project.trackfolder, path)
        range_header = request.headers.get("Range", None)
        if not range_header:
            return _send_file(file_name)
        return get_range(file_name, range_header)

    @project_bp.route("/save_state", access_level='editable', methods=["POST"])
    def save_data():
        success = True
        try:
            state = request.json
            project.save_state(state)
        except Exception:
            success = False

        return jsonify({"success": success})
    
    @project_bp.route("/add_or_update_image_datasource", access_level='editable', methods=["POST"])
    def add_or_update_image_datasource():
        try:
            # Check if request has a file part
            if 'file' not in request.files:
                return "No file part in the request", 400

            # Get the file from the request
            file = request.files['file']
            
            # Get the text fields from the request form
            datasource_name = request.form.get('datasourceName') # ""
            tiff_metadata = request.form.get('tiffMetadata')
            # Validate the presence of required fields
            if not file or not tiff_metadata:
                return "Missing file or tiffMetadata", 400
            # If tiff_metadata is sent as JSON string, deserialize it
            try:
                tiff_metadata = json.loads(tiff_metadata)
            except Exception as e:
                return jsonify({"status": "error", "message": f"Invalid JSON format for tiffMetadata: {e}"}), 400
            
            # Call the method to add or update the image datasource
            view_name = project.add_or_update_image_datasource(tiff_metadata, datasource_name, file)
            
            # If no exception is raised, the operation was successful. let the client know which view will show the image.
            print(f">>> notify client that image datasource updated and file uploaded successfully, view: {view_name}")
            return jsonify({"status": "success", "message": "Image datasource updated and file uploaded successfully", "view": view_name}), 200

        except Exception as e:
            return jsonify({"status": "error", "message": str(e)}), 500


    @project_bp.route("/add_datasource", access_level='editable', methods=["POST"])
    def add_datasource():
        # we shouldn't be passing "backend" in request.form, the logic should only be on server
        #if backend:
        #    response = add_datasource_backend(project)
        #    return response

        if (
            "permission" not in project.state
            or not project.state["permission"] == "edit"
        ):
            return "Project is read-only", 400
        success = True
        try:
            name = request.form["name"]

            print("In server.py add_datasource")

            if not name:
                return "Request must contain 'name'", 400
            # xxx - not how column metadata should be passed, todo fix
            # cols = (
            #     request.form["columns"].split(",")
            #     if "columns" in request.form
            #     else None
            # )

            # I'm not sure we really want to add to default view by default - could mess up existing views in a project with multiple datasources
            # but probably ok for now (famous last words)
            view = request.form["view"] if "view" in request.form else "default"
            # replace = True if "replace" in request.form else False
            replace = False
            if not replace and name in [ds["name"] for ds in project.datasources]:
                return (
                    f"Datasource '{name}' already exists, and 'replace' was not set in request",
                    400,
                )
            if "file" not in request.files:
                return "No 'file' provided in request form data", 400
            file = request.files["file"]
            supplied_only = True if "supplied_only" in request.form else False
            if not file or file.mimetype != "text/csv":
                return "File must be a CSV", 400
            file.seek(0)
            # will this work? can we return progress to the client?
            df = pd.read_csv(file.stream)
            print("In server.py add_datasource- df created")
            print("df is ready, calling project.add_datasource")
            project.add_datasource(
                #project.id,
                name,
                df,
                # cols,
                add_to_view=view,
                supplied_columns_only=supplied_only,
                replace_data=replace
                )
            print("added df - project.add_datasource completed")
        except Exception as e:
            # success = False
            return str(e), 400

        metadata = project.get_datasource_metadata(name)
        return jsonify({"success": success, "metadata": metadata})

    if open_browser:
        webbrowser.open(f"http://localhost:{port}/{route}")

    if not multi_project:
        if not isinstance(app, Flask):
            raise Exception(
                "assert: serving single project should have made a Flask app instance by now"
            )
<<<<<<< HEAD
        if route in app.blueprints:
            print(f"there is already a blueprint at {route}")
        print(f"Adding project {project.id} to existing app")
        ## nb - uncomment this if not using ProjectBlueprint refactor...
        # app.register_blueprint(project_bp)
    else:
        # user_reloader=False, allows the server to work within jupyter
        app.run(host="0.0.0.0", port=port, debug=True, use_reloader=use_reloader)
=======
        # user_reloader=False, allows the server to work within jupyter
        app.run(host="0.0.0.0", port=port, debug=True, use_reloader=False)
>>>>>>> 38fb3a57

<|MERGE_RESOLUTION|>--- conflicted
+++ resolved
@@ -86,12 +86,9 @@
     websocket=True, # todo - pass something back to client in `state.json` that indicates whether this is enabled.
     use_reloader=False,
     app: Optional[Flask] = None,
-<<<<<<< HEAD
+    backend_db=False,
     chat_fn: Optional[Callable[[str], str]]=None,
     chat_welcome: Optional[str]=None,
-=======
-    backend_db=False,
->>>>>>> 38fb3a57
 ):
     if app is None:
         route = ""
@@ -115,11 +112,6 @@
         # this is to allow multiple projects to be served from the same server.
         multi_project = True
         route = "/project/" + project.id + "/"
-<<<<<<< HEAD
-        project_bp = Blueprint(project.id, __name__, url_prefix=route)
-        if websocket:
-            print('todo: websocket for multi-project')
-=======
         
 
         if backend_db:
@@ -128,12 +120,13 @@
             project_bp = Blueprint_v2(project.id, __name__, url_prefix=route)
         else:
             project_bp = Blueprint(project.id, __name__, url_prefix=route)
+        if websocket:
+            print("todo: websocket for multi-project")
 
     # if route in routes:
     #     raise Exception(
     #         "Route already exists - can't have two projects with the same name"
     #     )
->>>>>>> 38fb3a57
     routes.add(route)
 
     if websocket:
@@ -201,17 +194,13 @@
         path = safe_join(project.dir, file + ".json")
         if path is None or not os.path.exists(path):
             return "File not found", 404
-<<<<<<< HEAD
         if file == "state":
             with open(path) as f:
                 print("processing state response. websocket:", websocket)
                 state = json.load(f)
                 state["websocket"] = websocket
                 return state
-        return send_file(path)
-=======
         return _send_file(path)
->>>>>>> 38fb3a57
 
     # gets the raw byte data and packages it in the correct response
     @project_bp.route("/get_data", methods=["POST"])
@@ -416,7 +405,6 @@
             raise Exception(
                 "assert: serving single project should have made a Flask app instance by now"
             )
-<<<<<<< HEAD
         if route in app.blueprints:
             print(f"there is already a blueprint at {route}")
         print(f"Adding project {project.id} to existing app")
@@ -425,8 +413,4 @@
     else:
         # user_reloader=False, allows the server to work within jupyter
         app.run(host="0.0.0.0", port=port, debug=True, use_reloader=use_reloader)
-=======
-        # user_reloader=False, allows the server to work within jupyter
-        app.run(host="0.0.0.0", port=port, debug=True, use_reloader=False)
->>>>>>> 38fb3a57
-
+
