from flask import (
    Flask,
    # Blueprint,
    render_template,
    request,
    make_response,
    send_file,
    Response,
    jsonify,
)
import webbrowser
import mimetypes
import json
import sys
import re
from werkzeug.security import safe_join
from mdvtools.websocket import mdv_socketio
from mdvtools.mdvproject import MDVProject
from mdvtools.project_router import ProjectBlueprint as Blueprint
import os
import pandas as pd
from typing import Optional
from datetime import datetime

routes = set()


# consider using flask_cors...
def add_safe_headers(resp):
    # headers required for web workers
    resp.headers["Cross-Origin-Opener-Policy"] = "same-origin"
    resp.headers["Cross-Origin-Embedder-Policy"] = "require-corp"
    # headers required if serving endpoints for another server e,g dev server
    resp.headers["Access-Control-Allow-Origin"] = "*"
    resp.headers["Access-Control-Allow-Headers"] = "Content-Type"
    return resp


# flask send_file can't always cope with relative paths
# sets the cwd to the python path for some reason
def _send_file(f):
    if not os.path.isabs(f):
        f = os.path.join(os.getcwd(), f)
    return send_file(f)


def get_range(file_name, range_header):
    file = open(file_name, "rb")
    size = sys.getsizeof(file_name)
    byte1, byte2 = 0, None

    m = re.search(r"(\d+)-(\d*)", range_header)
    if not m:
        raise Exception("Invalid Range Header")
    g = m.groups()

    if g[0]:
        byte1 = int(g[0])
    if g[1]:
        byte2 = int(g[1])

    length = size - byte1
    if byte2 is not None:
        length = byte2 - byte1 + 1

    file.seek(byte1)
    data = file.read(length)
    rv = Response(
        data, 206, mimetype=mimetypes.guess_type(file_name)[0], direct_passthrough=True
    )
    rv.headers.add(
        "Content-Range", "bytes {0}-{1}/{2}".format(byte1, byte1 + length - 1, size)
    )
    rv.headers.add("Accept-Ranges", "bytes")
    file.close()
    return rv


def create_app(
    project: MDVProject,
    open_browser=True,
    port=5050,
    websocket=False,
    app: Optional[Flask] = None,
    backend=False,
):
    if app is None:
        route = ""
        # route = "/project/" + project.name # for testing new API with simple app...
        app = Flask(__name__)
        print(f"created Flask {app}")
        # add headers to allow web workers
        app.after_request(add_safe_headers)
        project_bp = app
        multi_project = False
        # nb, may make this default to False again soon.
        ### 'MEW' in Unity is using IWeb PostMessage, not WebSockets.
        ### but this will be used for local testing in short-term, and potentially other things later.
        if websocket:
            mdv_socketio(app)
    else:
        ## nb - previous use of flask.Blueprint was not allowing new projects at runtime
        ## we substitute this with our own ProjectBlueprint class, which is a drop-in replacement
        ## but we should add more tests to ensure it behaves as expected...
        # add routes for this project to existing app
        # set the route prefix to the project name, derived from the dir name.
        # this is to allow multiple projects to be served from the same server.
        multi_project = True
        route = "/project/" + project.id + "/"
        project_bp = Blueprint(project.id, __name__, url_prefix=route)
    # if route in routes:
    #     raise Exception(
    #         "Route already exists - can't have two projects with the same name"
    #     )
    routes.add(route)

    @project_bp.route("/")
    def project_index():
        print("recieved request to project_index")
        # the backend page currently needs to be different to workaround a server config issue
        # some requests were being downgraded to http, which caused problems with the backend
        # but if we always add the header it messes up localhost development.
        # todo if necessary, apply equivalent change to index.html / any other pages we might have
        return render_template("page.html", route=route, backend=backend)

    @project_bp.route("/<file>.b")
    def get_binary_file(file):
        # should this now b '.gz'?
        file_name = safe_join(project.dir, file + ".b")
        range_header = request.headers.get("Range", None)
        return get_range(file_name, range_header)

    # duplicate of above, but for .gz files in case that's needed.
    # (there was some reason for changing to this, but I can't fully remember the status
    # so maybe better to support both for now)
    @project_bp.route("/<file>.gz")
    def get_binary_file_gz(file):
        file_name = safe_join(project.dir, file + ".gz")
        range_header = request.headers.get("Range", None)
        return get_range(file_name, range_header)

    @project_bp.route("/<file>.json")
    def get_json_file(file: str):
        if project.dir is None:
            return "Project directory not found", 404
        path = safe_join(project.dir, file + ".json")
        if path is None or not os.path.exists(path):
            return "File not found", 404
        return send_file(path)

    # gets the raw byte data and packages it in the correct response
    @project_bp.route("/get_data", methods=["POST"])
    def get_data():
        try:
            data = request.json
            if not data or "columns" not in data or "data_source" not in data:
                raise Exception(
                    "Request must contain JSON with 'columns' and 'data_source'"
                )
            bytes_ = project.get_byte_data(data["columns"], data["data_source"])
            response = make_response(bytes_)
            response.headers.set("Content-Type", "application/octet-stream")
            return response
        except Exception as e:
            print(e)
            return "Problem handling request", 400

    # images contained in the project
    @project_bp.route("/images/<path:path>")
    def images(path):
        try:
            return _send_file(project.get_image(path))
        except Exception:
            return _send_file(safe_join(project.imagefolder, path))

    # All the project's metadata
    @project_bp.route("/get_configs", methods=["GET", "POST"])
    def get_configs():
        return jsonify(project.get_configs())

    # gets a particular view
    @project_bp.route("/get_view", methods=["POST"])
    def get_view():
        data = request.json
        if not data or "view" not in data:
            return "Request must contain JSON with 'view'", 400
        return jsonify(project.get_view(data["view"]))

    # get any custom row data
    @project_bp.route("/get_row_data", methods=["POST"])
    def get_row_data():
        req = request.json
        if req is None:
            return json.dumps({"data": None})
        path = safe_join(
            project.dir, "rowdata", req["datasource"], f"{req['index']}.json"
        )
        if path is None or not os.path.exists(path):
            return json.dumps({"data": None})
        with open(path) as f:
            if f is None:
                return json.dumps({"data": None})
            return f.read()

    # get arbitrary data
    @project_bp.route("/get_binary_data", methods=["POST"])
    def get_binary_data():
        req = request.json
        try:
            if req is None or "datasource" not in req or "name" not in req:
                return "Request must contain JSON with 'datasource' and 'name'", 400
            if project.dir is None or not os.path.exists(project.dir):
                return "Project directory not found", 404
            path = safe_join(
                project.dir, "binarydata", req["datasource"], f"{req['name']}.gz"
            )
            if path is None or not os.path.exists(path):
                return "Binary data not found", 404
            with open(path, "rb") as f:
                data = f.read()
        except Exception:
            # data='' # satisfy type checker - was None, haven't tested if this is better or worse.
            # probably better to return an error.
            return "Problem getting binary data", 500
        return data

    # only the specified region of track files (bam,bigbed,tabix)
    # needs to be returned
    @project_bp.route("/tracks/<path:path>")
    def send_track(path):
        file_name = safe_join(project.trackfolder, path)
        range_header = request.headers.get("Range", None)
        if not range_header:
            return _send_file(file_name)
        return get_range(file_name, range_header)

    @project_bp.route("/save_state", methods=["POST"])
    def save_data():
        success = True
        try:
            state = request.json
            project.save_state(state)
        except Exception:
            success = False

        return jsonify({"success": success})
    
    @project_bp.route("/add_or_update_image_datasource", methods=["POST"])
    def add_or_update_image_datasource():
        try:
            # Extract data from the request
            data = request.json
<<<<<<< HEAD
=======
            if not data:
                return "Request must contain JSON data with tiffMetadata & datasourceName", 400
>>>>>>> 7668f463
            tiff_metadata = data.get('tiffMetadata')
            datasource_name = data.get('datasourceName')

            if not tiff_metadata or not datasource_name:
<<<<<<< HEAD
                return jsonify({"status": "error", "message": "Missing required fields"}), 400
=======
                return "Request must contain JSON data with tiffMetadata & datasourceName", 400
>>>>>>> 7668f463

            # Call the method in the project class to add or update image datasource
            success = project.add_or_update_image_datasource(tiff_metadata, datasource_name)
            if success:
<<<<<<< HEAD
                return jsonify({"status": "success", "message": "Image datasource updated successfully"}), 200
            else:
                return jsonify({"status": "error", "message": "Failed to update image datasource"}), 500
        except Exception as e:
            return jsonify({"status": "error", "message": str(e)}), 500
=======
                return "Image datasource updated successfully", 200
            else:
                return "Failed to update image datasource", 500
        except Exception as e:
            return str(e), 500
>>>>>>> 7668f463

    @project_bp.route("/add_datasource", methods=["POST"])
    def add_datasource():
        # we shouldn't be passing "backend" in request.form, the logic should only be on server
        if backend:
            response = add_datasource_backend(project)
            return response

        if (
            "permission" not in project.state
            or not project.state["permission"] == "edit"
        ):
            return "Project is read-only", 400
        success = True
        try:
            name = request.form["name"]
            if not name:
                return "Request must contain 'name'", 400
            # xxx - not how column metadata should be passed, todo fix
            # cols = (
            #     request.form["columns"].split(",")
            #     if "columns" in request.form
            #     else None
            # )

            # I'm not sure we really want to add to default view by default - could mess up existing views in a project with multiple datasources
            # but probably ok for now (famous last words)
            view = request.form["view"] if "view" in request.form else "default"
            replace = True if "replace" in request.form else False
            if not replace and name in [ds["name"] for ds in project.datasources]:
                return (
                    f"Datasource '{name}' already exists, and 'replace' was not set in request",
                    400,
                )
            if "file" not in request.files:
                return "No 'file' provided in request form data", 400
            file = request.files["file"]
            supplied_only = True if "supplied_only" in request.form else False
            if not file or file.mimetype != "text/csv":
                return "File must be a CSV", 400
            file.seek(0)
            # will this work? can we return progress to the client?
            df = pd.read_csv(file.stream)
            project.add_datasource(
                name,
                df,
                # cols,
                add_to_view=view,
                supplied_columns_only=supplied_only,
                replace_data=replace,
            )

        except Exception as e:
            # success = False
            return str(e), 400

        metadata = project.get_datasource_metadata(name)
        return jsonify({"success": success, "metadata": metadata})

    if open_browser:
        webbrowser.open(f"http://localhost:{port}/{route}")

    if multi_project:
        if not isinstance(project_bp, Blueprint):
            raise Exception(
                "assert: project_bp must be a Flask instance when multi_project is True"
            )
        if route in app.blueprints:
            print(f"there is already a blueprint at {route}")
        print(f"Adding project {project.id} to existing app")
        ## nb - uncomment this if not using ProjectBlueprint refactor...
        # app.register_blueprint(project_bp)
    else:
        # user_reloader=False, allows the server to work within jupyter
        app.run(host="0.0.0.0", port=port, debug=True, use_reloader=False)


def add_datasource_backend(project):
    from mdvtools.dbutils.dbmodels import db, Project, File
    from sqlalchemy.exc import SQLAlchemyError

    try:
        if (
            "permission" not in project.state
            or not project.state["permission"] == "edit"
        ):
            return jsonify({"error": "Project is read-only"}), 400

        name = request.form["name"]
        if not name:
            return jsonify({"error": "Request must contain 'name'"}), 400

        # Check if project exists
        project_db = Project.query.filter_by(name=name).first()
        if not project_db:
            return jsonify({"project does not exist in database"}), 400

        view = request.form["view"] if "view" in request.form else None
        replace = True if "replace" in request.form else False
        if not replace and name in [ds["name"] for ds in project.datasources]:
            return (
                f"Datasource '{name}' already exists, and 'replace' was not set in request",
                400,
            )
        if "file" not in request.files:
            return "No 'file' provided in request form data", 400
        file = request.files["file"]
        supplied_only = True if "supplied_only" in request.form else False

        # Validate the file
        is_valid, error_message = validate_file(file)
        if not is_valid:
            return jsonify({"error": error_message}), 400

        # Read file and add the datasource
        file.seek(0)
        # will this work? can we return progress to the client?
        df = pd.read_csv(file.stream)
        project.add_datasource(
            name,
            df,
            # cols,
            add_to_view=view,
            supplied_columns_only=supplied_only,
            replace_data=replace,
        )

        # database operations
        file_set = [project.h5file, project.datasourcesfile]
        if view:
            file_set.append(project.viewsfile)

        for file in file_set:
            existing_file = File.query.filter_by(
                name=os.path.basename(file), project_id=project_db.id
            ).first()

            if existing_file:
                # Update the database entry with new file path and update timestamp
                existing_file.update_timestamp = datetime.now()

            else:
                # Create a new file entry
                new_file = File()
                new_file.name = os.path.basename(
                    file
                )  # Assign value to the name attribute
                new_file.file_path = None  # Assign value to the file_path attribute
                new_file.project_id = project_db.id
                db.session.add(new_file)

        db.session.commit()
        return jsonify(
            {
                "message": f'File Validation Status: Success. Successfully added csv as a new datasource and files {file_set} have been modified under project "{name}"'
            }
        ), 200

    except SQLAlchemyError:
        # Rollback transaction on database error
        db.session.rollback()
        return jsonify({"error": "Database error occurred"}), 500

    except Exception as e:
        return jsonify({"error": str(e)}), 400


def validate_file(file):
    try:
        if not file:
            return False, "File is missing"

        """Validate the CSV file."""
        file_dir = os.path.dirname(os.path.abspath(__file__))
        dbutils_dir = os.path.join(file_dir, "dbutils")
        validation_rules_path = os.path.join(dbutils_dir, "validation_rules.json")

        with open(validation_rules_path, "r") as f:
            validation_rules = json.load(f)

        # Check file type
        if file.mimetype not in validation_rules["file_type"]["allowed_types"]:
            return False, validation_rules["file_type"]["error_message"]

        # Check file size
        max_size = validation_rules["file_size"]["max_size"]
        if file.content_length > max_size:
            return False, validation_rules["file_size"]["error_message"]

        return True, None

    except Exception as e:
        return False, f"An error occurred during file validation: {str(e)}"<|MERGE_RESOLUTION|>--- conflicted
+++ resolved
@@ -250,37 +250,22 @@
         try:
             # Extract data from the request
             data = request.json
-<<<<<<< HEAD
-=======
             if not data:
                 return "Request must contain JSON data with tiffMetadata & datasourceName", 400
->>>>>>> 7668f463
             tiff_metadata = data.get('tiffMetadata')
             datasource_name = data.get('datasourceName')
 
             if not tiff_metadata or not datasource_name:
-<<<<<<< HEAD
-                return jsonify({"status": "error", "message": "Missing required fields"}), 400
-=======
                 return "Request must contain JSON data with tiffMetadata & datasourceName", 400
->>>>>>> 7668f463
 
             # Call the method in the project class to add or update image datasource
             success = project.add_or_update_image_datasource(tiff_metadata, datasource_name)
             if success:
-<<<<<<< HEAD
-                return jsonify({"status": "success", "message": "Image datasource updated successfully"}), 200
-            else:
-                return jsonify({"status": "error", "message": "Failed to update image datasource"}), 500
-        except Exception as e:
-            return jsonify({"status": "error", "message": str(e)}), 500
-=======
                 return "Image datasource updated successfully", 200
             else:
                 return "Failed to update image datasource", 500
         except Exception as e:
             return str(e), 500
->>>>>>> 7668f463
 
     @project_bp.route("/add_datasource", methods=["POST"])
     def add_datasource():
