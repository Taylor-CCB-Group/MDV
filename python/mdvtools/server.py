from flask import (
    Flask,
    # Blueprint,
    render_template,
    request,
    make_response,
    send_file,
    Response,
    jsonify,
)
import webbrowser
import mimetypes
import json
import sys
import re
from werkzeug.security import safe_join
from mdvtools.websocket import mdv_socketio
from mdvtools.mdvproject import MDVProject
from mdvtools.project_router import (
    ProjectBlueprint as Blueprint,
    SingleProjectShim
)
import os
import pandas as pd
from typing import Optional, Callable, Any
from datetime import datetime
from mdvtools.llm.langchain_mdv import ProjectChat
routes = set()


# consider using flask_cors...
def add_safe_headers(resp):
    # headers required for web workers
    resp.headers["Cross-Origin-Opener-Policy"] = "same-origin"
    resp.headers["Cross-Origin-Embedder-Policy"] = "require-corp"
    # headers required if serving endpoints for another server e,g dev server
    resp.headers["Access-Control-Allow-Origin"] = "*"
    resp.headers["Access-Control-Allow-Headers"] = "Content-Type"
    return resp


# flask send_file can't always cope with relative paths
# sets the cwd to the python path for some reason
def _send_file(f):
    if not os.path.isabs(f):
        f = os.path.join(os.getcwd(), f)
    return send_file(f)


def get_range(file_name, range_header):
    file = open(file_name, "rb")
    size = sys.getsizeof(file_name)
    byte1, byte2 = 0, None

    m = re.search(r"(\d+)-(\d*)", range_header)
    if not m:
        raise Exception("Invalid Range Header")
    g = m.groups()

    if g[0]:
        byte1 = int(g[0])
    if g[1]:
        byte2 = int(g[1])

    length = size - byte1
    if byte2 is not None:
        length = byte2 - byte1 + 1

    file.seek(byte1)
    data = file.read(length)
    rv = Response(
        data, 206, mimetype=mimetypes.guess_type(file_name)[0], direct_passthrough=True
    )
    rv.headers.add(
        "Content-Range", "bytes {0}-{1}/{2}".format(byte1, byte1 + length - 1, size)
    )
    rv.headers.add("Accept-Ranges", "bytes")
    file.close()
    return rv


def create_app(
    project: MDVProject,
    open_browser=True,
    port=5050,
    websocket=True, # todo - pass something back to client in `state.json` that indicates whether this is enabled.
    use_reloader=False,
    app: Optional[Flask] = None,
    backend_db=False,
<<<<<<< HEAD
    chat_fn: Optional[Callable[[str], str]]=None,
    chat_welcome: Optional[str]=None,
=======
>>>>>>> 92254e39
):
    if app is None:
        route = ""
        # route = "/project/" + project.name # for testing new API with simple app...
        app = Flask(__name__)
        print(f"created Flask {app}")
        # add headers to allow web workers
        app.after_request(add_safe_headers)
        project_bp = SingleProjectShim(app)
        multi_project = False
        ### 'MEW' in Unity is using IWeb PostMessage, not WebSockets.
        ### but this will be used for local testing in short-term, and potentially other things later.
        if websocket:
            mdv_socketio(app)
    else:
        ## nb - previous use of flask.Blueprint was not allowing new projects at runtime
        ## we substitute this with our own ProjectBlueprint class, which is a drop-in replacement
        ## but we should add more tests to ensure it behaves as expected...
        # add routes for this project to existing app
        # set the route prefix to the project name, derived from the dir name.
        # this is to allow multiple projects to be served from the same server.
        multi_project = True
        route = "/project/" + project.id + "/"
        

        if backend_db:
            from mdvtools.project_router import ProjectBlueprint_v2 as Blueprint_v2
            print("backend_db is True")
            project_bp = Blueprint_v2(project.id, __name__, url_prefix=route)
        else:
            project_bp = Blueprint(project.id, __name__, url_prefix=route)
<<<<<<< HEAD
        if websocket:
            print("todo: websocket for multi-project")
=======
>>>>>>> 92254e39

    # if route in routes:
    #     raise Exception(
    #         "Route already exists - can't have two projects with the same name"
    #     )
    routes.add(route)

    if websocket:
        """
        current prototype using 'websocket' as a flag that we interpret as 'enable chatMDV' for now.
        """
        bot: Optional[ProjectChat] = None
        print(f"websocket/chat enabled for {route}")
        @project_bp.route("/chat_init", methods=["POST"])
        def chat_init():
            print("chat_init")
            nonlocal bot, chat_welcome
            if chat_welcome is not None:
                return {"message": chat_welcome}
            if bot is None:
                bot = ProjectChat(project, log=lambda x: print(f'[llm {project.id}] {x}'))
            chat_welcome = "Hello, I'm an AI assistant that has access to the data in this project and is designed to help build views for visualising it. What can I help you with?"
            return {"message": chat_welcome}
        @project_bp.route("/chat", methods=["POST"])
        def chat():
            nonlocal bot
            if not request.json:
                return {"error": "No JSON data in request"}, 500
            message = request.json.get("message")
            if chat_fn is not None:
                response = chat_fn(message)
                return {"message": response}
            try:
                if bot is None:
                    bot = ProjectChat(project, log=lambda x: print(f'[llm {project.id}] {x}'))
                return {"message": bot.ask_question(message)}
            except Exception as e:
                print(e)
            return {"message": f"bleep bloop I'm a robot, you said: {message}"}

    @project_bp.route("/")
    def project_index():
        print("recieved request to project_index")
        # the backend page currently needs to be different to workaround a server config issue
        # some requests were being downgraded to http, which caused problems with the backend
        # but if we always add the header it messes up localhost development.
        # todo if necessary, apply equivalent change to index.html / any other pages we might have
        return render_template("page.html", route=route, backend=backend_db)

    @project_bp.route("/<file>.b")
    def get_binary_file(file):
        # should this now b '.gz'?
        file_name = safe_join(project.dir, file + ".b")
        range_header = request.headers.get("Range", None)
        return get_range(file_name, range_header)

    # duplicate of above, but for .gz files in case that's needed.
    # (there was some reason for changing to this, but I can't fully remember the status
    # so maybe better to support both for now)
    @project_bp.route("/<file>.gz")
    def get_binary_file_gz(file):
        file_name = safe_join(project.dir, file + ".gz")
        range_header = request.headers.get("Range", None)
        return get_range(file_name, range_header)

    @project_bp.route("/<file>.json")
    def get_json_file(file: str):
        if project.dir is None:
            return "Project directory not found", 404
        path = safe_join(project.dir, file + ".json")
        if path is None or not os.path.exists(path):
            return "File not found", 404
<<<<<<< HEAD
        if file == "state":
            with open(path) as f:
                print("processing state response. websocket:", websocket)
                state = json.load(f)
                state["websocket"] = websocket
                return state
=======
>>>>>>> 92254e39
        return _send_file(path)

    # gets the raw byte data and packages it in the correct response
    @project_bp.route("/get_data", methods=["POST"])
    def get_data():
        try:
            data = request.json
            if not data or "columns" not in data or "data_source" not in data:
                raise Exception(
                    "Request must contain JSON with 'columns' and 'data_source'"
                )
            bytes_ = project.get_byte_data(data["columns"], data["data_source"])
            response = make_response(bytes_)
            response.headers.set("Content-Type", "application/octet-stream")
            return response
        except Exception as e:
            print(e)
            return "Problem handling request", 400

    # images contained in the project
    @project_bp.route("/images/<path:path>")
    def images(path):
        try:
            return _send_file(project.get_image(path))
        except Exception:
            return _send_file(safe_join(project.imagefolder, path))

    # All the project's metadata
    @project_bp.route("/get_configs", methods=["GET", "POST"])
    def get_configs():
        return jsonify(project.get_configs())

    # gets a particular view
    @project_bp.route("/get_view", methods=["POST"])
    def get_view():
        data = request.json
        if not data or "view" not in data:
            return "Request must contain JSON with 'view'", 400
        return jsonify(project.get_view(data["view"]))

    # get any custom row data
    @project_bp.route("/get_row_data", methods=["POST"])
    def get_row_data():
        req = request.json
        if req is None:
            return json.dumps({"data": None})
        path = safe_join(
            project.dir, "rowdata", req["datasource"], f"{req['index']}.json"
        )
        if path is None or not os.path.exists(path):
            return json.dumps({"data": None})
        with open(path) as f:
            if f is None:
                return json.dumps({"data": None})
            return f.read()

    # get arbitrary data
    @project_bp.route("/get_binary_data", methods=["POST"])
    def get_binary_data():
        req = request.json
        try:
            if req is None or "datasource" not in req or "name" not in req:
                return "Request must contain JSON with 'datasource' and 'name'", 400
            if project.dir is None or not os.path.exists(project.dir):
                return "Project directory not found", 404
            path = safe_join(
                project.dir, "binarydata", req["datasource"], f"{req['name']}.gz"
            )
            if path is None or not os.path.exists(path):
                return "Binary data not found", 404
            with open(path, "rb") as f:
                data = f.read()
        except Exception:
            # data='' # satisfy type checker - was None, haven't tested if this is better or worse.
            # probably better to return an error.
            return "Problem getting binary data", 500
        return data

    # only the specified region of track files (bam,bigbed,tabix)
    # needs to be returned
    @project_bp.route("/tracks/<path:path>")
    def send_track(path):
        file_name = safe_join(project.trackfolder, path)
        range_header = request.headers.get("Range", None)
        if not range_header:
            return _send_file(file_name)
        return get_range(file_name, range_header)

    @project_bp.route("/save_state", access_level='editable', methods=["POST"])
    def save_data():
        success = True
        try:
            state = request.json
            project.save_state(state)
        except Exception:
            success = False

        return jsonify({"success": success})
    
<<<<<<< HEAD
    @project_bp.route("/add_or_update_image_datasource", access_level='editable', methods=["POST"])
    def add_or_update_image_datasource():
=======
    @project_bp.route("/add_anndata", access_level='editable', methods=["POST"])
    def add_anndata():
        from mdvtools.conversions import convert_scanpy_to_mdv
>>>>>>> 92254e39
        try:
            # Check if request has a file part
            if 'file' not in request.files:
                return "No file part in the request", 400
<<<<<<< HEAD

            # Get the file from the request
            file = request.files['file']
            
            # Get the text fields from the request form
            datasource_name = request.form.get('datasourceName') # ""
            tiff_metadata = request.form.get('tiffMetadata')
            # Validate the presence of required fields
            if not file or not tiff_metadata:
                return "Missing file or tiffMetadata", 400
            # If tiff_metadata is sent as JSON string, deserialize it
            try:
                tiff_metadata = json.loads(tiff_metadata)
            except Exception as e:
                return jsonify({"status": "error", "message": f"Invalid JSON format for tiffMetadata: {e}"}), 400
            
            # Call the method to add or update the image datasource
            view_name = project.add_or_update_image_datasource(tiff_metadata, datasource_name, file)
            
            # If no exception is raised, the operation was successful. let the client know which view will show the image.
            print(f">>> notify client that image datasource updated and file uploaded successfully, view: {view_name}")
            return jsonify({"status": "success", "message": "Image datasource updated and file uploaded successfully", "view": view_name}), 200

=======
            file = request.files['file']
            import scanpy as sc
            # "argument should be a str or an os.PathLike object where __fspath__ returns a str, not 'FileStorage'"
            file_name = project.dir + "/anndata.h5ad"
            file.save(file_name)
            anndata = sc.read(file_name)
            convert_scanpy_to_mdv(project.dir, anndata)
            return "Anndata added successfully", 200
>>>>>>> 92254e39
        except Exception as e:
            return jsonify({"status": "error", "message": str(e)}), 500


<<<<<<< HEAD
=======
    @project_bp.route("/add_or_update_image_datasource", access_level='editable', methods=["POST"])
    def add_or_update_image_datasource():
        try:
            # Check if request has a file part
            if 'file' not in request.files:
                return "No file part in the request", 400

            # Get the file from the request
            file = request.files['file']
            
            # Get the text fields from the request form
            datasource_name = request.form.get('datasourceName') # ""
            tiff_metadata = request.form.get('tiffMetadata')
            # Validate the presence of required fields
            if not file or not tiff_metadata:
                return "Missing file or tiffMetadata", 400
            # If tiff_metadata is sent as JSON string, deserialize it
            try:
                tiff_metadata = json.loads(tiff_metadata)
            except Exception as e:
                return jsonify({"status": "error", "message": f"Invalid JSON format for tiffMetadata: {e}"}), 400
            
            # Call the method to add or update the image datasource
            view_name = project.add_or_update_image_datasource(tiff_metadata, datasource_name, file)
            
            # If no exception is raised, the operation was successful. let the client know which view will show the image.
            print(f">>> notify client that image datasource updated and file uploaded successfully, view: {view_name}")
            return jsonify({"status": "success", "message": "Image datasource updated and file uploaded successfully", "view": view_name}), 200

        except Exception as e:
            return jsonify({"status": "error", "message": str(e)}), 500


>>>>>>> 92254e39
    @project_bp.route("/add_datasource", access_level='editable', methods=["POST"])
    def add_datasource():
        # we shouldn't be passing "backend" in request.form, the logic should only be on server
        #if backend:
        #    response = add_datasource_backend(project)
        #    return response

        if (
            "permission" not in project.state
            or not project.state["permission"] == "edit"
        ):
            return "Project is read-only", 400
        success = True
        try:
            name = request.form["name"]

            print("In server.py add_datasource")

            if not name:
                return "Request must contain 'name'", 400
            # xxx - not how column metadata should be passed, todo fix
            # cols = (
            #     request.form["columns"].split(",")
            #     if "columns" in request.form
            #     else None
            # )

            # I'm not sure we really want to add to default view by default - could mess up existing views in a project with multiple datasources
            # but probably ok for now (famous last words)
            view = request.form["view"] if "view" in request.form else "default"
            # replace = True if "replace" in request.form else False
            replace = False
            if not replace and name in [ds["name"] for ds in project.datasources]:
                return (
                    f"Datasource '{name}' already exists, and 'replace' was not set in request",
                    400,
                )
            if "file" not in request.files:
                return "No 'file' provided in request form data", 400
            file = request.files["file"]
            supplied_only = True if "supplied_only" in request.form else False
            if not file or file.mimetype != "text/csv":
                return "File must be a CSV", 400
            file.seek(0)
            # will this work? can we return progress to the client?
            df = pd.read_csv(file.stream)
            print("In server.py add_datasource- df created")
            print("df is ready, calling project.add_datasource")
            project.add_datasource(
                #project.id,
                name,
                df,
                # cols,
                add_to_view=view,
                supplied_columns_only=supplied_only,
                replace_data=replace
                )
            print("added df - project.add_datasource completed")
        except Exception as e:
            # success = False
            return str(e), 400

        metadata = project.get_datasource_metadata(name)
        return jsonify({"success": success, "metadata": metadata})

    if open_browser:
        webbrowser.open(f"http://localhost:{port}/{route}")

<<<<<<< HEAD
    if multi_project:
=======
    if not multi_project:
>>>>>>> 92254e39
        if not isinstance(app, Flask):
            raise Exception(
                "assert: serving single project should have made a Flask app instance by now"
            )
<<<<<<< HEAD
        if route in app.blueprints:
            print(f"there is already a blueprint at {route}")
        print(f"Adding project {project.id} to existing app")
        ## nb - uncomment this if not using ProjectBlueprint refactor...
        # app.register_blueprint(project_bp)
    else:
        # user_reloader=False, allows the server to work within jupyter
        app.run(host="0.0.0.0", port=port, debug=True, use_reloader=use_reloader)
=======
        # user_reloader=False, allows the server to work within jupyter
        app.run(host="0.0.0.0", port=port, debug=True, use_reloader=False)
>>>>>>> 92254e39

<|MERGE_RESOLUTION|>--- conflicted
+++ resolved
@@ -87,11 +87,8 @@
     use_reloader=False,
     app: Optional[Flask] = None,
     backend_db=False,
-<<<<<<< HEAD
     chat_fn: Optional[Callable[[str], str]]=None,
     chat_welcome: Optional[str]=None,
-=======
->>>>>>> 92254e39
 ):
     if app is None:
         route = ""
@@ -123,11 +120,8 @@
             project_bp = Blueprint_v2(project.id, __name__, url_prefix=route)
         else:
             project_bp = Blueprint(project.id, __name__, url_prefix=route)
-<<<<<<< HEAD
         if websocket:
             print("todo: websocket for multi-project")
-=======
->>>>>>> 92254e39
 
     # if route in routes:
     #     raise Exception(
@@ -200,15 +194,12 @@
         path = safe_join(project.dir, file + ".json")
         if path is None or not os.path.exists(path):
             return "File not found", 404
-<<<<<<< HEAD
         if file == "state":
             with open(path) as f:
                 print("processing state response. websocket:", websocket)
                 state = json.load(f)
                 state["websocket"] = websocket
                 return state
-=======
->>>>>>> 92254e39
         return _send_file(path)
 
     # gets the raw byte data and packages it in the correct response
@@ -308,19 +299,30 @@
 
         return jsonify({"success": success})
     
-<<<<<<< HEAD
-    @project_bp.route("/add_or_update_image_datasource", access_level='editable', methods=["POST"])
-    def add_or_update_image_datasource():
-=======
     @project_bp.route("/add_anndata", access_level='editable', methods=["POST"])
     def add_anndata():
         from mdvtools.conversions import convert_scanpy_to_mdv
->>>>>>> 92254e39
         try:
             # Check if request has a file part
             if 'file' not in request.files:
                 return "No file part in the request", 400
-<<<<<<< HEAD
+            file = request.files['file']
+            import scanpy as sc
+            # "argument should be a str or an os.PathLike object where __fspath__ returns a str, not 'FileStorage'"
+            file_name = project.dir + "/anndata.h5ad"
+            file.save(file_name)
+            anndata = sc.read(file_name)
+            convert_scanpy_to_mdv(project.dir, anndata)
+            return "Anndata added successfully", 200
+        except Exception as e:
+            return str(e), 500
+
+    @project_bp.route("/add_or_update_image_datasource", access_level='editable', methods=["POST"])
+    def add_or_update_image_datasource():
+        try:
+            # Check if request has a file part
+            if 'file' not in request.files:
+                return "No file part in the request", 400
 
             # Get the file from the request
             file = request.files['file']
@@ -344,56 +346,10 @@
             print(f">>> notify client that image datasource updated and file uploaded successfully, view: {view_name}")
             return jsonify({"status": "success", "message": "Image datasource updated and file uploaded successfully", "view": view_name}), 200
 
-=======
-            file = request.files['file']
-            import scanpy as sc
-            # "argument should be a str or an os.PathLike object where __fspath__ returns a str, not 'FileStorage'"
-            file_name = project.dir + "/anndata.h5ad"
-            file.save(file_name)
-            anndata = sc.read(file_name)
-            convert_scanpy_to_mdv(project.dir, anndata)
-            return "Anndata added successfully", 200
->>>>>>> 92254e39
         except Exception as e:
             return jsonify({"status": "error", "message": str(e)}), 500
 
 
-<<<<<<< HEAD
-=======
-    @project_bp.route("/add_or_update_image_datasource", access_level='editable', methods=["POST"])
-    def add_or_update_image_datasource():
-        try:
-            # Check if request has a file part
-            if 'file' not in request.files:
-                return "No file part in the request", 400
-
-            # Get the file from the request
-            file = request.files['file']
-            
-            # Get the text fields from the request form
-            datasource_name = request.form.get('datasourceName') # ""
-            tiff_metadata = request.form.get('tiffMetadata')
-            # Validate the presence of required fields
-            if not file or not tiff_metadata:
-                return "Missing file or tiffMetadata", 400
-            # If tiff_metadata is sent as JSON string, deserialize it
-            try:
-                tiff_metadata = json.loads(tiff_metadata)
-            except Exception as e:
-                return jsonify({"status": "error", "message": f"Invalid JSON format for tiffMetadata: {e}"}), 400
-            
-            # Call the method to add or update the image datasource
-            view_name = project.add_or_update_image_datasource(tiff_metadata, datasource_name, file)
-            
-            # If no exception is raised, the operation was successful. let the client know which view will show the image.
-            print(f">>> notify client that image datasource updated and file uploaded successfully, view: {view_name}")
-            return jsonify({"status": "success", "message": "Image datasource updated and file uploaded successfully", "view": view_name}), 200
-
-        except Exception as e:
-            return jsonify({"status": "error", "message": str(e)}), 500
-
-
->>>>>>> 92254e39
     @project_bp.route("/add_datasource", access_level='editable', methods=["POST"])
     def add_datasource():
         # we shouldn't be passing "backend" in request.form, the logic should only be on server
@@ -462,16 +418,11 @@
     if open_browser:
         webbrowser.open(f"http://localhost:{port}/{route}")
 
-<<<<<<< HEAD
     if multi_project:
-=======
-    if not multi_project:
->>>>>>> 92254e39
         if not isinstance(app, Flask):
             raise Exception(
                 "assert: serving single project should have made a Flask app instance by now"
             )
-<<<<<<< HEAD
         if route in app.blueprints:
             print(f"there is already a blueprint at {route}")
         print(f"Adding project {project.id} to existing app")
@@ -480,8 +431,4 @@
     else:
         # user_reloader=False, allows the server to work within jupyter
         app.run(host="0.0.0.0", port=port, debug=True, use_reloader=use_reloader)
-=======
-        # user_reloader=False, allows the server to work within jupyter
-        app.run(host="0.0.0.0", port=port, debug=True, use_reloader=False)
->>>>>>> 92254e39
-
+
