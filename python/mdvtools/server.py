--- conflicted
+++ resolved
@@ -286,14 +286,8 @@
                 supplied_columns_only=supplied_only,
                 replace_data=replace,
             )
-<<<<<<< HEAD
             
             
-=======
-            if "backend" in request.form:
-                response = add_datasource_backend(project,view)
-                return response
->>>>>>> 7d3a1e93
         except Exception as e:
             # success = False
             return str(e), 400
