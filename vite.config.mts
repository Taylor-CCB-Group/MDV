--- conflicted
+++ resolved
@@ -106,11 +106,7 @@
     '/import_project',
     '/export_project',
     '/delete_project',
-<<<<<<< HEAD
-    '/socket.io', //pending...
-=======
     //'/socket.io', //pending...
->>>>>>> 0ab29e7b
 // biome-ignore lint/performance/noAccumulatingSpread: don't care about performance in vite config
 ].reduce((acc, route) => ({...acc, [route]: proxyOptions}), {}) as Record<string, ProxyOptions>;
 // (failed) attempt to let this proxy without cors_allowed_origins wildcard on server
